--- conflicted
+++ resolved
@@ -239,22 +239,8 @@
             if (n < 1)
                 return null;
 
-<<<<<<< HEAD
             NIOUtil.configureBlocking(newfd, true);
-            InetSocketAddress isa = isaa[0];
-            sc = new SctpChannelImpl(provider(), newfd);
-
-            @SuppressWarnings("removal")
-            SecurityManager sm = System.getSecurityManager();
-            if (sm != null)
-                sm.checkAccept(isa.getAddress().getHostAddress(),
-                               isa.getPort());
-
-            return sc;
-=======
-            IOUtil.configureBlocking(newfd, true);
             return new SctpChannelImpl(provider(), newfd);
->>>>>>> 81e43114
         }
     }
 
