--- conflicted
+++ resolved
@@ -1,9 +1,5 @@
 /*
-<<<<<<< HEAD
- * Copyright (c) 1999, 2024, Oracle and/or its affiliates. All rights reserved.
-=======
  * Copyright (c) 1999, 2025, Oracle and/or its affiliates. All rights reserved.
->>>>>>> 0ad919c1
  * DO NOT ALTER OR REMOVE COPYRIGHT NOTICES OR THIS FILE HEADER.
  *
  * This code is free software; you can redistribute it and/or modify it
@@ -133,13 +129,8 @@
             X509Credentials cred = new X509Credentials((PrivateKey) key,
                     (X509Certificate[]) certs);
             credentialsMap.put(alias, cred);
-<<<<<<< HEAD
             if (SSLLogger.logging && SSLLogger.isOn(SSLLogger.Opt.KEYMANAGER)) {
                 SSLLogger.fine("found key for : " + alias, (Object[])certs);
-=======
-            if (SSLLogger.isOn && SSLLogger.isOn("keymanager")) {
-                SSLLogger.fine("found key for : " + alias, (Object[]) certs);
->>>>>>> 0ad919c1
             }
         }
     }
@@ -299,38 +290,16 @@
                 continue;
             }
 
-<<<<<<< HEAD
-            if (issuers.length == 0) {
-                // no issuer specified, match all
-                aliases.add(alias);
-                if (SSLLogger.logging &&
-                        SSLLogger.isOn(SSLLogger.Opt.KEYMANAGER)) {
-                    SSLLogger.fine("matching alias: " + alias);
-                }
-            } else {
-                Set<X500Principal> certIssuers =
-                                        credentials.getIssuerX500Principals();
-                for (int i = 0; i < x500Issuers.length; i++) {
-                    if (certIssuers.contains(issuers[i])) {
-                        aliases.add(alias);
-                        if (SSLLogger.logging &&
-                                SSLLogger.isOn(SSLLogger.Opt.KEYMANAGER)) {
-                            SSLLogger.fine("matching alias: " + alias);
-                        }
-                        break;
-                    }
-                }
-=======
             if (results == null) {
                 results = new ArrayList<>();
->>>>>>> 0ad919c1
             }
 
             results.add(status);
         }
 
         if (results == null) {
-            if (SSLLogger.isOn && SSLLogger.isOn("keymanager")) {
+            if (SSLLogger.logging &&
+                                SSLLogger.isOn(SSLLogger.Opt.KEYMANAGER)) {
                 SSLLogger.fine("KeyMgr: no matching key found");
             }
             return null;
