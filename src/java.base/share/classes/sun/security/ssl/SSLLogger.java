--- conflicted
+++ resolved
@@ -65,7 +65,6 @@
     // if data is logged
     public static final boolean logging;
 
-
     static {
         String p = System.getProperty("javax.net.debug");
         if (p != null) {
@@ -174,10 +173,6 @@
                 logger.log(level, msg);
             } else {
                 try {
-<<<<<<< HEAD
-                     logger.log(level, () -> msg + ":\n" +
-                             SSLSimpleFormatter.formatParameters(params));
-=======
                     String formatted =
                             SSLSimpleFormatter.formatParameters(params);
                     // use the customized log method for SSLConsoleLogger
@@ -186,7 +181,6 @@
                     } else {
                         logger.log(level, msg + ":" + LINE_SEP + formatted);
                     }
->>>>>>> 47efe3c7
                 } catch (Exception exp) {
                     // ignore it, just for debugging.
                 }
@@ -493,7 +487,7 @@
                 if (isFirst) {
                     isFirst = false;
                 } else {
-                    builder.append("," + LINE_SEP);
+                    builder.append(",\n");
                 }
 
                 if (parameter instanceof Throwable) {
