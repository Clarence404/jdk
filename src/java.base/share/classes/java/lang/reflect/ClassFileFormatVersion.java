--- conflicted
+++ resolved
@@ -387,8 +387,6 @@
      * @since 25
      */
     RELEASE_25(69),
-<<<<<<< HEAD
-=======
 
     /**
      * The version introduced by the Java Platform, Standard Edition
@@ -401,8 +399,6 @@
      * <cite>The Java Virtual Machine Specification, Java SE 26 Edition</cite></a>
      */
     RELEASE_26(70),
-    ; // Reduce code churn when appending new constants
->>>>>>> 878497fb
 
     // Note to maintainers: Add new constants right above.
     // The implementation of latest() must be updated too.
