/*
 * Copyright (c) 2020, 2025, Oracle and/or its affiliates. All rights reserved.
 * DO NOT ALTER OR REMOVE COPYRIGHT NOTICES OR THIS FILE HEADER.
 *
 * This code is free software; you can redistribute it and/or modify it
 * under the terms of the GNU General Public License version 2 only, as
 * published by the Free Software Foundation.  Oracle designates this
 * particular file as subject to the "Classpath" exception as provided
 * by Oracle in the LICENSE file that accompanied this code.
 *
 * This code is distributed in the hope that it will be useful, but WITHOUT
 * ANY WARRANTY; without even the implied warranty of MERCHANTABILITY or
 * FITNESS FOR A PARTICULAR PURPOSE.  See the GNU General Public License
 * version 2 for more details (a copy is included in the LICENSE file that
 * accompanied this code).
 *
 * You should have received a copy of the GNU General Public License version
 * 2 along with this work; if not, write to the Free Software Foundation,
 * Inc., 51 Franklin St, Fifth Floor, Boston, MA 02110-1301 USA.
 *
 * Please contact Oracle, 500 Oracle Parkway, Redwood Shores, CA 94065 USA
 * or visit www.oracle.com if you need additional information or have any
 * questions.
 */

package jdk.internal.vm.vector;

import jdk.internal.vm.annotation.IntrinsicCandidate;
import jdk.internal.misc.Unsafe;

import java.util.function.*;

import static jdk.internal.vm.vector.Utils.isNonCapturingLambda;

public class VectorSupport {
    static {
        registerNatives();
    }

    private static final Unsafe U = Unsafe.getUnsafe();

    // Unary
    public static final int VECTOR_OP_ABS  = 0;
    public static final int VECTOR_OP_NEG  = 1;
    public static final int VECTOR_OP_SQRT = 2;
    public static final int VECTOR_OP_BIT_COUNT = 3;

    // Binary
    public static final int VECTOR_OP_ADD  = 4;
    public static final int VECTOR_OP_SUB  = 5;
    public static final int VECTOR_OP_MUL  = 6;
    public static final int VECTOR_OP_DIV  = 7;
    public static final int VECTOR_OP_MIN  = 8;
    public static final int VECTOR_OP_MAX  = 9;

    public static final int VECTOR_OP_AND  = 10;
    public static final int VECTOR_OP_OR   = 11;
    public static final int VECTOR_OP_XOR  = 12;

    // Ternary
    public static final int VECTOR_OP_FMA  = 13;

    // Broadcast int
    public static final int VECTOR_OP_LSHIFT  = 14;
    public static final int VECTOR_OP_RSHIFT  = 15;
    public static final int VECTOR_OP_URSHIFT = 16;

    public static final int VECTOR_OP_CAST        = 17;
    public static final int VECTOR_OP_UCAST       = 18;
    public static final int VECTOR_OP_REINTERPRET = 19;

    // Mask manipulation operations
    public static final int VECTOR_OP_MASK_TRUECOUNT = 20;
    public static final int VECTOR_OP_MASK_FIRSTTRUE = 21;
    public static final int VECTOR_OP_MASK_LASTTRUE  = 22;
    public static final int VECTOR_OP_MASK_TOLONG    = 23;

    // Rotate operations
    public static final int VECTOR_OP_LROTATE = 24;
    public static final int VECTOR_OP_RROTATE = 25;

    // Compression expansion operations
    public static final int VECTOR_OP_COMPRESS = 26;
    public static final int VECTOR_OP_EXPAND = 27;
    public static final int VECTOR_OP_MASK_COMPRESS = 28;

    // Leading/Trailing zeros count operations
    public static final int VECTOR_OP_TZ_COUNT  = 29;
    public static final int VECTOR_OP_LZ_COUNT  = 30;

    // Reverse operation
    public static final int VECTOR_OP_REVERSE   = 31;
    public static final int VECTOR_OP_REVERSE_BYTES = 32;

    // Compress and Expand Bits operation
    public static final int VECTOR_OP_COMPRESS_BITS = 33;
    public static final int VECTOR_OP_EXPAND_BITS = 34;

    // Math routines
    public static final int VECTOR_OP_TAN = 101;
    public static final int VECTOR_OP_TANH = 102;
    public static final int VECTOR_OP_SIN = 103;
    public static final int VECTOR_OP_SINH = 104;
    public static final int VECTOR_OP_COS = 105;
    public static final int VECTOR_OP_COSH = 106;
    public static final int VECTOR_OP_ASIN = 107;
    public static final int VECTOR_OP_ACOS = 108;
    public static final int VECTOR_OP_ATAN = 109;
    public static final int VECTOR_OP_ATAN2 = 110;
    public static final int VECTOR_OP_CBRT = 111;
    public static final int VECTOR_OP_LOG = 112;
    public static final int VECTOR_OP_LOG10 = 113;
    public static final int VECTOR_OP_LOG1P = 114;
    public static final int VECTOR_OP_POW = 115;
    public static final int VECTOR_OP_EXP = 116;
    public static final int VECTOR_OP_EXPM1 = 117;
    public static final int VECTOR_OP_HYPOT = 118;

    public static final int VECTOR_OP_MATHLIB_FIRST = VECTOR_OP_TAN;
    public static final int VECTOR_OP_MATHLIB_LAST  = VECTOR_OP_HYPOT;

    public static final int VECTOR_OP_SADD  = 119;
    public static final int VECTOR_OP_SSUB  = 120;
    public static final int VECTOR_OP_SUADD = 121;
    public static final int VECTOR_OP_SUSUB = 122;
    public static final int VECTOR_OP_UMIN  = 123;
    public static final int VECTOR_OP_UMAX  = 124;

    // See src/hotspot/share/opto/subnode.hpp
    //     struct BoolTest, and enclosed enum mask
    public static final int BT_eq = 0;  // 0000
    public static final int BT_ne = 4;  // 0100
    public static final int BT_le = 5;  // 0101
    public static final int BT_ge = 7;  // 0111
    public static final int BT_lt = 3;  // 0011
    public static final int BT_gt = 1;  // 0001
    public static final int BT_overflow = 2;     // 0010
    public static final int BT_no_overflow = 6;  // 0110
    // never = 8    1000
    // illegal = 9  1001
    // Unsigned comparisons apply to BT_le, BT_ge, BT_lt, BT_gt for integral types
    public static final int BT_unsigned_compare = 0b10000;
    public static final int BT_ule = BT_le | BT_unsigned_compare;
    public static final int BT_uge = BT_ge | BT_unsigned_compare;
    public static final int BT_ult = BT_lt | BT_unsigned_compare;
    public static final int BT_ugt = BT_gt | BT_unsigned_compare;

    // Various broadcasting modes.
    public static final int MODE_BROADCAST = 0;
    public static final int MODE_BITS_COERCED_LONG_TO_MASK = 1;

    // BasicType codes, for primitives only:
    public static final int
        T_FLOAT   = 6,
        T_DOUBLE  = 7,
        T_BYTE    = 8,
        T_SHORT   = 9,
        T_INT     = 10,
        T_LONG    = 11;

    /* ============================================================================ */

    public static class VectorSpecies<E> {}

    public static class VectorPayload {
        private final Object payload; // array of primitives

        public VectorPayload(Object payload) {
            this.payload = payload;
        }

        protected final Object getPayload() {
            return VectorSupport.maybeRebox(this).payload;
        }
    }

    public static class Vector<E> extends VectorPayload {
        public Vector(Object payload) {
            super(payload);
        }
    }

    public static class VectorShuffle<E> extends VectorPayload {
        public VectorShuffle(Object payload) {
            super(payload);
        }
    }

    public static class VectorMask<E> extends VectorPayload {
        public VectorMask(Object payload) {
            super(payload);
        }
    }

    /* ============================================================================ */
    public interface FromBitsCoercedOperation<VM extends VectorPayload,
                                              S extends VectorSpecies<?>> {
        VM fromBits(long l, S s);
    }

    @IntrinsicCandidate
    public static
    <VM extends VectorPayload,
     S extends VectorSpecies<E>,
     E>
    VM fromBitsCoerced(Class<? extends VM> vmClass, Class<E> eClass,
                       int length,
                       long bits, int mode, S s,
                       FromBitsCoercedOperation<VM, S> defaultImpl) {
        assert isNonCapturingLambda(defaultImpl) : defaultImpl;
        return defaultImpl.fromBits(bits, s);
    }

    /* ============================================================================ */
    public interface IndexPartiallyInUpperRangeOperation<E,
                                                         M extends VectorMask<E>> {
        M apply(long offset, long limit);
    }

    @IntrinsicCandidate
    public static
    <E,
     M extends VectorMask<E>>
    M indexPartiallyInUpperRange(Class<? extends M> mClass, Class<E> eClass,
                                 int length, long offset, long limit,
                                 IndexPartiallyInUpperRangeOperation<E, M> defaultImpl) {
        assert isNonCapturingLambda(defaultImpl) : defaultImpl;
        return defaultImpl.apply(offset, limit);
    }

    /* ============================================================================ */
    public interface IndexOperation<V extends Vector<?>,
                                    S extends VectorSpecies<?>> {
        V index(V v, int step, S s);
    }

    @IntrinsicCandidate
    public static
    <V extends Vector<E>,
     E,
     S extends VectorSpecies<E>>
    V indexVector(Class<? extends V> vClass, Class<E> eClass,
                  int length,
                  V v, int step, S s,
                  IndexOperation<V, S> defaultImpl) {
        assert isNonCapturingLambda(defaultImpl) : defaultImpl;
        return defaultImpl.index(v, step, s);
    }

    /* ============================================================================ */

    public interface ReductionOperation<V extends Vector<?>,
                                        M extends VectorMask<?>> {
        long apply(V v, M m);
    }

    @IntrinsicCandidate
    public static
    <V extends Vector<E>,
     M extends VectorMask<E>,
     E>
    long reductionCoerced(int oprId,
                          Class<? extends V> vClass, Class<? extends M> mClass, Class<E> eClass,
                          int length,
                          V v, M m,
                          ReductionOperation<V, M> defaultImpl) {
        assert isNonCapturingLambda(defaultImpl) : defaultImpl;
        return defaultImpl.apply(v, m);
    }


    /* ============================================================================ */

    public interface VecExtractOp<VM extends VectorPayload> {
        long apply(VM vm, int i);
    }

    @IntrinsicCandidate
    public static
    <VM extends VectorPayload,
     E>
    long extract(Class<? extends VM> vClass, Class<E> eClass,
                 int length,
                 VM vm, int i,
                 VecExtractOp<VM> defaultImpl) {
        assert isNonCapturingLambda(defaultImpl) : defaultImpl;
        return defaultImpl.apply(vm, i);
    }

    /* ============================================================================ */

    public interface VecInsertOp<V extends Vector<?>> {
        V apply(V v, int i, long val);
    }

    @IntrinsicCandidate
    public static
    <V extends Vector<E>,
     E>
    V insert(Class<? extends V> vClass, Class<E> eClass,
             int length,
             V v, int i, long val,
             VecInsertOp<V> defaultImpl) {
        assert isNonCapturingLambda(defaultImpl) : defaultImpl;
        return defaultImpl.apply(v, i, val);
    }

    /* ============================================================================ */

    public interface UnaryOperation<V extends Vector<?>,
                                    M extends VectorMask<?>> {
        V apply(V v, M m);
    }

    @IntrinsicCandidate
    public static
    <V extends Vector<E>,
     M extends VectorMask<E>,
     E>
    V unaryOp(int oprId,
              Class<? extends V> vClass, Class<? extends M> mClass, Class<E> eClass,
              int length,
              V v, M m,
              UnaryOperation<V, M> defaultImpl) {
        assert isNonCapturingLambda(defaultImpl) : defaultImpl;
        return defaultImpl.apply(v, m);
    }

    /* ============================================================================ */

//    public interface LibraryUnaryOperation<V extends Vector<?>,
//            M extends VectorMask<?>> {
//        V apply(MemorySegment entry, V v, M m);
//    }

    @IntrinsicCandidate
    public static
    <V extends Vector<E>, E>
    V libraryUnaryOp(long addr, Class<? extends V> vClass, Class<E> eClass, int length, String debugName,
                     V v,
                     UnaryOperation<V,?> defaultImpl) {
        assert isNonCapturingLambda(defaultImpl) : defaultImpl;
        return defaultImpl.apply(v, null);
    }

    /* ============================================================================ */

    public interface BinaryOperation<VM extends VectorPayload,
                                     M extends VectorMask<?>> {
        VM apply(VM v1, VM v2, M m);
    }

    @IntrinsicCandidate
    public static
    <VM extends VectorPayload,
     M extends VectorMask<E>,
     E>
    VM binaryOp(int oprId,
                Class<? extends VM> vmClass, Class<? extends M> mClass, Class<E> eClass,
                int length,
                VM v1, VM v2, M m,
                BinaryOperation<VM, M> defaultImpl) {
        assert isNonCapturingLambda(defaultImpl) : defaultImpl;
        return defaultImpl.apply(v1, v2, m);
    }

    /* ============================================================================ */

//    public interface LibraryBinaryOperation<V extends VectorPayload,
//            M extends VectorMask<?>> {
//        V apply(MemorySegment entry, V v1, V v2, M m);
//    }

    @IntrinsicCandidate
    public static
    <V extends VectorPayload, E>
    V libraryBinaryOp(long addr, Class<? extends V> vClass, Class<E> eClass, int length, String debugName,
                      V v1, V v2,
                      BinaryOperation<V,?> defaultImpl) {
        assert isNonCapturingLambda(defaultImpl) : defaultImpl;
        return defaultImpl.apply(v1, v2, null);
    }

    /* ============================================================================ */

    public interface SelectFromTwoVector<V extends Vector<?>> {
        V apply(V v1, V v2, V v3);
    }

    @IntrinsicCandidate
    public static
    <V extends Vector<E>,
     E>
    V selectFromTwoVectorOp(Class<? extends V> vClass, Class<E> eClass, int length,
                            V v1, V v2, V v3,
                            SelectFromTwoVector<V> defaultImpl) {
        assert isNonCapturingLambda(defaultImpl) : defaultImpl;
        return defaultImpl.apply(v1, v2, v3);
    }

    /* ============================================================================ */

    /* ============================================================================ */

    public interface TernaryOperation<V extends Vector<?>,
                                      M extends VectorMask<?>> {
        V apply(V v1, V v2, V v3, M m);
    }

    @IntrinsicCandidate
    public static
    <V extends Vector<E>,
     M extends VectorMask<E>,
     E>
    V ternaryOp(int oprId,
                Class<? extends V> vClass, Class<? extends M> mClass, Class<E> eClass,
                int length,
                V v1, V v2, V v3, M m,
                TernaryOperation<V, M> defaultImpl) {
        assert isNonCapturingLambda(defaultImpl) : defaultImpl;
        return defaultImpl.apply(v1, v2, v3, m);
    }

    /* ============================================================================ */

    // Memory operations

    public interface LoadOperation<C,
                                   VM extends VectorPayload,
                                   S extends VectorSpecies<?>> {
        VM load(C container, long index, S s);
    }

    @IntrinsicCandidate
    public static
    <C,
     VM extends VectorPayload,
     E,
     S extends VectorSpecies<E>>
    VM load(Class<? extends VM> vmClass, Class<E> eClass,
            int length,
            Object base, long offset, boolean fromSegment,
            C container, long index, S s,
            LoadOperation<C, VM, S> defaultImpl) {
        assert isNonCapturingLambda(defaultImpl) : defaultImpl;
        return defaultImpl.load(container, index, s);
    }

    /* ============================================================================ */

    public interface LoadVectorMaskedOperation<C,
                                               V extends Vector<?>,
                                               S extends VectorSpecies<?>,
                                               M extends VectorMask<?>> {
        V load(C container, long index, S s, M m);
    }

    @IntrinsicCandidate
    public static
    <C,
     V extends Vector<?>,
     E,
     S extends VectorSpecies<E>,
     M extends VectorMask<E>>
    V loadMasked(Class<? extends V> vClass, Class<M> mClass, Class<E> eClass,
                 int length, Object base, long offset, boolean fromSegment,
                 M m, int offsetInRange,
                 C container, long index, S s,
                 LoadVectorMaskedOperation<C, V, S, M> defaultImpl) {
        assert isNonCapturingLambda(defaultImpl) : defaultImpl;
        return defaultImpl.load(container, index, s, m);
    }

    /* ============================================================================ */

    public interface LoadVectorOperationWithMap<C,
                                                V extends Vector<?>,
                                                S extends VectorSpecies<?>,
                                                M extends VectorMask<?>> {
        V loadWithMap(C container, int index, int[] indexMap, int indexM, S s, M m);
    }

    @IntrinsicCandidate
    public static
    <C,
     V extends Vector<?>,
     W extends Vector<Integer>,
     S extends VectorSpecies<E>,
     M extends VectorMask<E>,
     E>
    V loadWithMap(Class<? extends V> vClass, Class<M> mClass, Class<E> eClass,
                  int length,
                  Class<? extends Vector<Integer>> vectorIndexClass,
                  int indexLength, Object base, long offset,
                  W indexVector1, W indexVector2, W indexVector3, W indexVector4,
                  M m, C container, int index, int[] indexMap, int indexM, S s,
                  LoadVectorOperationWithMap<C, V, S, M> defaultImpl) {
        assert isNonCapturingLambda(defaultImpl) : defaultImpl;
        return defaultImpl.loadWithMap(container, index, indexMap, indexM, s, m);
    }

    /* ============================================================================ */

    public interface StoreVectorOperation<C,
                                          V extends VectorPayload> {
        void store(C container, long index, V v);
    }

    @IntrinsicCandidate
    public static
    <C,
     V extends VectorPayload>
    void store(Class<?> vClass, Class<?> eClass,
               int length,
               Object base, long offset, boolean fromSegment,
               V v, C container, long index,
               StoreVectorOperation<C, V> defaultImpl) {
        assert isNonCapturingLambda(defaultImpl) : defaultImpl;
        defaultImpl.store(container, index, v);
    }

    public interface StoreVectorMaskedOperation<C,
                                                V extends Vector<?>,
                                                M extends VectorMask<?>> {
        void store(C container, long index, V v, M m);
    }

    @IntrinsicCandidate
    public static
    <C,
     V extends Vector<E>,
     M extends VectorMask<E>,
     E>
    void storeMasked(Class<? extends V> vClass, Class<M> mClass, Class<E> eClass,
                     int length,
                     Object base, long offset, boolean fromSegment,
                     V v, M m, C container, long index,
                     StoreVectorMaskedOperation<C, V, M> defaultImpl) {
        assert isNonCapturingLambda(defaultImpl) : defaultImpl;
        defaultImpl.store(container, index, v, m);
    }

    /* ============================================================================ */

    public interface StoreVectorOperationWithMap<C,
                                                 V extends Vector<?>,
                                                 M extends VectorMask<?>> {
        void storeWithMap(C container, int index, V v, int[] indexMap, int indexM, M m);
    }

    @IntrinsicCandidate
    public static
    <C,
     V extends Vector<E>,
     W extends Vector<Integer>,
     M extends VectorMask<E>,
     E>
    void storeWithMap(Class<? extends V> vClass, Class<M> mClass, Class<E> eClass,
                      int length,
                      Class<? extends Vector<Integer>> vectorIndexClass,
                      int indexLength, Object base, long offset,
                      W indexVector,
                      V v, M m, C container, int index, int[] indexMap, int indexM,
                      StoreVectorOperationWithMap<C, V, M> defaultImpl) {
        assert isNonCapturingLambda(defaultImpl) : defaultImpl;
        defaultImpl.storeWithMap(container, index, v, indexMap, indexM, m);
    }

    /* ============================================================================ */

    @IntrinsicCandidate
    public static
    <M extends VectorMask<E>,
     E>
    boolean test(int cond,
                 Class<?> mClass, Class<?> eClass,
                 int length,
                 M m1, M m2,
                 BiFunction<M, M, Boolean> defaultImpl) {
        assert isNonCapturingLambda(defaultImpl) : defaultImpl;
        return defaultImpl.apply(m1, m2);
    }

    /* ============================================================================ */

    public interface VectorCompareOp<V extends Vector<?>,
                                     M extends VectorMask<?>> {
        M apply(int cond, V v1, V v2, M m);
    }

    @IntrinsicCandidate
    public static
    <V extends Vector<E>,
     M extends VectorMask<E>,
     E>
    M compare(int cond,
              Class<? extends V> vectorClass, Class<M> mClass, Class<E> eClass,
              int length,
              V v1, V v2, M m,
              VectorCompareOp<V, M> defaultImpl) {
        assert isNonCapturingLambda(defaultImpl) : defaultImpl;
        return defaultImpl.apply(cond, v1, v2, m);
    }

    /* ============================================================================ */
    public interface VectorRearrangeOp<V extends Vector<?>,
                                       SH extends VectorShuffle<?>,
                                       M extends VectorMask<?>> {
        V apply(V v, SH sh, M m);
    }

    @IntrinsicCandidate
    public static
    <V extends Vector<E>,
     SH extends VectorShuffle<E>,
     M  extends VectorMask<E>,
     E>
    V rearrangeOp(Class<? extends V> vClass, Class<SH> shClass, Class<M> mClass, Class<E> eClass,
                  int length,
                  V v, SH sh, M m,
                  VectorRearrangeOp<V, SH, M> defaultImpl) {
        assert isNonCapturingLambda(defaultImpl) : defaultImpl;
        return defaultImpl.apply(v, sh, m);
    }

    public interface VectorSelectFromOp<V extends Vector<?>,
                                        M extends VectorMask<?>> {
        V apply(V v1, V v2, M m);
    }

    @IntrinsicCandidate
    public static
    <V extends Vector<E>,
     M  extends VectorMask<E>,
     E>
    V selectFromOp(Class<? extends V> vClass, Class<M> mClass, Class<E> eClass,
                   int length, V v1, V v2, M m,
                   VectorSelectFromOp<V, M> defaultImpl) {
        assert isNonCapturingLambda(defaultImpl) : defaultImpl;
        return defaultImpl.apply(v1, v2, m);
    }

    /* ============================================================================ */

    public interface VectorBlendOp<V extends Vector<?>,
                                   M extends VectorMask<?>> {
        V apply(V v1, V v2, M m);
    }

    @IntrinsicCandidate
    public static
    <V extends Vector<E>,
     M extends VectorMask<E>,
     E>
    V blend(Class<? extends V> vClass, Class<M> mClass, Class<E> eClass,
            int length,
            V v1, V v2, M m,
            VectorBlendOp<V, M> defaultImpl) {
        assert isNonCapturingLambda(defaultImpl) : defaultImpl;
        return defaultImpl.apply(v1, v2, m);
    }

    /* ============================================================================ */

    public interface VectorBroadcastIntOp<V extends Vector<?>,
                                          M extends VectorMask<?>> {
        V apply(V v, int n, M m);
    }

    @IntrinsicCandidate
    public static
    <V extends Vector<E>,
     M extends VectorMask<E>,
     E>
    V broadcastInt(int opr,
                   Class<? extends V> vClass, Class<? extends M> mClass, Class<E> eClass,
                   int length,
                   V v, int n, M m,
                   VectorBroadcastIntOp<V, M> defaultImpl) {
        assert isNonCapturingLambda(defaultImpl) : defaultImpl;
        return defaultImpl.apply(v, n, m);
    }

    /* ============================================================================ */

    public interface VectorConvertOp<VOUT extends VectorPayload,
                                     VIN extends VectorPayload,
                                     S extends VectorSpecies<?>> {
        VOUT apply(VIN v, S s);
    }

    // Users of this intrinsic assume that it respects
    // REGISTER_ENDIAN, which is currently ByteOrder.LITTLE_ENDIAN.
    // See javadoc for REGISTER_ENDIAN.

    @IntrinsicCandidate
    public static <VOUT extends VectorPayload,
                    VIN extends VectorPayload,
                      S extends VectorSpecies<?>>
    VOUT convert(int oprId,
              Class<?> fromVectorClass, Class<?> fromeClass, int fromVLen,
              Class<?>   toVectorClass, Class<?>   toeClass, int   toVLen,
              VIN v, S s,
              VectorConvertOp<VOUT, VIN, S> defaultImpl) {
        assert isNonCapturingLambda(defaultImpl) : defaultImpl;
        return defaultImpl.apply(v, s);
    }

    /* ============================================================================ */

    public interface CompressExpandOperation<V extends Vector<?>,
                                     M extends VectorMask<?>> {
        VectorPayload apply(V v, M m);
    }

    @IntrinsicCandidate
    public static
    <V extends Vector<E>,
     M extends VectorMask<E>,
     E>
    VectorPayload compressExpandOp(int opr,
                                   Class<? extends V> vClass, Class<? extends M> mClass, Class<E> eClass,
                                   int length, V v, M m,
                                   CompressExpandOperation<V, M> defaultImpl) {
        assert isNonCapturingLambda(defaultImpl) : defaultImpl;
        return defaultImpl.apply(v, m);
    }

    /* ============================================================================ */

    @IntrinsicCandidate
    public static
    <VP extends VectorPayload>
    VP maybeRebox(VP v) {
        // The fence is added here to avoid memory aliasing problems in C2 between scalar & vector accesses.
        // TODO: move the fence generation into C2. Generate only when reboxing is taking place.
        U.loadFence();
        return v;
    }

    /* ============================================================================ */
    public interface VectorMaskOp<M extends VectorMask<?>> {
        long apply(M m);
    }

    @IntrinsicCandidate
    public static
    <M extends VectorMask<E>,
     E>
    long maskReductionCoerced(int oper,
                              Class<? extends M> mClass, Class<?> eClass,
                              int length,
                              M m,
                              VectorMaskOp<M> defaultImpl) {
       assert isNonCapturingLambda(defaultImpl) : defaultImpl;
       return defaultImpl.apply(m);
    }

    /* ============================================================================ */

<<<<<<< HEAD
    public interface VectorSliceOp<V extends Vector<E>, E> {
        V apply(int origin, V v1, V v2);
    }

    @IntrinsicCandidate
    public static
    <V extends Vector<E>,
     E>
    V sliceOp(int origin, Class<?> vClass, Class<E> eClass, int length, V v1, V v2,
              VectorSliceOp<V, E> defaultImpl) {
        assert isNonCapturingLambda(defaultImpl) : defaultImpl;
        return defaultImpl.apply(origin, v1, v2);
    }

=======
    // Returns a string containing a list of CPU features VM detected.
    public static native String getCPUFeatures();
>>>>>>> 594c080b

    /* ============================================================================ */

    // query the JVM's supported vector sizes and types
    public static native int getMaxLaneCount(Class<?> etype);

    /* ============================================================================ */

    @SuppressWarnings({"restricted"})
    public static void loadNativeLibrary(String name) {
        System.loadLibrary(name);
    }

    /* ============================================================================ */

    private static native int registerNatives();
}<|MERGE_RESOLUTION|>--- conflicted
+++ resolved
@@ -758,7 +758,6 @@
 
     /* ============================================================================ */
 
-<<<<<<< HEAD
     public interface VectorSliceOp<V extends Vector<E>, E> {
         V apply(int origin, V v1, V v2);
     }
@@ -773,10 +772,8 @@
         return defaultImpl.apply(origin, v1, v2);
     }
 
-=======
     // Returns a string containing a list of CPU features VM detected.
     public static native String getCPUFeatures();
->>>>>>> 594c080b
 
     /* ============================================================================ */
 
