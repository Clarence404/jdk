/*
 * Copyright (c) 2019, 2025, Oracle and/or its affiliates. All rights reserved.
 * DO NOT ALTER OR REMOVE COPYRIGHT NOTICES OR THIS FILE HEADER.
 *
 * This code is free software; you can redistribute it and/or modify it
 * under the terms of the GNU General Public License version 2 only, as
 * published by the Free Software Foundation.  Oracle designates this
 * particular file as subject to the "Classpath" exception as provided
 * by Oracle in the LICENSE file that accompanied this code.
 *
 * This code is distributed in the hope that it will be useful, but WITHOUT
 * ANY WARRANTY; without even the implied warranty of MERCHANTABILITY or
 * FITNESS FOR A PARTICULAR PURPOSE.  See the GNU General Public License
 * version 2 for more details (a copy is included in the LICENSE file that
 * accompanied this code).
 *
 * You should have received a copy of the GNU General Public License version
 * 2 along with this work; if not, write to the Free Software Foundation,
 * Inc., 51 Franklin St, Fifth Floor, Boston, MA 02110-1301 USA.
 *
 * Please contact Oracle, 500 Oracle Parkway, Redwood Shores, CA 94065 USA
 * or visit www.oracle.com if you need additional information or have any
 * questions.
 */

package jdk.internal.javac;

import java.lang.annotation.*;

/**
 * Indicates the API declaration in question is associated with a
 * <em>preview feature</em>. See JEP 12: "Preview Language and VM
 * Features" (https://openjdk.org/jeps/12).
 *
 * Note this internal annotation is handled specially by the javac compiler.
 * To work properly with {@code --release older-release}, it requires special
 * handling in {@code make/langtools/src/classes/build/tools/symbolgenerator/CreateSymbols.java}
 * and {@code src/jdk.compiler/share/classes/com/sun/tools/javac/jvm/ClassReader.java}.
 *
 * @since 14
 */
// Match the meaningful targets of java.lang.Deprecated, omit local
// variables and parameter declarations
@Target({ElementType.METHOD,
         ElementType.CONSTRUCTOR,
         ElementType.FIELD,
         ElementType.PACKAGE,
         ElementType.MODULE,
         ElementType.TYPE})
 // CLASS retention will hopefully be sufficient for the purposes at hand
@Retention(RetentionPolicy.CLASS)
// *Not* @Documented
public @interface PreviewFeature {
    /**
     * Name of the preview feature the annotated API is associated
     * with.
     */
    public Feature feature();

    public boolean reflective() default false;

    /**
     * Enum of preview features in the current release.
     * Values should be annotated with the feature's {@code JEP}.
     */
    public enum Feature {
        // while building the interim javac, the ClassReader will produce a warning when loading a class
        // keeping the constant of a feature that has been integrated or dropped, serves the purpose of muting such warnings.

        //---
        IMPLICIT_CLASSES, //to be removed when boot JDK is 25
        SCOPED_VALUES,
        @JEP(number=505, title="Structured Concurrency", status="Fifth Preview")
        STRUCTURED_CONCURRENCY,
        CLASSFILE_API,
        STREAM_GATHERERS,
        MODULE_IMPORTS, //remove when the boot JDK is JDK 25
        KEY_DERIVATION, //remove when the boot JDK is JDK 25
        @JEP(number = 502, title = "Stable Values", status = "Preview")
        STABLE_VALUES,
<<<<<<< HEAD
        /**
         * Reflective preview APIs to access preview language and VM
         * features as a whole.
         */
=======
        @JEP(number=470, title="PEM Encodings of Cryptographic Objects", status="Preview")
        PEM_API,
>>>>>>> 878497fb
        LANGUAGE_MODEL,
        /**
         * A key for testing.
         */
        @JEP(number=2_147_483_647, title="Test Feature")
        TEST,
        ;
    }

    /**
     * Annotation identifying the JEP associated with a preview feature.
     */
    @Target(ElementType.FIELD)
    @Retention(RetentionPolicy.CLASS)
    @interface JEP {
        /** JEP number */
        int number() default 0;
        /** JEP title in plain text */
        String title();
        /** JEP status such as "Preview", "Second Preview", etc */
        String status() default "Preview";
    }
}<|MERGE_RESOLUTION|>--- conflicted
+++ resolved
@@ -78,15 +78,12 @@
         KEY_DERIVATION, //remove when the boot JDK is JDK 25
         @JEP(number = 502, title = "Stable Values", status = "Preview")
         STABLE_VALUES,
-<<<<<<< HEAD
+        @JEP(number=470, title="PEM Encodings of Cryptographic Objects", status="Preview")
+        PEM_API,
         /**
          * Reflective preview APIs to access preview language and VM
          * features as a whole.
          */
-=======
-        @JEP(number=470, title="PEM Encodings of Cryptographic Objects", status="Preview")
-        PEM_API,
->>>>>>> 878497fb
         LANGUAGE_MODEL,
         /**
          * A key for testing.
