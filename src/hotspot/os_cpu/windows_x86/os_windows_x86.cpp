/*
 * Copyright (c) 1999, 2024, Oracle and/or its affiliates. All rights reserved.
 * DO NOT ALTER OR REMOVE COPYRIGHT NOTICES OR THIS FILE HEADER.
 *
 * This code is free software; you can redistribute it and/or modify it
 * under the terms of the GNU General Public License version 2 only, as
 * published by the Free Software Foundation.
 *
 * This code is distributed in the hope that it will be useful, but WITHOUT
 * ANY WARRANTY; without even the implied warranty of MERCHANTABILITY or
 * FITNESS FOR A PARTICULAR PURPOSE.  See the GNU General Public License
 * version 2 for more details (a copy is included in the LICENSE file that
 * accompanied this code).
 *
 * You should have received a copy of the GNU General Public License version
 * 2 along with this work; if not, write to the Free Software Foundation,
 * Inc., 51 Franklin St, Fifth Floor, Boston, MA 02110-1301 USA.
 *
 * Please contact Oracle, 500 Oracle Parkway, Redwood Shores, CA 94065 USA
 * or visit www.oracle.com if you need additional information or have any
 * questions.
 *
 */

// no precompiled headers
#include "asm/macroAssembler.hpp"
#include "classfile/vmSymbols.hpp"
#include "code/vtableStubs.hpp"
#include "interpreter/interpreter.hpp"
#include "jvm.h"
#include "memory/allocation.inline.hpp"
#include "memory/resourceArea.hpp"
#include "nativeInst_x86.hpp"
#include "os_windows.hpp"
#include "prims/jniFastGetField.hpp"
#include "prims/jvm_misc.hpp"
#include "runtime/arguments.hpp"
#include "runtime/frame.inline.hpp"
#include "runtime/interfaceSupport.inline.hpp"
#include "runtime/java.hpp"
#include "runtime/javaCalls.hpp"
#include "runtime/javaThread.hpp"
#include "runtime/mutexLocker.hpp"
#include "runtime/os.inline.hpp"
#include "runtime/osThread.hpp"
#include "runtime/sharedRuntime.hpp"
#include "runtime/stubRoutines.hpp"
#include "runtime/timer.hpp"
#include "symbolengine.hpp"
#include "unwind_windows_x86.hpp"
#include "utilities/events.hpp"
#include "utilities/vmError.hpp"
#include "windbghelp.hpp"


#undef REG_SP
#undef REG_FP
#undef REG_PC
#define REG_SP Rsp
#define REG_FP Rbp
#define REG_PC Rip

JNIEXPORT
extern LONG WINAPI topLevelExceptionFilter(_EXCEPTION_POINTERS* );

// Install a win32 structured exception handler around thread.
void os::os_exception_wrapper(java_call_t f, JavaValue* value, const methodHandle& method, JavaCallArguments* args, JavaThread* thread) {
  __try {
    f(value, method, args, thread);
  } __except(topLevelExceptionFilter((_EXCEPTION_POINTERS*)_exception_info())) {
      // Nothing to do.
  }
}

// This is the language specific handler for exceptions
// originating from dynamically generated code.
// We call the standard structured exception handler
// We only expect Continued Execution since we cannot unwind
// from generated code.
LONG HandleExceptionFromCodeCache(
  IN PEXCEPTION_RECORD ExceptionRecord,
  IN ULONG64 EstablisherFrame,
  IN OUT PCONTEXT ContextRecord,
  IN OUT PDISPATCHER_CONTEXT DispatcherContext) {
  EXCEPTION_POINTERS ep;
  LONG result;

  ep.ExceptionRecord = ExceptionRecord;
  ep.ContextRecord = ContextRecord;

  result = topLevelExceptionFilter(&ep);

  // We better only get a CONTINUE_EXECUTION from our handler
  // since we don't have unwind information registered.

  guarantee( result == EXCEPTION_CONTINUE_EXECUTION,
             "Unexpected result from topLevelExceptionFilter");

  return(ExceptionContinueExecution);
}


// Structure containing the Windows Data Structures required
// to register our Code Cache exception handler.
// We put these in the CodeCache since the API requires
// all addresses in these structures are relative to the Code
// area registered with RtlAddFunctionTable.
typedef struct {
  char ExceptionHandlerInstr[16];  // jmp HandleExceptionFromCodeCache
  RUNTIME_FUNCTION rt;
  UNWIND_INFO_EH_ONLY unw;
} DynamicCodeData, *pDynamicCodeData;

//
// Register our CodeCache area with the OS so it will dispatch exceptions
// to our topLevelExceptionFilter when we take an exception in our
// dynamically generated code.
//
// Arguments:  low and high are the address of the full reserved
// codeCache area
//
bool os::win32::register_code_area(char *low, char *high) {
  ResourceMark rm;

  pDynamicCodeData pDCD;
  PRUNTIME_FUNCTION prt;
  PUNWIND_INFO_EH_ONLY punwind;

  BufferBlob* blob = BufferBlob::create("CodeCache Exception Handler", sizeof(DynamicCodeData));
  CodeBuffer cb(blob);
  MacroAssembler* masm = new MacroAssembler(&cb);
  pDCD = (pDynamicCodeData) masm->pc();

  masm->jump(RuntimeAddress((address)&HandleExceptionFromCodeCache), rscratch1);
  masm->flush();

  // Create an Unwind Structure specifying no unwind info
  // other than an Exception Handler
  punwind = &pDCD->unw;
  punwind->Version = 1;
  punwind->Flags = UNW_FLAG_EHANDLER;
  punwind->SizeOfProlog = 0;
  punwind->CountOfCodes = 0;
  punwind->FrameRegister = 0;
  punwind->FrameOffset = 0;
  punwind->ExceptionHandler = (char *)(&(pDCD->ExceptionHandlerInstr[0])) -
                              (char*)low;
  punwind->ExceptionData[0] = 0;

  // This structure describes the covered dynamic code area.
  // Addresses are relative to the beginning on the code cache area
  prt = &pDCD->rt;
  prt->BeginAddress = 0;
  prt->EndAddress = (ULONG)(high - low);
  prt->UnwindData = ((char *)punwind - low);

  guarantee(RtlAddFunctionTable(prt, 1, (ULONGLONG)low),
            "Failed to register Dynamic Code Exception Handler with RtlAddFunctionTable");

  return true;
}

#ifdef HAVE_PLATFORM_PRINT_NATIVE_STACK
/*
 * Windows/x64 does not use stack frames the way expected by Java:
 * [1] in most cases, there is no frame pointer. All locals are addressed via RSP
 * [2] in rare cases, when alloca() is used, a frame pointer is used, but this may
 *     not be RBP.
 * See http://msdn.microsoft.com/en-us/library/ew5tede7.aspx
 *
 * So it's not possible to print the native stack using the
 *     while (...) {...  fr = os::get_sender_for_C_frame(&fr); }
 * loop in vmError.cpp. We need to roll our own loop.
 */
bool os::win32::platform_print_native_stack(outputStream* st, const void* context,
                                            char *buf, int buf_size, address& lastpc)
{
  CONTEXT ctx;
  if (context != nullptr) {
    memcpy(&ctx, context, sizeof(ctx));
  } else {
    RtlCaptureContext(&ctx);
  }

  st->print_cr("Native frames: (J=compiled Java code, j=interpreted, Vv=VM code, C=native code)");

  STACKFRAME stk;
  memset(&stk, 0, sizeof(stk));
  stk.AddrStack.Offset    = ctx.Rsp;
  stk.AddrStack.Mode      = AddrModeFlat;
  stk.AddrFrame.Offset    = ctx.Rbp;
  stk.AddrFrame.Mode      = AddrModeFlat;
  stk.AddrPC.Offset       = ctx.Rip;
  stk.AddrPC.Mode         = AddrModeFlat;

  // Ensure we consider dynamically loaded dll's
  SymbolEngine::refreshModuleList();

  int count = 0;
  address lastpc_internal = 0;
  while (count++ < StackPrintLimit) {
    intptr_t* sp = (intptr_t*)stk.AddrStack.Offset;
    intptr_t* fp = (intptr_t*)stk.AddrFrame.Offset; // NOT necessarily the same as ctx.Rbp!
    address pc = (address)stk.AddrPC.Offset;

    if (pc != nullptr) {
      if (count == 2 && lastpc_internal == pc) {
        // Skip it -- StackWalk64() may return the same PC
        // (but different SP) on the first try.
      } else {
        // Don't try to create a frame(sp, fp, pc) -- on WinX64, stk.AddrFrame
        // may not contain what Java expects, and may cause the frame() constructor
        // to crash. Let's just print out the symbolic address.
        frame::print_C_frame(st, buf, buf_size, pc);
        // print source file and line, if available
        char buf[128];
        int line_no;
        if (SymbolEngine::get_source_info(pc, buf, sizeof(buf), &line_no)) {
          st->print("  (%s:%d)", buf, line_no);
        } else {
          st->print("  (no source info available)");
        }
        st->cr();
      }
      lastpc_internal = pc;
    }

    PVOID p = WindowsDbgHelp::symFunctionTableAccess64(GetCurrentProcess(), stk.AddrPC.Offset);
    if (!p) {
      // StackWalk64() can't handle this PC. Calling StackWalk64 again may cause crash.
      lastpc = lastpc_internal;
      break;
    }

    BOOL result = WindowsDbgHelp::stackWalk64(
        IMAGE_FILE_MACHINE_AMD64,  // __in      DWORD MachineType,
        GetCurrentProcess(),       // __in      HANDLE hProcess,
        GetCurrentThread(),        // __in      HANDLE hThread,
        &stk,                      // __inout   LP STACKFRAME64 StackFrame,
        &ctx);                     // __inout   PVOID ContextRecord,

    if (!result) {
      break;
    }
  }
  if (count > StackPrintLimit) {
    st->print_cr("...<more frames>...");
  }
  st->cr();

  return true;
}
#endif // HAVE_PLATFORM_PRINT_NATIVE_STACK

address os::fetch_frame_from_context(const void* ucVoid,
                    intptr_t** ret_sp, intptr_t** ret_fp) {

  address  epc;
  CONTEXT* uc = (CONTEXT*)ucVoid;

  if (uc != nullptr) {
    epc = (address)uc->REG_PC;
    if (ret_sp) *ret_sp = (intptr_t*)uc->REG_SP;
    if (ret_fp) *ret_fp = (intptr_t*)uc->REG_FP;
  } else {
    epc = nullptr;
    if (ret_sp) *ret_sp = (intptr_t *)nullptr;
    if (ret_fp) *ret_fp = (intptr_t *)nullptr;
  }

  return epc;
}

frame os::fetch_frame_from_context(const void* ucVoid) {
  intptr_t* sp;
  intptr_t* fp;
  address epc = fetch_frame_from_context(ucVoid, &sp, &fp);
  if (!is_readable_pointer(epc)) {
    // Try to recover from calling into bad memory
    // Assume new frame has not been set up, the same as
    // compiled frame stack bang
    return frame(sp + 1, fp, (address)*sp);
  }
  return frame(sp, fp, epc);
}

// Returns the current stack pointer. Accurate value needed for
// os::verify_stack_alignment().
address os::current_stack_pointer() {
  typedef address get_sp_func();
  get_sp_func* func = CAST_TO_FN_PTR(get_sp_func*,
                                     StubRoutines::x86::get_previous_sp_entry());
  return (*func)();
}

bool os::win32::get_frame_at_stack_banging_point(JavaThread* thread,
        struct _EXCEPTION_POINTERS* exceptionInfo, address pc, frame* fr) {
  PEXCEPTION_RECORD exceptionRecord = exceptionInfo->ExceptionRecord;
  address addr = (address) exceptionRecord->ExceptionInformation[1];
  if (Interpreter::contains(pc)) {
    *fr = os::fetch_frame_from_context((void*)exceptionInfo->ContextRecord);
    if (!fr->is_first_java_frame()) {
      // get_frame_at_stack_banging_point() is only called when we
      // have well defined stacks so java_sender() calls do not need
      // to assert safe_for_sender() first.
      *fr = fr->java_sender();
    }
  } else {
    // more complex code with compiled code
    assert(!Interpreter::contains(pc), "Interpreted methods should have been handled above");
    CodeBlob* cb = CodeCache::find_blob(pc);
    if (cb == nullptr || !cb->is_nmethod() || cb->is_frame_complete_at(pc)) {
      // Not sure where the pc points to, fallback to default
      // stack overflow handling
      return false;
    } else {
      // in compiled code, the stack banging is performed just after the return pc
      // has been pushed on the stack
      intptr_t* fp = (intptr_t*)exceptionInfo->ContextRecord->REG_FP;
      intptr_t* sp = (intptr_t*)exceptionInfo->ContextRecord->REG_SP;
      *fr = frame(sp + 1, fp, (address)*sp);
      if (!fr->is_java_frame()) {
        // See java_sender() comment above.
        *fr = fr->java_sender();
      }
    }
  }
  assert(fr->is_java_frame(), "Safety check");
  return true;
}


// VC++ does not save frame pointer on stack in optimized build. It
// can be turned off by /Oy-. If we really want to walk C frames,
// we can use the StackWalk() API.
frame os::get_sender_for_C_frame(frame* fr) {
  ShouldNotReachHere();
  return frame();
}

frame os::current_frame() {
  return frame();  // cannot walk Windows frames this way.  See os::get_native_stack
                   // and os::platform_print_native_stack
}

void os::print_context(outputStream *st, const void *context) {
  if (context == nullptr) return;

  const CONTEXT* uc = (const CONTEXT*)context;

  st->print_cr("Registers:");
  st->print(  "RAX=" INTPTR_FORMAT, uc->Rax);
  st->print(", RBX=" INTPTR_FORMAT, uc->Rbx);
  st->print(", RCX=" INTPTR_FORMAT, uc->Rcx);
  st->print(", RDX=" INTPTR_FORMAT, uc->Rdx);
  st->cr();
  st->print(  "RSP=" INTPTR_FORMAT, uc->Rsp);
  st->print(", RBP=" INTPTR_FORMAT, uc->Rbp);
  st->print(", RSI=" INTPTR_FORMAT, uc->Rsi);
  st->print(", RDI=" INTPTR_FORMAT, uc->Rdi);
  st->cr();
  st->print(  "R8 =" INTPTR_FORMAT, uc->R8);
  st->print(", R9 =" INTPTR_FORMAT, uc->R9);
  st->print(", R10=" INTPTR_FORMAT, uc->R10);
  st->print(", R11=" INTPTR_FORMAT, uc->R11);
  st->cr();
  st->print(  "R12=" INTPTR_FORMAT, uc->R12);
  st->print(", R13=" INTPTR_FORMAT, uc->R13);
  st->print(", R14=" INTPTR_FORMAT, uc->R14);
  st->print(", R15=" INTPTR_FORMAT, uc->R15);
  st->cr();
  st->print(  "RIP=" INTPTR_FORMAT, uc->Rip);
  st->print(", EFLAGS=" INTPTR_FORMAT, uc->EFlags);
  // Add XMM registers + MXCSR. Note that C2 uses XMM to spill GPR values including pointers.
  st->cr();
  st->cr();
  for (int i = 0; i < 16; ++i) {
    const uint64_t *xmm = ((const uint64_t*)&(uc->Xmm0)) + 2 * i;
    st->print_cr("XMM[%d]=" INTPTR_FORMAT " " INTPTR_FORMAT,
                 i, xmm[1], xmm[0]);
  }
  st->print("  MXCSR=" UINT32_FORMAT_X_0, uc->MxCsr);
  st->cr();
  st->cr();
}

void os::print_register_info(outputStream *st, const void *context, int& continuation) {
  const int register_count = 16;
  int n = continuation;
  assert(n >= 0 && n <= register_count, "Invalid continuation value");
  if (context == nullptr || n == register_count) {
    return;
  }

  const CONTEXT* uc = (const CONTEXT*)context;
  while (n < register_count) {
    // Update continuation with next index before printing location
    continuation = n + 1;
# define CASE_PRINT_REG(n, str, id) case n: st->print(str); print_location(st, uc->id);
    switch (n) {
    CASE_PRINT_REG( 0, "RAX=", Rax); break;
    CASE_PRINT_REG( 1, "RBX=", Rbx); break;
    CASE_PRINT_REG( 2, "RCX=", Rcx); break;
    CASE_PRINT_REG( 3, "RDX=", Rdx); break;
    CASE_PRINT_REG( 4, "RSP=", Rsp); break;
    CASE_PRINT_REG( 5, "RBP=", Rbp); break;
    CASE_PRINT_REG( 6, "RSI=", Rsi); break;
    CASE_PRINT_REG( 7, "RDI=", Rdi); break;
    CASE_PRINT_REG( 8, "R8 =", R8); break;
    CASE_PRINT_REG( 9, "R9 =", R9); break;
    CASE_PRINT_REG(10, "R10=", R10); break;
    CASE_PRINT_REG(11, "R11=", R11); break;
    CASE_PRINT_REG(12, "R12=", R12); break;
    CASE_PRINT_REG(13, "R13=", R13); break;
    CASE_PRINT_REG(14, "R14=", R14); break;
    CASE_PRINT_REG(15, "R15=", R15); break;
    }
# undef CASE_PRINT_REG
    ++n;
  }
}

extern "C" int SpinPause () {
<<<<<<< HEAD
   // pause == rep:nop
   // On systems that don't support pause a rep:nop
   // is executed as a nop.  The rep: prefix is ignored.
   YieldProcessor();
   return 1 ;
=======
   return 0 ;
>>>>>>> 1866c0c2
}

juint os::cpu_microcode_revision() {
  juint result = 0;
  BYTE data[8] = {0};
  HKEY key;
  DWORD status = RegOpenKey(HKEY_LOCAL_MACHINE,
               "HARDWARE\\DESCRIPTION\\System\\CentralProcessor\\0", &key);
  if (status == ERROR_SUCCESS) {
    DWORD size = sizeof(data);
    status = RegQueryValueEx(key, "Update Revision", nullptr, nullptr, data, &size);
    if (status == ERROR_SUCCESS) {
      if (size == 4) result = *((juint*)data);
      if (size == 8) result = *((juint*)data + 1); // upper 32-bits
    }
    RegCloseKey(key);
  }
  return result;
}

void os::setup_fpu() {
}

#ifndef PRODUCT
void os::verify_stack_alignment() {
  // The current_stack_pointer() calls generated get_previous_sp stub routine.
  // Only enable the assert after the routine becomes available.
  if (StubRoutines::initial_stubs_code() != nullptr) {
    assert(((intptr_t)os::current_stack_pointer() & (StackAlignmentInBytes-1)) == 0, "incorrect stack alignment");
  }
}
#endif

int os::extra_bang_size_in_bytes() {
  // JDK-8050147 requires the full cache line bang for x86.
  return VM_Version::L1_line_size();
}<|MERGE_RESOLUTION|>--- conflicted
+++ resolved
@@ -421,15 +421,11 @@
 }
 
 extern "C" int SpinPause () {
-<<<<<<< HEAD
    // pause == rep:nop
    // On systems that don't support pause a rep:nop
    // is executed as a nop.  The rep: prefix is ignored.
    YieldProcessor();
    return 1 ;
-=======
-   return 0 ;
->>>>>>> 1866c0c2
 }
 
 juint os::cpu_microcode_revision() {
