/*
 * Copyright (c) 1997, 2025, Oracle and/or its affiliates. All rights reserved.
 * Copyright 2025 Arm Limited and/or its affiliates.
 * DO NOT ALTER OR REMOVE COPYRIGHT NOTICES OR THIS FILE HEADER.
 *
 * This code is free software; you can redistribute it and/or modify it
 * under the terms of the GNU General Public License version 2 only, as
 * published by the Free Software Foundation.
 *
 * This code is distributed in the hope that it will be useful, but WITHOUT
 * ANY WARRANTY; without even the implied warranty of MERCHANTABILITY or
 * FITNESS FOR A PARTICULAR PURPOSE.  See the GNU General Public License
 * version 2 for more details (a copy is included in the LICENSE file that
 * accompanied this code).
 *
 * You should have received a copy of the GNU General Public License version
 * 2 along with this work; if not, write to the Free Software Foundation,
 * Inc., 51 Franklin St, Fifth Floor, Boston, MA 02110-1301 USA.
 *
 * Please contact Oracle, 500 Oracle Parkway, Redwood Shores, CA 94065 USA
 * or visit www.oracle.com if you need additional information or have any
 * questions.
 *
 */

#ifndef SHARE_ASM_CODEBUFFER_HPP
#define SHARE_ASM_CODEBUFFER_HPP

#include "code/oopRecorder.hpp"
#include "code/relocInfo.hpp"
#include "compiler/compiler_globals.hpp"
#include "runtime/os.hpp"
#include "utilities/align.hpp"
#include "utilities/debug.hpp"
#include "utilities/growableArray.hpp"
#include "utilities/linkedlist.hpp"
#include "utilities/resizableHashTable.hpp"
#include "utilities/macros.hpp"

template <typename T>
static inline void put_native(address p, T x) {
    memcpy((void*)p, &x, sizeof x);
}

class PhaseCFG;
class Compile;
class BufferBlob;
class CodeBuffer;
class Label;
class ciMethod;
class SharedStubToInterpRequest;

class CodeOffsets: public StackObj {
public:
  enum Entries { Entry,
                 Verified_Entry,
                 Frame_Complete, // Offset in the code where the frame setup is (for forte stackwalks) is complete
                 OSR_Entry,
                 Exceptions,     // Offset where exception handler lives
                 Deopt,          // Offset where deopt handler lives
                 DeoptMH,        // Offset where MethodHandle deopt handler lives
                 UnwindHandler,  // Offset to default unwind handler
                 max_Entries };

  // special value to note codeBlobs where profile (forte) stack walking is
  // always dangerous and suspect.

  enum { frame_never_safe = -1 };

private:
  int _values[max_Entries];

public:
  CodeOffsets() {
    _values[Entry         ] = 0;
    _values[Verified_Entry] = 0;
    _values[Frame_Complete] = frame_never_safe;
    _values[OSR_Entry     ] = 0;
    _values[Exceptions    ] = -1;
    _values[Deopt         ] = -1;
    _values[DeoptMH       ] = -1;
    _values[UnwindHandler ] = -1;
  }

  int value(Entries e) { return _values[e]; }
  void set_value(Entries e, int val) { _values[e] = val; }
};

// This class represents a stream of code and associated relocations.
// There are a few in each CodeBuffer.
// They are filled concurrently, and concatenated at the end.
class CodeSection {
  friend class CodeBuffer;
  friend class AOTCodeReader;
 public:
  typedef int csize_t;  // code size type; would be size_t except for history

 private:
  address     _start;           // first byte of contents (instructions)
  address     _mark;            // user mark, usually an instruction beginning
  address     _end;             // current end address
  address     _limit;           // last possible (allocated) end address
  relocInfo*  _locs_start;      // first byte of relocation information
  relocInfo*  _locs_end;        // first byte after relocation information
  relocInfo*  _locs_limit;      // first byte after relocation information buf
  address     _locs_point;      // last relocated position (grows upward)
  bool        _locs_own;        // did I allocate the locs myself?
  bool        _scratch_emit;    // Buffer is used for scratch emit, don't relocate.
  int         _skipped_instructions_size;
  int8_t      _index;           // my section number (SECT_INST, etc.)
  CodeBuffer* _outer;           // enclosing CodeBuffer

  // (Note:  _locs_point used to be called _last_reloc_offset.)

  CodeSection() {
    _start         = nullptr;
    _mark          = nullptr;
    _end           = nullptr;
    _limit         = nullptr;
    _locs_start    = nullptr;
    _locs_end      = nullptr;
    _locs_limit    = nullptr;
    _locs_point    = nullptr;
    _locs_own      = false;
    _scratch_emit  = false;
    _skipped_instructions_size = 0;
    DEBUG_ONLY(_index = -1);
    DEBUG_ONLY(_outer = (CodeBuffer*)badAddress);
  }

  void initialize_outer(CodeBuffer* outer, int8_t index) {
    _outer = outer;
    _index = index;
  }

  void initialize(address start, csize_t size = 0) {
    assert(_start == nullptr, "only one init step, please");
    _start         = start;
    _mark          = nullptr;
    _end           = start;

    _limit         = start + size;
    _locs_point    = start;
  }

  void initialize_locs(int locs_capacity);
  void expand_locs(int new_capacity);
  void initialize_locs_from(const CodeSection* source_cs);

  // helper for CodeBuffer::expand()
  void take_over_code_from(CodeSection* cs) {
    _start      = cs->_start;
    _mark       = cs->_mark;
    _end        = cs->_end;
    _limit      = cs->_limit;
    _locs_point = cs->_locs_point;
    _skipped_instructions_size = cs->_skipped_instructions_size;
  }

 public:
  address     start() const         { return _start; }
  address     mark() const          { return _mark; }
  address     end() const           { return _end; }
  address     limit() const         { return _limit; }
  csize_t     size() const          { return (csize_t)(_end - _start); }
  csize_t     mark_off() const      { assert(_mark != nullptr, "not an offset");
                                      return (csize_t)(_mark - _start); }
  csize_t     capacity() const      { return (csize_t)(_limit - _start); }
  csize_t     remaining() const     { return (csize_t)(_limit - _end); }

  relocInfo*  locs_start() const    { return _locs_start; }
  relocInfo*  locs_end() const      { return _locs_end; }
  int         locs_count() const    { return (int)(_locs_end - _locs_start); }
  relocInfo*  locs_limit() const    { return _locs_limit; }
  address     locs_point() const    { return _locs_point; }
  csize_t     locs_point_off() const{ return (csize_t)(_locs_point - _start); }
  csize_t     locs_capacity() const { return (csize_t)(_locs_limit - _locs_start); }

  int8_t      index() const         { return _index; }
  bool        is_allocated() const  { return _start != nullptr; }
  bool        is_empty() const      { return _start == _end; }
  bool        has_locs() const      { return _locs_end != nullptr; }

  // Mark scratch buffer.
  void        set_scratch_emit()    { _scratch_emit = true; }
  void        clear_scratch_emit()  { _scratch_emit = false; }
  bool        scratch_emit()        { return _scratch_emit; }

  CodeBuffer* outer() const         { return _outer; }

  // is a given address in this section?  (2nd version is end-inclusive)
  bool contains(address pc) const   { return pc >= _start && pc <  _end; }
  bool contains2(address pc) const  { return pc >= _start && pc <= _end; }
  bool allocates(address pc) const  { return pc >= _start && pc <  _limit; }
  bool allocates2(address pc) const { return pc >= _start && pc <= _limit; }

  // checks if two CodeSections are disjoint
  //
  // limit is an exclusive address and can be the start of another
  // section.
  bool disjoint(CodeSection* cs) const { return cs->_limit <= _start || cs->_start >= _limit; }

  void    set_end(address pc)       { assert(allocates2(pc), "not in CodeBuffer memory: " INTPTR_FORMAT " <= " INTPTR_FORMAT " <= " INTPTR_FORMAT, p2i(_start), p2i(pc), p2i(_limit)); _end = pc; }
  void    set_mark(address pc)      { assert(contains2(pc), "not in codeBuffer");
                                      _mark = pc; }
  void    set_mark()                { _mark = _end; }
  void    clear_mark()              { _mark = nullptr; }

  void    set_locs_end(relocInfo* p) {
    assert(p <= locs_limit(), "locs data fits in allocated buffer");
    _locs_end = p;
  }
  void    set_locs_point(address pc) {
    assert(pc >= locs_point(), "relocation addr may not decrease");
    assert(allocates2(pc),     "relocation addr " INTPTR_FORMAT " must be in this section from " INTPTR_FORMAT " to " INTPTR_FORMAT, p2i(pc), p2i(_start), p2i(_limit));
    _locs_point = pc;
  }

  void register_skipped(int size) {
    _skipped_instructions_size += size;
  }

  // Code emission
  void emit_int8(uint8_t x1) {
    address curr = end();
    *((uint8_t*)  curr++) = x1;
    set_end(curr);
  }

  template <typename T>
  void emit_native(T x) { put_native(end(), x); set_end(end() + sizeof x); }

  void emit_int16(uint16_t x) { emit_native(x); }
  void emit_int16(uint8_t x1, uint8_t x2) {
    address curr = end();
    *((uint8_t*)  curr++) = x1;
    *((uint8_t*)  curr++) = x2;
    set_end(curr);
  }

  void emit_int24(uint8_t x1, uint8_t x2, uint8_t x3)  {
    address curr = end();
    *((uint8_t*)  curr++) = x1;
    *((uint8_t*)  curr++) = x2;
    *((uint8_t*)  curr++) = x3;
    set_end(curr);
  }

  void emit_int32(uint32_t x) { emit_native(x); }
  void emit_int32(uint8_t x1, uint8_t x2, uint8_t x3, uint8_t x4)  {
    address curr = end();
    *((uint8_t*)  curr++) = x1;
    *((uint8_t*)  curr++) = x2;
    *((uint8_t*)  curr++) = x3;
    *((uint8_t*)  curr++) = x4;
    set_end(curr);
  }

  void emit_int64(uint64_t x)  { emit_native(x); }
  void emit_float(jfloat  x)   { emit_native(x); }
  void emit_double(jdouble x)  { emit_native(x); }
  void emit_address(address x) { emit_native(x); }

  // Share a scratch buffer for relocinfo.  (Hacky; saves a resource allocation.)
  void initialize_shared_locs(relocInfo* buf, int length);

  // Manage labels and their addresses.
  address target(Label& L, address branch_pc);

  // Emit a relocation.
  void relocate(address at, RelocationHolder const& rspec, int format = 0);
  void relocate(address at,    relocInfo::relocType rtype, int format = 0, jint method_index = 0);

  int alignment() const;

  // Slop between sections, used only when allocating temporary BufferBlob buffers.
  static csize_t end_slop()         { return MAX2((int)sizeof(jdouble), (int)CodeEntryAlignment); }

  csize_t align_at_start(csize_t off) const {
    return (csize_t) align_up(off, alignment());
  }

  // Ensure there's enough space left in the current section.
  // Return true if there was an expansion.
  bool maybe_expand_to_ensure_remaining(csize_t amount);

#ifndef PRODUCT
  void decode();
  void print_on(outputStream* st, const char* name);
#endif //PRODUCT
};


#ifndef PRODUCT

// ----- CHeapString -----------------------------------------------------------

class CHeapString : public CHeapObj<mtCode> {
 public:
  CHeapString(const char* str) : _string(os::strdup(str)) {}
  ~CHeapString();
  const char* string() const { return _string; }

 private:
  const char* _string;
};

// ----- AsmRemarkCollection ---------------------------------------------------

class AsmRemarkCollection : public CHeapObj<mtCode> {
 public:
  AsmRemarkCollection() : _ref_cnt(1), _remarks(nullptr), _next(nullptr) {}
 ~AsmRemarkCollection() {
    assert(is_empty(), "Must 'clear()' before deleting!");
    assert(_ref_cnt == 0, "No uses must remain when deleting!");
  }
  AsmRemarkCollection* reuse() {
    precond(_ref_cnt > 0);
    return _ref_cnt++, this;
  }

  const char* insert(uint offset, const char* remark);
  const char* lookup(uint offset) const;
  const char* next(uint offset) const;

  bool is_empty() const { return _remarks == nullptr; }
  uint clear();

  template<typename Function>
  bool iterate(Function function) const { // lambda enabled API
    if (_remarks != nullptr) {
      Cell* tmp = _remarks;
      do {
        if(!function(tmp->offset, tmp->string())) {
          return false;
        }
        tmp = tmp->next;
      } while (tmp != _remarks);
    }
    return true;
  }

 private:
  struct Cell : CHeapString {
    Cell(const char* remark, uint offset) :
        CHeapString(remark), offset(offset), prev(nullptr), next(nullptr) {}
    void push_back(Cell* cell) {
      Cell* head = this;
      Cell* tail = prev;
      tail->next = cell;
      cell->next = head;
      cell->prev = tail;
      prev = cell;
    }
    uint offset;
    Cell* prev;
    Cell* next;
  };
  uint  _ref_cnt;
  Cell* _remarks;
  // Using a 'mutable' iteration pointer to allow 'const' on lookup/next (that
  // does not change the state of the list per se), supportig a simplistic
  // iteration scheme.
  mutable Cell* _next;
};

// ----- DbgStringCollection ---------------------------------------------------

class DbgStringCollection : public CHeapObj<mtCode> {
 public:
  DbgStringCollection() : _ref_cnt(1), _strings(nullptr) {}
 ~DbgStringCollection() {
    assert(is_empty(), "Must 'clear()' before deleting!");
    assert(_ref_cnt == 0, "No uses must remain when deleting!");
  }
  DbgStringCollection* reuse() {
    precond(_ref_cnt > 0);
    return _ref_cnt++, this;
  }

  const char* insert(const char* str);
  const char* lookup(const char* str) const;

  bool is_empty() const { return _strings == nullptr; }
  uint clear();

  template<typename Function>
  bool iterate(Function function) const { // lambda enabled API
    if (_strings != nullptr) {
      Cell* tmp = _strings;
      do {
        if (!function(tmp->string())) {
          return false;
        }
        tmp = tmp->next;
      } while (tmp != _strings);
    }
    return true;
  }

 private:
  struct Cell : CHeapString {
    Cell(const char* dbgstr) :
        CHeapString(dbgstr), prev(nullptr), next(nullptr) {}
    void push_back(Cell* cell) {
      Cell* head = this;
      Cell* tail = prev;
      tail->next = cell;
      cell->next = head;
      cell->prev = tail;
      prev = cell;
    }
    Cell* prev;
    Cell* next;
  };
  uint  _ref_cnt;
  Cell* _strings;
};

// The assumption made here is that most code remarks (or comments) added to
// the generated assembly code are unique, i.e. there is very little gain in
// trying to share the strings between the different offsets tracked in a
// buffer (or blob).

class AsmRemarks {
 public:
  AsmRemarks();
 ~AsmRemarks();

  void init();

  const char* insert(uint offset, const char* remstr);

  bool is_empty() const;

  void share(const AsmRemarks &src);
  void clear();
  uint print(uint offset, outputStream* strm = tty) const;

  // For testing purposes only.
  const AsmRemarkCollection* ref() const { return _remarks; }

  template<typename Function>
  inline bool iterate(Function function) const { return _remarks->iterate(function); }

private:
  AsmRemarkCollection* _remarks;
};

// The assumption made here is that the number of debug strings (with a fixed
// address requirement) is a rather small set per compilation unit.

class DbgStrings {
 public:
  DbgStrings();
 ~DbgStrings();

  void init();

  const char* insert(const char* dbgstr);

  bool is_empty() const;

  void share(const DbgStrings &src);
  void clear();

  // For testing purposes only.
  const DbgStringCollection* ref() const { return _strings; }

  template<typename Function>
  bool iterate(Function function) const { return _strings->iterate(function); }

private:
  DbgStringCollection* _strings;
};
#endif // not PRODUCT


#ifdef ASSERT
#include "utilities/copy.hpp"

class Scrubber {
 public:
  Scrubber(void* addr, size_t size) : _addr(addr), _size(size) {}
 ~Scrubber() {
    Copy::fill_to_bytes(_addr, _size, badResourceValue);
  }
 private:
  void*  _addr;
  size_t _size;
};
#endif // ASSERT

typedef GrowableArray<SharedStubToInterpRequest> SharedStubToInterpRequests;

// A CodeBuffer describes a memory space into which assembly
// code is generated.  This memory space usually occupies the
// interior of a single BufferBlob, but in some cases it may be
// an arbitrary span of memory, even outside the code cache.
//
// A code buffer comes in two variants:
//
// (1) A CodeBuffer referring to an already allocated piece of memory:
//     This is used to direct 'static' code generation (e.g. for interpreter
//     or stubroutine generation, etc.).  This code comes with NO relocation
//     information.
//
// (2) A CodeBuffer referring to a piece of memory allocated when the
//     CodeBuffer is allocated.  This is used for nmethod generation.
//
// The memory can be divided up into several parts called sections.
// Each section independently accumulates code (or data) an relocations.
// Sections can grow (at the expense of a reallocation of the BufferBlob
// and recopying of all active sections).  When the buffered code is finally
// written to an nmethod (or other CodeBlob), the contents (code, data,
// and relocations) of the sections are padded to an alignment and concatenated.
// Instructions and data in one section can contain relocatable references to
// addresses in a sibling section.

class CodeBuffer: public StackObj DEBUG_ONLY(COMMA private Scrubber) {
  friend class CodeSection;
  friend class StubCodeGenerator;
  friend class AOTCodeReader;

 private:
  // CodeBuffers must be allocated on the stack except for a single
  // special case during expansion which is handled internally.  This
  // is done to guarantee proper cleanup of resources.
  void* operator new(size_t size) throw() { return resource_allocate_bytes(size); }
  void  operator delete(void* p)          { ShouldNotCallThis(); }

 public:
  typedef int csize_t;  // code size type; would be size_t except for history
  enum : int8_t {
    // Here is the list of all possible sections.  The order reflects
    // the final layout.
    SECT_FIRST = 0,
    SECT_CONSTS = SECT_FIRST, // Non-instruction data:  Floats, jump tables, etc.
    SECT_INSTS,               // Executable instructions.
    SECT_STUBS,               // Outbound trampolines for supporting call sites.
    SECT_LIMIT, SECT_NONE = -1
  };

<<<<<<< HEAD
  struct SharedTrampolineRequestsValue {
    address dest;
    LinkedListImpl<int> offsets;
  };
  typedef ResizeableResourceHashtable<address, SharedTrampolineRequestsValue, AnyObj::C_HEAP, mtCompiler>
    SharedTrampolineRequests;
=======
  typedef LinkedListImpl<int> Offsets;
  typedef ResizeableHashTable<address, Offsets, AnyObj::C_HEAP, mtCompiler> SharedTrampolineRequests;
>>>>>>> 41520998

 private:
  enum {
    sect_bits = 2,      // assert (SECT_LIMIT <= (1<<sect_bits))
    sect_mask = (1<<sect_bits)-1
  };

  const char*  _name;

  CodeSection  _consts;             // constants, jump tables
  CodeSection  _insts;              // instructions (the main section)
  CodeSection  _stubs;              // stubs (call site support), deopt, exception handling

  CodeBuffer*  _before_expand;  // dead buffer, from before the last expansion

  BufferBlob*  _blob;           // optional buffer in CodeCache for generated code
  address      _total_start;    // first address of combined memory buffer
  csize_t      _total_size;     // size in bytes of combined memory buffer

  OopRecorder* _oop_recorder;

  OopRecorder  _default_oop_recorder;  // override with initialize_oop_recorder
  Arena*       _overflow_arena;

  address      _last_insn;      // used to merge consecutive memory barriers, loads or stores.
  address      _last_label;     // record last bind label address, it's also the start of current bb.

  SharedStubToInterpRequests* _shared_stub_to_interp_requests; // used to collect requests for shared iterpreter stubs
  SharedTrampolineRequests*   _shared_trampoline_requests;     // used to collect requests for shared trampolines
  bool         _finalize_stubs; // Indicate if we need to finalize stubs to make CodeBuffer final.

  int          _const_section_alignment;

#ifndef PRODUCT
  AsmRemarks   _asm_remarks;
  DbgStrings   _dbg_strings;
  bool         _collect_comments; // Indicate if we need to collect block comments at all.
  address      _decode_begin;     // start address for decode
  address      decode_begin();
#endif

  void initialize_misc(const char * name) {
    // all pointers other than code_start/end and those inside the sections
    assert(name != nullptr, "must have a name");
    _name            = name;
    _before_expand   = nullptr;
    _blob            = nullptr;
    _total_start     = nullptr;
    _total_size      = 0;
    _oop_recorder    = nullptr;
    _overflow_arena  = nullptr;
    _last_insn       = nullptr;
    _last_label      = nullptr;
    _finalize_stubs  = false;
    _shared_stub_to_interp_requests = nullptr;
    _shared_trampoline_requests = nullptr;

    _consts.initialize_outer(this, SECT_CONSTS);
    _insts.initialize_outer(this,  SECT_INSTS);
    _stubs.initialize_outer(this,  SECT_STUBS);

    // Default is to align on 8 bytes. A compiler can change this
    // if larger alignment (e.g., 32-byte vector masks) is required.
    _const_section_alignment = (int) sizeof(jdouble);

#ifndef PRODUCT
    _decode_begin    = nullptr;
    // Collect block comments, but restrict collection to cases where a disassembly is output.
    _collect_comments = ( PrintAssembly
                       || PrintStubCode
                       || PrintMethodHandleStubs
                       || PrintInterpreter
                       || PrintSignatureHandlers
                       || UnlockDiagnosticVMOptions
                        );
#endif
  }

  void initialize(address code_start, csize_t code_size) {
    _total_start = code_start;
    _total_size  = code_size;
    // Initialize the main section:
    _insts.initialize(code_start, code_size);
    assert(!_stubs.is_allocated(),  "no garbage here");
    assert(!_consts.is_allocated(), "no garbage here");
    _oop_recorder = &_default_oop_recorder;
  }

  void initialize_section_size(CodeSection* cs, csize_t size);

  // helper for CodeBuffer::expand()
  void take_over_code_from(CodeBuffer* cs);

  // ensure sections are disjoint, ordered, and contained in the blob
  void verify_section_allocation();

  // copies combined relocations to the blob, returns bytes copied
  // (if target is null, it is a dry run only, just for sizing)
  csize_t copy_relocations_to(CodeBlob* blob) const;
  csize_t copy_relocations_to(address buf, csize_t buf_limit) const;

  // copies combined code to the blob (assumes relocs are already in there)
  void copy_code_to(CodeBlob* blob);

  // moves code sections to new buffer (assumes relocs are already in there)
  void relocate_code_to(CodeBuffer* cb) const;

  // adjust some internal address during expand
  void adjust_internal_address(address from, address to);

  // set up a model of the final layout of my contents
  void compute_final_layout(CodeBuffer* dest) const;

  // Expand the given section so at least 'amount' is remaining.
  // Creates a new, larger BufferBlob, and rewrites the code & relocs.
  void expand(CodeSection* which_cs, csize_t amount);

  // Helper for expand.
  csize_t figure_expanded_capacities(CodeSection* which_cs, csize_t amount, csize_t* new_capacity);

 public:
  // (1) code buffer referring to pre-allocated instruction memory
  CodeBuffer(address code_start, csize_t code_size)
    DEBUG_ONLY(: Scrubber(this, sizeof(*this)))
  {
    assert(code_start != nullptr, "sanity");
    initialize_misc("static buffer");
    initialize(code_start, code_size);
    DEBUG_ONLY(verify_section_allocation();)
  }

  // (2) CodeBuffer referring to pre-allocated CodeBlob.
  CodeBuffer(CodeBlob* blob);

  // (3) code buffer allocating codeBlob memory for code & relocation
  // info but with lazy initialization.  The name must be something
  // informative.
  CodeBuffer(const char* name)
    DEBUG_ONLY(: Scrubber(this, sizeof(*this)))
  {
    initialize_misc(name);
  }

  // (4) code buffer allocating codeBlob memory for code & relocation
  // info.  The name must be something informative and code_size must
  // include both code and stubs sizes.
  CodeBuffer(const char* name, csize_t code_size, csize_t locs_size)
    DEBUG_ONLY(: Scrubber(this, sizeof(*this)))
  {
    initialize_misc(name);
    initialize(code_size, locs_size);
  }

  ~CodeBuffer();

  // Initialize a CodeBuffer constructed using constructor 3.  Using
  // constructor 4 is equivalent to calling constructor 3 and then
  // calling this method.  It's been factored out for convenience of
  // construction.
  void initialize(csize_t code_size, csize_t locs_size);

  CodeSection* consts() { return &_consts; }
  CodeSection* insts() { return &_insts; }
  CodeSection* stubs() { return &_stubs; }

  const CodeSection* insts() const { return &_insts; }

  // present sections in order; return null at end; consts is #0, etc.
  CodeSection* code_section(int n) {
    // This makes the slightly questionable but portable assumption
    // that the various members (_consts, _insts, _stubs, etc.) are
    // adjacent in the layout of CodeBuffer.
    CodeSection* cs = &_consts + n;
    assert(cs->index() == n || !cs->is_allocated(), "sanity");
    return cs;
  }
  const CodeSection* code_section(int n) const {  // yucky const stuff
    return ((CodeBuffer*)this)->code_section(n);
  }
  static const char* code_section_name(int n);
  int section_index_of(address addr) const;
  bool contains(address addr) const {
    // handy for debugging
    return section_index_of(addr) > SECT_NONE;
  }

  // A stable mapping between 'locators' (small ints) and addresses.
  static int locator_pos(int locator)   { return locator >> sect_bits; }
  static int locator_sect(int locator)  { return locator &  sect_mask; }
  static int locator(int pos, int sect) { return (pos << sect_bits) | sect; }
  int        locator(address addr) const;
  address    locator_address(int locator) const {
    if (locator < 0)  return nullptr;
    address start = code_section(locator_sect(locator))->start();
    return start + locator_pos(locator);
  }

  // Heuristic for pre-packing the taken/not-taken bit of a predicted branch.
  bool is_backward_branch(Label& L);

  // Properties
  const char* name() const                  { return _name; }
  CodeBuffer* before_expand() const         { return _before_expand; }
  BufferBlob* blob() const                  { return _blob; }
  void    set_blob(BufferBlob* blob);
  void   free_blob();                       // Free the blob, if we own one.

  // Properties relative to the insts section:
  address       insts_begin() const      { return _insts.start();      }
  address       insts_end() const        { return _insts.end();        }
  void      set_insts_end(address end)   {        _insts.set_end(end); }
  address       insts_mark() const       { return _insts.mark();       }
  void      set_insts_mark()             {        _insts.set_mark();   }

  // is there anything in the buffer other than the current section?
  bool    is_pure() const                { return insts_size() == total_content_size(); }

  // size in bytes of output so far in the insts sections
  csize_t insts_size() const             { return _insts.size(); }

  // same as insts_size(), except that it asserts there is no non-code here
  csize_t pure_insts_size() const        { assert(is_pure(), "no non-code");
                                           return insts_size(); }
  // capacity in bytes of the insts sections
  csize_t insts_capacity() const         { return _insts.capacity(); }

  // number of bytes remaining in the insts section
  csize_t insts_remaining() const        { return _insts.remaining(); }

  // is a given address in the insts section?  (2nd version is end-inclusive)
  bool insts_contains(address pc) const  { return _insts.contains(pc); }
  bool insts_contains2(address pc) const { return _insts.contains2(pc); }

  // Record any extra oops required to keep embedded metadata alive
  void finalize_oop_references(const methodHandle& method);

  // Allocated size in all sections, when aligned and concatenated
  // (this is the eventual state of the content in its final
  // CodeBlob).
  csize_t total_content_size() const;

  // Combined offset (relative to start of first section) of given
  // section, as eventually found in the final CodeBlob.
  csize_t total_offset_of(const CodeSection* cs) const;

  // allocated size of all relocation data, including index, rounded up
  csize_t total_relocation_size() const;

  int total_skipped_instructions_size() const;

  // allocated size of any and all recorded oops
  csize_t total_oop_size() const {
    OopRecorder* recorder = oop_recorder();
    return (recorder == nullptr)? 0: recorder->oop_size();
  }

  // allocated size of any and all recorded metadata
  csize_t total_metadata_size() const {
    OopRecorder* recorder = oop_recorder();
    return (recorder == nullptr)? 0: recorder->metadata_size();
  }

  // Configuration functions, called immediately after the CB is constructed.
  // The section sizes are subtracted from the original insts section.
  // Note:  Call them in reverse section order, because each steals from insts.
  void initialize_consts_size(csize_t size)            { initialize_section_size(&_consts,  size); }
  void initialize_stubs_size(csize_t size)             { initialize_section_size(&_stubs,   size); }
  // Override default oop recorder.
  void initialize_oop_recorder(OopRecorder* r);

  OopRecorder* oop_recorder() const { return _oop_recorder; }

  address last_insn() const { return _last_insn; }
  void set_last_insn(address a) { _last_insn = a; }
  void clear_last_insn() { set_last_insn(nullptr); }

  address last_label() const { return _last_label; }
  void set_last_label(address a) { _last_label = a; }

#ifndef PRODUCT
  AsmRemarks &asm_remarks() { return _asm_remarks; }
  DbgStrings &dbg_strings() { return _dbg_strings; }

  void clear_strings() {
    _asm_remarks.clear();
    _dbg_strings.clear();
  }
#endif

  // Code generation
  void relocate(address at, RelocationHolder const& rspec, int format = 0) {
    _insts.relocate(at, rspec, format);
  }
  void relocate(address at,    relocInfo::relocType rtype, int format = 0) {
    _insts.relocate(at, rtype, format);
  }

  // Management of overflow storage for binding of Labels.
  GrowableArray<int>* create_patch_overflow();

  // NMethod generation
  void copy_code_and_locs_to(CodeBlob* blob) {
    assert(blob != nullptr, "sane");
    copy_relocations_to(blob);
    copy_code_to(blob);
  }
  void copy_values_to(nmethod* nm) {
    if (!oop_recorder()->is_unused()) {
      oop_recorder()->copy_values_to(nm);
    }
  }

  void block_comment(ptrdiff_t offset, const char* comment) PRODUCT_RETURN;
  const char* code_string(const char* str) PRODUCT_RETURN_(return nullptr;);

  // Log a little info about section usage in the CodeBuffer
  void log_section_sizes(const char* name);

  // Make a set of stubs final. It can create/optimize stubs.
  bool finalize_stubs();

  // Request for a shared stub to the interpreter
  void shared_stub_to_interp_for(ciMethod* callee, csize_t call_offset);

  void set_const_section_alignment(int align) {
    _const_section_alignment = align_up(align, HeapWordSize);
  }

#ifndef PRODUCT
 public:
  // Printing / Decoding
  // decodes from decode_begin() to code_end() and sets decode_begin to end
  void    decode();
  void    print_on(outputStream* st);
#endif
  // Directly disassemble code buffer.
  void    decode(address start, address end);

  // The following header contains architecture-specific implementations
#include CPU_HEADER(codeBuffer)

};

// A Java method can have calls of Java methods which can be statically bound.
// Calls of Java methods need stubs to the interpreter. Calls sharing the same Java method
// can share a stub to the interpreter.
// A SharedStubToInterpRequest is a request for a shared stub to the interpreter.
class SharedStubToInterpRequest : public ResourceObj {
 private:
  ciMethod* _shared_method;
  CodeBuffer::csize_t _call_offset; // The offset of the call in CodeBuffer

 public:
  SharedStubToInterpRequest(ciMethod* method = nullptr, CodeBuffer::csize_t call_offset = -1) : _shared_method(method),
      _call_offset(call_offset) {}

  ciMethod* shared_method() const { return _shared_method; }
  CodeBuffer::csize_t call_offset() const { return _call_offset; }
};

inline bool CodeSection::maybe_expand_to_ensure_remaining(csize_t amount) {
  if (remaining() < amount) { _outer->expand(this, amount); return true; }
  return false;
}

#endif // SHARE_ASM_CODEBUFFER_HPP<|MERGE_RESOLUTION|>--- conflicted
+++ resolved
@@ -541,17 +541,12 @@
     SECT_LIMIT, SECT_NONE = -1
   };
 
-<<<<<<< HEAD
   struct SharedTrampolineRequestsValue {
     address dest;
     LinkedListImpl<int> offsets;
   };
-  typedef ResizeableResourceHashtable<address, SharedTrampolineRequestsValue, AnyObj::C_HEAP, mtCompiler>
+  typedef ResizeableHashTable<address, SharedTrampolineRequestsValue, AnyObj::C_HEAP, mtCompiler>
     SharedTrampolineRequests;
-=======
-  typedef LinkedListImpl<int> Offsets;
-  typedef ResizeableHashTable<address, Offsets, AnyObj::C_HEAP, mtCompiler> SharedTrampolineRequests;
->>>>>>> 41520998
 
  private:
   enum {
