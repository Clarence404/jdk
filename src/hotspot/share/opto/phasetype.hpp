/*
 * Copyright (c) 2012, 2025, Oracle and/or its affiliates. All rights reserved.
 * DO NOT ALTER OR REMOVE COPYRIGHT NOTICES OR THIS FILE HEADER.
 *
 * This code is free software; you can redistribute it and/or modify it
 * under the terms of the GNU General Public License version 2 only, as
 * published by the Free Software Foundation.
 *
 * This code is distributed in the hope that it will be useful, but WITHOUT
 * ANY WARRANTY; without even the implied warranty of MERCHANTABILITY or
 * FITNESS FOR A PARTICULAR PURPOSE.  See the GNU General Public License
 * version 2 for more details (a copy is included in the LICENSE file that
 * accompanied this code).
 *
 * You should have received a copy of the GNU General Public License version
 * 2 along with this work; if not, write to the Free Software Foundation,
 * Inc., 51 Franklin St, Fifth Floor, Boston, MA 02110-1301 USA.
 *
 * Please contact Oracle, 500 Oracle Parkway, Redwood Shores, CA 94065 USA
 * or visit www.oracle.com if you need additional information or have any
 * questions.
 *
 */

#ifndef SHARE_OPTO_PHASETYPE_HPP
#define SHARE_OPTO_PHASETYPE_HPP

#include "utilities/bitMap.inline.hpp"
#include "utilities/stringUtils.hpp"

#define COMPILER_PHASES(flags) \
  flags(BEFORE_STRINGOPTS,              "Before StringOpts") \
  flags(AFTER_STRINGOPTS,               "After StringOpts") \
  flags(BEFORE_REMOVEUSELESS,           "Before RemoveUseless") \
  flags(AFTER_PARSING,                  "After Parsing") \
  flags(BEFORE_ITER_GVN,                "Before Iter GVN") \
  flags(ITER_GVN1,                      "Iter GVN 1") \
  flags(AFTER_ITER_GVN_STEP,            "After Iter GVN Step") \
  flags(AFTER_ITER_GVN,                 "After Iter GVN") \
  flags(INCREMENTAL_INLINE_STEP,        "Incremental Inline Step") \
  flags(INCREMENTAL_INLINE_CLEANUP,     "Incremental Inline Cleanup") \
  flags(INCREMENTAL_INLINE,             "Incremental Inline") \
  flags(INCREMENTAL_BOXING_INLINE,      "Incremental Boxing Inline") \
  flags(EXPAND_VUNBOX,                  "Expand VectorUnbox") \
  flags(SCALARIZE_VBOX,                 "Scalarize VectorBox") \
  flags(INLINE_VECTOR_REBOX,            "Inline Vector Rebox Calls") \
  flags(EXPAND_VBOX,                    "Expand VectorBox") \
  flags(ELIMINATE_VBOX_ALLOC,           "Eliminate VectorBoxAllocate") \
  flags(ITER_GVN_BEFORE_EA,             "Iter GVN before EA") \
  flags(ITER_GVN_AFTER_VECTOR,          "Iter GVN after Vector Box Elimination") \
  flags(BEFORE_LOOP_OPTS,               "Before Loop Optimizations") \
  flags(PHASEIDEAL_BEFORE_EA,           "PhaseIdealLoop before EA") \
  flags(AFTER_EA,                       "After Escape Analysis") \
  flags(ITER_GVN_AFTER_EA,              "Iter GVN after EA") \
  flags(BEFORE_BEAUTIFY_LOOPS,          "Before Beautify Loops") \
  flags(AFTER_BEAUTIFY_LOOPS,           "After Beautify Loops") \
  flags(BEFORE_CLOOPS,                  "Before CountedLoop") \
  flags(AFTER_CLOOPS,                   "After CountedLoop") \
  flags(BEFORE_SPLIT_IF,                "Before Split-If") \
  flags(AFTER_SPLIT_IF,                 "After Split-If") \
  flags(BEFORE_LOOP_PREDICATION_IC,     "Before Loop Predication IC") \
  flags(AFTER_LOOP_PREDICATION_IC,      "After Loop Predication IC") \
  flags(BEFORE_LOOP_PREDICATION_RC,     "Before Loop Predication RC") \
  flags(AFTER_LOOP_PREDICATION_RC,      "After Loop Predication RC") \
  flags(BEFORE_PARTIAL_PEELING,         "Before Partial Peeling") \
  flags(AFTER_PARTIAL_PEELING,          "After Partial Peeling") \
  flags(BEFORE_LOOP_PEELING,            "Before Loop Peeling") \
  flags(AFTER_LOOP_PEELING,             "After Loop Peeling") \
  flags(BEFORE_LOOP_UNSWITCHING,        "Before Loop Unswitching") \
  flags(AFTER_LOOP_UNSWITCHING,         "After Loop Unswitching") \
  flags(BEFORE_LOOP_MULTIVERSIONING,    "Before Loop Multiversioning") \
  flags(AFTER_LOOP_MULTIVERSIONING,     "After Loop Multiversioning") \
  flags(BEFORE_RANGE_CHECK_ELIMINATION, "Before Range Check Elimination") \
  flags(AFTER_RANGE_CHECK_ELIMINATION,  "After Range Check Elimination") \
  flags(ITER_GVN_AFTER_ELIMINATION,     "Iter GVN after Eliminating Allocations and Locks") \
  flags(BEFORE_PRE_MAIN_POST,           "Before Pre/Main/Post Loops") \
  flags(AFTER_PRE_MAIN_POST,            "After Pre/Main/Post Loops") \
  flags(BEFORE_POST_LOOP,               "Before Post Loop") \
  flags(AFTER_POST_LOOP,                "After Post Loop") \
  flags(BEFORE_REMOVE_EMPTY_LOOP,       "Before Remove Empty Loop") \
  flags(AFTER_REMOVE_EMPTY_LOOP,        "After Remove Empty Loop") \
  flags(BEFORE_ONE_ITERATION_LOOP,      "Before Replace One-Iteration Loop") \
  flags(AFTER_ONE_ITERATION_LOOP,       "After Replace One-Iteration Loop") \
  flags(BEFORE_DUPLICATE_LOOP_BACKEDGE, "Before Duplicate Loop Backedge") \
  flags(AFTER_DUPLICATE_LOOP_BACKEDGE,  "After Duplicate Loop Backedge") \
  flags(BEFORE_LOOP_UNROLLING,          "Before Loop Unrolling") \
  flags(AFTER_LOOP_UNROLLING,           "After Loop Unrolling") \
  flags(PHASEIDEALLOOP1,                "PhaseIdealLoop 1") \
  flags(PHASEIDEALLOOP2,                "PhaseIdealLoop 2") \
  flags(PHASEIDEALLOOP3,                "PhaseIdealLoop 3") \
<<<<<<< HEAD
  flags(ELIMINATE_REACHABILITY_FENCES,  "Eliminate Reachability Fences") \
=======
  flags(AUTO_VECTORIZATION1_BEFORE_APPLY,                     "AutoVectorization 1, before Apply") \
  flags(AUTO_VECTORIZATION2_AFTER_REORDER,                    "AutoVectorization 2, after Apply Memop Reordering") \
  flags(AUTO_VECTORIZATION3_AFTER_ADJUST_LIMIT,               "AutoVectorization 3, after Adjusting Pre-loop Limit") \
  flags(AUTO_VECTORIZATION4_AFTER_SPECULATIVE_RUNTIME_CHECKS, "AutoVectorization 4, after Adding Speculative Runtime Checks") \
  flags(AUTO_VECTORIZATION5_AFTER_APPLY,                      "AutoVectorization 5, after Apply") \
>>>>>>> ecab52c0
  flags(BEFORE_CCP1,                    "Before PhaseCCP 1") \
  flags(CCP1,                           "PhaseCCP 1") \
  flags(ITER_GVN2,                      "Iter GVN 2") \
  flags(PHASEIDEALLOOP_ITERATIONS,      "PhaseIdealLoop iterations") \
  flags(AFTER_LOOP_OPTS,                "After Loop Optimizations") \
  flags(AFTER_MERGE_STORES,             "After Merge Stores") \
  flags(AFTER_MACRO_ELIMINATION_STEP,   "After Macro Elimination Step") \
  flags(AFTER_MACRO_ELIMINATION,        "After Macro Elimination") \
  flags(BEFORE_MACRO_EXPANSION ,        "Before Macro Expansion") \
  flags(AFTER_MACRO_EXPANSION_STEP,     "After Macro Expansion Step") \
  flags(AFTER_MACRO_EXPANSION,          "After Macro Expansion") \
  flags(BARRIER_EXPANSION,              "Barrier Expand") \
  flags(OPTIMIZE_FINISHED,              "Optimize Finished") \
  flags(BEFORE_MATCHING,                "Before Matching") \
  flags(MATCHING,                       "After Matching") \
  flags(GLOBAL_CODE_MOTION,             "Global Code Motion") \
  flags(INITIAL_LIVENESS,               "Initial Liveness") \
  flags(LIVE_RANGE_STRETCHING,          "Live Range Stretching") \
  flags(AGGRESSIVE_COALESCING,          "Aggressive Coalescing") \
  flags(INITIAL_SPILLING,               "Initial Spilling") \
  flags(CONSERVATIVE_COALESCING,        "Conservative Coalescing") \
  flags(ITERATIVE_SPILLING,             "Iterative Spilling") \
  flags(AFTER_ITERATIVE_SPILLING,       "After Iterative Spilling") \
  flags(POST_ALLOCATION_COPY_REMOVAL,   "Post-allocation Copy Removal") \
  flags(MERGE_MULTI_DEFS,               "Merge Multiple Definitions") \
  flags(FIX_UP_SPILLS,                  "Fix up Spills") \
  flags(REGISTER_ALLOCATION,            "Register Allocation") \
  flags(BLOCK_ORDERING,                 "Block Ordering") \
  flags(PEEPHOLE,                       "Peephole") \
  flags(POSTALLOC_EXPAND,               "Post-allocation Expand") \
  flags(MACH_ANALYSIS,                  "After Mach Analysis") \
  flags(FINAL_CODE,                     "Final Code") \
  flags(END,                            "End") \
  flags(FAILURE,                        "Failure") \
  flags(ALL,                            "All") \
  flags(DEBUG,                          "Debug")

#define table_entry(name, description) PHASE_##name,
enum CompilerPhaseType {
  COMPILER_PHASES(table_entry)
  PHASE_NUM_TYPES,
  PHASE_NONE
};
#undef table_entry

static const char* phase_descriptions[] = {
#define array_of_labels(name, description) description,
       COMPILER_PHASES(array_of_labels)
#undef array_of_labels
};

static const char* phase_names[] = {
#define array_of_labels(name, description) #name,
       COMPILER_PHASES(array_of_labels)
#undef array_of_labels
};

class CompilerPhaseTypeHelper {
  public:
  static const char* to_name(CompilerPhaseType cpt) {
    return phase_names[cpt];
  }
  static const char* to_description(CompilerPhaseType cpt) {
    return phase_descriptions[cpt];
  }
};

static CompilerPhaseType find_phase(const char* str) {
  for (int i = 0; i < PHASE_NUM_TYPES; i++) {
    if (strcmp(phase_names[i], str) == 0) {
      return (CompilerPhaseType)i;
    }
  }
  return PHASE_NONE;
}

class PhaseNameValidator {
 private:
  CHeapBitMap _phase_name_set;
  bool _valid;
  char* _bad;

 public:
  PhaseNameValidator(ccstrlist option) :
    _phase_name_set(PHASE_NUM_TYPES, mtCompiler),
    _valid(true),
    _bad(nullptr)
  {
    for (StringUtils::CommaSeparatedStringIterator iter(option); *iter != nullptr && _valid; ++iter) {

      CompilerPhaseType cpt = find_phase(*iter);
      if (PHASE_NONE == cpt) {
        const size_t len = MIN2<size_t>(strlen(*iter), 63) + 1;  // cap len to a value we know is enough for all phase descriptions
        _bad = NEW_C_HEAP_ARRAY(char, len, mtCompiler);
        // strncpy always writes len characters. If the source string is shorter, the function fills the remaining bytes with nulls.
        strncpy(_bad, *iter, len);
        _valid = false;
      } else if (PHASE_ALL == cpt) {
        _phase_name_set.set_range(0, PHASE_NUM_TYPES);
      } else {
        assert(cpt < PHASE_NUM_TYPES, "out of bounds");
        _phase_name_set.set_bit(cpt);
      }
    }
  }

  ~PhaseNameValidator() {
    if (_bad != nullptr) {
      FREE_C_HEAP_ARRAY(char, _bad);
    }
  }

  const BitMap& phase_name_set() const {
    assert(is_valid(), "Use of invalid phase name set");
    return _phase_name_set;
  }

  bool is_valid() const {
    return _valid;
  }

  const char* what() const {
    return _bad;
  }
};

#endif // SHARE_OPTO_PHASETYPE_HPP<|MERGE_RESOLUTION|>--- conflicted
+++ resolved
@@ -88,15 +88,12 @@
   flags(PHASEIDEALLOOP1,                "PhaseIdealLoop 1") \
   flags(PHASEIDEALLOOP2,                "PhaseIdealLoop 2") \
   flags(PHASEIDEALLOOP3,                "PhaseIdealLoop 3") \
-<<<<<<< HEAD
   flags(ELIMINATE_REACHABILITY_FENCES,  "Eliminate Reachability Fences") \
-=======
   flags(AUTO_VECTORIZATION1_BEFORE_APPLY,                     "AutoVectorization 1, before Apply") \
   flags(AUTO_VECTORIZATION2_AFTER_REORDER,                    "AutoVectorization 2, after Apply Memop Reordering") \
   flags(AUTO_VECTORIZATION3_AFTER_ADJUST_LIMIT,               "AutoVectorization 3, after Adjusting Pre-loop Limit") \
   flags(AUTO_VECTORIZATION4_AFTER_SPECULATIVE_RUNTIME_CHECKS, "AutoVectorization 4, after Adding Speculative Runtime Checks") \
   flags(AUTO_VECTORIZATION5_AFTER_APPLY,                      "AutoVectorization 5, after Apply") \
->>>>>>> ecab52c0
   flags(BEFORE_CCP1,                    "Before PhaseCCP 1") \
   flags(CCP1,                           "PhaseCCP 1") \
   flags(ITER_GVN2,                      "Iter GVN 2") \
