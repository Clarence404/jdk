/*
 * Copyright (c) 1997, 2023, Oracle and/or its affiliates. All rights reserved.
 * DO NOT ALTER OR REMOVE COPYRIGHT NOTICES OR THIS FILE HEADER.
 *
 * This code is free software; you can redistribute it and/or modify it
 * under the terms of the GNU General Public License version 2 only, as
 * published by the Free Software Foundation.
 *
 * This code is distributed in the hope that it will be useful, but WITHOUT
 * ANY WARRANTY; without even the implied warranty of MERCHANTABILITY or
 * FITNESS FOR A PARTICULAR PURPOSE.  See the GNU General Public License
 * version 2 for more details (a copy is included in the LICENSE file that
 * accompanied this code).
 *
 * You should have received a copy of the GNU General Public License version
 * 2 along with this work; if not, write to the Free Software Foundation,
 * Inc., 51 Franklin St, Fifth Floor, Boston, MA 02110-1301 USA.
 *
 * Please contact Oracle, 500 Oracle Parkway, Redwood Shores, CA 94065 USA
 * or visit www.oracle.com if you need additional information or have any
 * questions.
 *
 */

#ifndef SHARE_OPTO_MULTNODE_HPP
#define SHARE_OPTO_MULTNODE_HPP

#include "opto/node.hpp"

class Matcher;
class ProjNode;

//------------------------------MultiNode--------------------------------------
// This class defines a MultiNode, a Node which produces many values.  The
// values are wrapped up in a tuple Type, i.e. a TypeTuple.
class MultiNode : public Node {
public:
  MultiNode( uint required ) : Node(required) {
    init_class_id(Class_Multi);
  }
  virtual int Opcode() const;
  virtual const Type *bottom_type() const = 0;
  virtual bool       is_CFG() const { return true; }
  virtual uint hash() const { return NO_HASH; }  // CFG nodes do not hash
  virtual bool depends_only_on_test() const { return false; }
  virtual const RegMask &out_RegMask() const;
  virtual Node *match( const ProjNode *proj, const Matcher *m );
  virtual uint ideal_reg() const { return NotAMachineReg; }
  ProjNode* proj_out(uint which_proj) const; // Get a named projection
  ProjNode* proj_out_or_null(uint which_proj) const;
  ProjNode* proj_out_or_null(uint which_proj, bool is_io_use) const;
  uint number_of_projs(uint which_proj) const;
  uint number_of_projs(uint which_proj, bool is_io_use) const;

  enum ApplyToProjs {
    CONTINUE,
    BREAK_AND_RETURN_CURRENT_PROJ
  };

  // Run callback on projections from this node as long as callback returns CONTINUE
  template<class Callback> ProjNode* apply_to_projs(Callback callback) const {
    DUIterator_Fast imax, i = fast_outs(imax);
    return apply_to_projs(imax, i, callback);
  }

  // Same but with provided iterators
  template<class Callback> ProjNode* apply_to_projs(DUIterator_Fast& imax, DUIterator_Fast& i, Callback callback) const {
    return apply_to_projs_any_iterator<Callback, UsesIteratorFast>(UsesIteratorFast(imax, i, this), callback);
  }

  // Same but only for Proj node whose _con matches which_proj
  template <class Callback> ProjNode* apply_to_projs(DUIterator_Fast& imax, DUIterator_Fast& i, Callback callback, uint which_proj) const;

  // Same but with default iterators
  template<class Callback> ProjNode* apply_to_projs(Callback callback, uint which_proj) const {
    DUIterator_Fast imax, i = fast_outs(imax);
    return apply_to_projs(imax, i, callback, which_proj);
  }

  // Same but for matching _con and _is_io_use
  template <class Callback> ProjNode* apply_to_projs(Callback callback, uint which_proj, bool is_io_use) const;

protected:

  // Provide single interface for DUIterator_Fast/DUIterator for template method below
  class UsesIteratorFast {
    DUIterator_Fast& _imax;
    DUIterator_Fast& _i;
    const Node* _node;

  public:
    bool cont() {
      return _i < _imax;
    }
    void next() {
      _i++;
    }
    Node* current() {
      return _node->fast_out(_i);;
    }
    UsesIteratorFast(DUIterator_Fast& imax, DUIterator_Fast& i, const Node* node)
      : _imax(imax), _i(i), _node(node) {
    }
  };

  class UsesIterator {
    DUIterator& _i;
    const Node* _node;

  public:
    bool cont() {
      return _node->has_out(_i);
    }
    void next() {
      _i++;
    }
    Node* current() {
      return _node->out(_i);;
    }
    UsesIterator(DUIterator& i, const Node* node)
      : _i(i), _node(node) {
    }
  };

  // Iterate with i over all Proj uses calling callback
  template<class Callback, class Iterator> ProjNode* apply_to_projs_any_iterator(Iterator i, Callback callback) const {
    for (; i.cont(); i.next()) {
      Node* p = i.current();
      if (p->is_Proj()) {
        ProjNode* proj = p->as_Proj();
        ApplyToProjs result = callback(proj);
        if (result == BREAK_AND_RETURN_CURRENT_PROJ) {
          return proj;
        }
        assert(result == CONTINUE, "should be either break or continue");
      } else {
        assert(p == this && is_Start(), "else must be proj");
      }
    }
    return nullptr;
  }
};

//------------------------------ProjNode---------------------------------------
// This class defines a Projection node.  Projections project a single element
// out of a tuple (or Signature) type.  Only MultiNodes produce TypeTuple
// results.
class ProjNode : public Node {
protected:
  virtual uint hash() const;
  virtual bool cmp( const Node &n ) const;
  virtual uint size_of() const;
  void check_con() const;       // Called from constructor.
  const Type* proj_type(const Type* t) const;

public:
  ProjNode( Node *src, uint con, bool io_use = false )
    : Node( src ), _con(con), _is_io_use(io_use)
  {
    init_class_id(Class_Proj);
    // Optimistic setting. Need additional checks in Node::is_dead_loop_safe().
    if (con != TypeFunc::Memory || src->is_Start())
      init_flags(Flag_is_dead_loop_safe);
    DEBUG_ONLY(check_con());
  }
  const uint _con;              // The field in the tuple we are projecting
  const bool _is_io_use;        // Used to distinguish between the projections
                                // used on the control and io paths from a macro node
  virtual int Opcode() const;
  virtual bool      is_CFG() const;
  virtual bool depends_only_on_test() const { return false; }
  virtual const Type *bottom_type() const;
  virtual const TypePtr *adr_type() const;
  virtual bool pinned() const;
  virtual Node* Identity(PhaseGVN* phase);
  virtual const Type* Value(PhaseGVN* phase) const;
  virtual uint ideal_reg() const;
  virtual const RegMask &out_RegMask() const;

#ifndef PRODUCT
  virtual void dump_spec(outputStream *st) const;
  virtual void dump_compact_spec(outputStream *st) const;
#endif

  // Return uncommon trap call node if proj is for "proj->[region->..]call_uct"
  // null otherwise
  CallStaticJavaNode* is_uncommon_trap_proj(Deoptimization::DeoptReason reason = Deoptimization::Reason_none) const;
  // Return uncommon trap call node for    "if(test)-> proj -> ...
  //                                                 |
  //                                                 V
  //                                             other_proj->[region->..]call_uct"
  // null otherwise
  CallStaticJavaNode* is_uncommon_trap_if_pattern(Deoptimization::DeoptReason reason = Deoptimization::Reason_none) const;

  // Return other proj node when this is a If proj node
  ProjNode* other_if_proj() const;
};

<<<<<<< HEAD
// A ProjNode variant that captures an adr_type(). Used as a projection of InitializeNode to have the right adr_type()
// for array elements/fields.
class NarrowMemProjNode : public ProjNode {
private:
  const TypePtr* const _adr_type;
protected:
  virtual uint hash() const {
    return ProjNode::hash() + _adr_type->hash();
  }
  virtual bool cmp(const Node& n) const {
    return ProjNode::cmp(n) && ((NarrowMemProjNode&)n)._adr_type == _adr_type;
  }
  virtual uint size_of() const {
    return sizeof(*this);
  }
public:
  NarrowMemProjNode(Node* src, const TypePtr* adr_type)
    : ProjNode(src, TypeFunc::Memory), _adr_type(adr_type) {
    init_class_id(Class_NarrowMemProj);
  }

  virtual const TypePtr* adr_type() const {
    return _adr_type;
  }

  virtual int Opcode() const;

#ifndef PRODUCT
  void dump_adr_type(outputStream* st) const;
  virtual void dump_spec(outputStream *st) const;
  virtual void dump_compact_spec(outputStream *st) const;
#endif
};

template <class Callback> ProjNode* MultiNode::apply_to_projs(DUIterator_Fast& imax, DUIterator_Fast& i, Callback callback, uint which_proj) const {
  auto filter = [&](ProjNode* proj) {
    if (proj->_con == which_proj && callback(proj)) {
      return BREAK_AND_RETURN_CURRENT_PROJ;
    }
    return CONTINUE;
  };
  return apply_to_projs(imax, i, filter);
}
=======
/* Tuples are used to avoid manual graph surgery. When a node with Proj outputs (such as a call)
 * must be removed and its ouputs replaced by its input, or some other value, we can make its
 * ::Ideal return a tuple of what we want for each output: the ::Identity of output Proj will
 * take care to jump over the Tuple and directly pick up the right input of the Tuple.
 *
 * For instance, if a function call is proven to have no side effect and return the constant 0,
 * we can replace it with the 6-tuple:
 * (control input, IO input, memory input, frame ptr input, return addr input, Con:0)
 * all the output projections will pick up the input of the now gone call, except for the result
 * projection that is replaced by 0.
 *
 * Using TupleNode avoid manual graph surgery and leave that to our expert surgeon: IGVN.
 * Since the user of a Tuple are expected to be Proj, when creating a tuple during idealization,
 * the output Proj should be enqueued for IGVN immediately after, and the tuple should not survive
 * after the current IGVN.
 */
class TupleNode : public MultiNode {
  const TypeTuple* _tf;

  template <typename... NN>
  static void make_helper(TupleNode* tn, uint i, Node* node, NN... nn) {
    tn->set_req(i, node);
    make_helper(tn, i + 1, nn...);
  }

  static void make_helper(TupleNode*, uint) {}

public:
  TupleNode(const TypeTuple* tf) : MultiNode(tf->cnt()), _tf(tf) {}

  int Opcode() const override;
  const Type* bottom_type() const override { return _tf; }

  /* Give as many `Node*` as you want in the `nn` pack:
   * TupleNode::make(tf, input1)
   * TupleNode::make(tf, input1, input2, input3, input4)
   */
  template <typename... NN>
  static TupleNode* make(const TypeTuple* tf, NN... nn) {
    TupleNode* tn = new TupleNode(tf);
    make_helper(tn, 0, nn...);
    return tn;
  }
};
>>>>>>> 45726a1f

#endif // SHARE_OPTO_MULTNODE_HPP<|MERGE_RESOLUTION|>--- conflicted
+++ resolved
@@ -196,7 +196,6 @@
   ProjNode* other_if_proj() const;
 };
 
-<<<<<<< HEAD
 // A ProjNode variant that captures an adr_type(). Used as a projection of InitializeNode to have the right adr_type()
 // for array elements/fields.
 class NarrowMemProjNode : public ProjNode {
@@ -240,7 +239,7 @@
   };
   return apply_to_projs(imax, i, filter);
 }
-=======
+
 /* Tuples are used to avoid manual graph surgery. When a node with Proj outputs (such as a call)
  * must be removed and its ouputs replaced by its input, or some other value, we can make its
  * ::Ideal return a tuple of what we want for each output: the ::Identity of output Proj will
@@ -285,6 +284,5 @@
     return tn;
   }
 };
->>>>>>> 45726a1f
 
 #endif // SHARE_OPTO_MULTNODE_HPP