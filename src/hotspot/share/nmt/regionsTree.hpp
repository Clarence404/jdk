--- conflicted
+++ resolved
@@ -45,11 +45,7 @@
     _with_storage(other._with_storage) {}
   RegionsTree& operator=(const RegionsTree& other) = delete;
 
-<<<<<<< HEAD
   VirtualMemoryRegion find_reserved_region(address addr);
-=======
-  ReservedMemoryRegion find_reserved_region(address addr);
->>>>>>> 75269fdb
 
   SummaryDiff commit_region(address addr, size_t size, const NativeCallStack& stack);
   SummaryDiff uncommit_region(address addr, size_t size);
@@ -101,11 +97,7 @@
     return _ncs_storage.get(si);
   }
 
-<<<<<<< HEAD
-  size_t committed_size(VirtualMemoryRegion& rgn);
-=======
-  size_t committed_size(const ReservedMemoryRegion& rgn);
->>>>>>> 75269fdb
+  size_t committed_size(const VirtualMemoryRegion& rgn);
 };
 
 #endif // NMT_REGIONSTREE_HPP