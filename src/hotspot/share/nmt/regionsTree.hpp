--- conflicted
+++ resolved
@@ -39,17 +39,13 @@
  public:
   RegionsTree(bool with_storage) : VMATree() , _ncs_storage(with_storage), _with_storage(with_storage) { }
 
-<<<<<<< HEAD
-  VirtualMemoryRegion find_reserved_region(address addr);
-=======
   RegionsTree(const RegionsTree& other)
   : VMATree(other),
     _ncs_storage(other._ncs_storage),
     _with_storage(other._with_storage) {}
   RegionsTree& operator=(const RegionsTree& other) = delete;
 
-  ReservedMemoryRegion find_reserved_region(address addr);
->>>>>>> 67bb22f3
+  VirtualMemoryRegion find_reserved_region(address addr);
 
   SummaryDiff commit_region(address addr, size_t size, const NativeCallStack& stack);
   SummaryDiff uncommit_region(address addr, size_t size);
