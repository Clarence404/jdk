/*
 * Copyright (c) 2012, 2025, Oracle and/or its affiliates. All rights reserved.
 * DO NOT ALTER OR REMOVE COPYRIGHT NOTICES OR THIS FILE HEADER.
 *
 * This code is free software; you can redistribute it and/or modify it
 * under the terms of the GNU General Public License version 2 only, as
 * published by the Free Software Foundation.
 *
 * This code is distributed in the hope that it will be useful, but WITHOUT
 * ANY WARRANTY; without even the implied warranty of MERCHANTABILITY or
 * FITNESS FOR A PARTICULAR PURPOSE.  See the GNU General Public License
 * version 2 for more details (a copy is included in the LICENSE file that
 * accompanied this code).
 *
 * You should have received a copy of the GNU General Public License version
 * 2 along with this work; if not, write to the Free Software Foundation,
 * Inc., 51 Franklin St, Fifth Floor, Boston, MA 02110-1301 USA.
 *
 * Please contact Oracle, 500 Oracle Parkway, Redwood Shores, CA 94065 USA
 * or visit www.oracle.com if you need additional information or have any
 * questions.
 *
 */

#include "classfile/classLoaderDataGraph.inline.hpp"
#include "memory/allocation.hpp"
#include "memory/metaspaceUtils.hpp"
#include "nmt/memBaseline.hpp"
#include "nmt/memTracker.hpp"
#include "nmt/regionsTree.inline.hpp"

/*
 * Sizes are sorted in descenting order for reporting
 */
int compare_malloc_size(const MallocSite& s1, const MallocSite& s2) {
  if (s1.size() == s2.size()) {
    return 0;
  } else if (s1.size() > s2.size()) {
    return -1;
  } else {
    return 1;
  }
}


int compare_virtual_memory_size(const VirtualMemoryAllocationSite& s1,
  const VirtualMemoryAllocationSite& s2) {
  if (s1.reserved() == s2.reserved()) {
    return 0;
  } else if (s1.reserved() > s2.reserved()) {
    return -1;
  } else {
    return 1;
  }
}

// Sort into allocation site addresses order for baseline comparison
int compare_malloc_site(const MallocSite& s1, const MallocSite& s2) {
  return s1.call_stack()->compare(*s2.call_stack());
}

// Sort into allocation site addresses and memory tag order for baseline comparison
int compare_malloc_site_and_tag(const MallocSite& s1, const MallocSite& s2) {
  int res = compare_malloc_site(s1, s2);
  if (res == 0) {
    res = (int)(NMTUtil::tag_to_index(s1.mem_tag()) - NMTUtil::tag_to_index(s2.mem_tag()));
  }

  return res;
}

int compare_virtual_memory_site(const VirtualMemoryAllocationSite& s1,
  const VirtualMemoryAllocationSite& s2) {
  return s1.call_stack()->compare(*s2.call_stack());
}

/*
 * Walker to walk malloc allocation site table
 */
class MallocAllocationSiteWalker : public MallocSiteWalker {
 private:
  SortedLinkedList<MallocSite, compare_malloc_size> _malloc_sites;

  // Entries in MallocSiteTable with size = 0 and count = 0,
  // when the malloc site is not longer there.
 public:

  LinkedList<MallocSite>* malloc_sites() {
    return &_malloc_sites;
  }

  bool do_malloc_site(const MallocSite* site) {
    if (site->size() > 0) {
      if (_malloc_sites.add(*site) != nullptr) {
        return true;
      } else {
        return false;  // OOM
      }
    } else {
      // Ignore empty sites.
      return true;
    }
  }
};

void MemBaseline::baseline_summary() {
  MallocMemorySummary::snapshot(&_malloc_memory_snapshot);
  {
    MemTracker::NmtVirtualMemoryLocker nvml;
    VirtualMemorySummary::snapshot(&_virtual_memory_snapshot);
    MemoryFileTracker::Instance::summary_snapshot(&_virtual_memory_snapshot);
  }

  _metaspace_stats = MetaspaceUtils::get_combined_statistics();
}

bool MemBaseline::baseline_allocation_sites() {
  // Malloc allocation sites
  MallocAllocationSiteWalker malloc_walker;
  if (!MallocSiteTable::walk_malloc_site(&malloc_walker)) {
    return false;
  }

  _malloc_sites.move(malloc_walker.malloc_sites());
  // The malloc sites are collected in size order
  _malloc_sites_order = by_size;

  // Virtual memory allocation sites
<<<<<<< HEAD
 assert(_vma_allocations == nullptr, "must");
=======
  VirtualMemoryAllocationWalker virtual_memory_walker;
  if (!MemTracker::walk_virtual_memory(&virtual_memory_walker)) {
    return false;
  }
>>>>>>> ca89cd06

  {
    MemTracker::NmtVirtualMemoryLocker locker;
    _vma_allocations = new (mtNMT, std::nothrow) RegionsTree(*VirtualMemoryTracker::Instance::tree());
    if (_vma_allocations == nullptr)  {
      return false;
    }
  }

  if (!aggregate_virtual_memory_allocation_sites()) {
    return false;
  }
  // Virtual memory allocation sites are aggregrated in call stack order
  _virtual_memory_sites_order = by_address;

  return true;
}

void MemBaseline::baseline(bool summaryOnly) {
  reset();

  _instance_class_count = ClassLoaderDataGraph::num_instance_classes();
  _array_class_count = ClassLoaderDataGraph::num_array_classes();
  _thread_count = ThreadStackTracker::thread_count();
  baseline_summary();

  _baseline_type = Summary_baselined;

  // baseline details
  if (!summaryOnly &&
      MemTracker::tracking_level() == NMT_detail) {
    baseline_allocation_sites();
    _baseline_type = Detail_baselined;
  }
}

int compare_allocation_site(const VirtualMemoryAllocationSite& s1,
  const VirtualMemoryAllocationSite& s2) {
  return s1.call_stack()->compare(*s2.call_stack());
}

bool MemBaseline::aggregate_virtual_memory_allocation_sites() {

  SortedLinkedList<VirtualMemoryAllocationSite, compare_allocation_site> allocation_sites;

  VirtualMemoryAllocationSite* site;
  bool failed_oom = false;
  _vma_allocations->visit_reserved_regions([&](VirtualMemoryRegion& rgn) {
    VirtualMemoryAllocationSite tmp(*rgn.reserved_call_stack(), rgn.mem_tag());
    site = allocation_sites.find(tmp);
    if (site == nullptr) {
      LinkedListNode<VirtualMemoryAllocationSite>* node =
        allocation_sites.add(tmp);
      if (node == nullptr) {
        failed_oom = true;
        return false;
      }
      site = node->data();
    }
    site->reserve_memory(rgn.size());
    site->commit_memory(VirtualMemoryTracker::Instance::committed_size(&rgn));
    return true;
  });

  if (failed_oom) {
    return false;
  }

  _virtual_memory_sites.move(&allocation_sites);
  return true;
}

MallocSiteIterator MemBaseline::malloc_sites(SortingOrder order) {
  assert(!_malloc_sites.is_empty(), "Not detail baseline");
  switch(order) {
    case by_size:
      malloc_sites_to_size_order();
      break;
    case by_site:
      malloc_sites_to_allocation_site_order();
      break;
    case by_site_and_tag:
      malloc_sites_to_allocation_site_and_tag_order();
      break;
    case by_address:
    default:
      ShouldNotReachHere();
  }
  return MallocSiteIterator(_malloc_sites.head());
}

VirtualMemorySiteIterator MemBaseline::virtual_memory_sites(SortingOrder order) {
  assert(!_virtual_memory_sites.is_empty(), "Not detail baseline");
  switch(order) {
    case by_size:
      virtual_memory_sites_to_size_order();
      break;
    case by_site:
      virtual_memory_sites_to_reservation_site_order();
      break;
    case by_address:
    default:
      ShouldNotReachHere();
  }
  return VirtualMemorySiteIterator(_virtual_memory_sites.head());
}


// Sorting allocations sites in different orders
void MemBaseline::malloc_sites_to_size_order() {
  if (_malloc_sites_order != by_size) {
    SortedLinkedList<MallocSite, compare_malloc_size> tmp;

    // Add malloc sites to sorted linked list to sort into size order
    tmp.move(&_malloc_sites);
    _malloc_sites.set_head(tmp.head());
    tmp.set_head(nullptr);
    _malloc_sites_order = by_size;
  }
}

void MemBaseline::malloc_sites_to_allocation_site_order() {
  if (_malloc_sites_order != by_site && _malloc_sites_order != by_site_and_tag) {
    SortedLinkedList<MallocSite, compare_malloc_site> tmp;
    // Add malloc sites to sorted linked list to sort into site (address) order
    tmp.move(&_malloc_sites);
    _malloc_sites.set_head(tmp.head());
    tmp.set_head(nullptr);
    _malloc_sites_order = by_site;
  }
}

void MemBaseline::malloc_sites_to_allocation_site_and_tag_order() {
  if (_malloc_sites_order != by_site_and_tag) {
    SortedLinkedList<MallocSite, compare_malloc_site_and_tag> tmp;
    // Add malloc sites to sorted linked list to sort into site (address) order
    tmp.move(&_malloc_sites);
    _malloc_sites.set_head(tmp.head());
    tmp.set_head(nullptr);
    _malloc_sites_order = by_site_and_tag;
  }
}

void MemBaseline::virtual_memory_sites_to_size_order() {
  if (_virtual_memory_sites_order != by_size) {
    SortedLinkedList<VirtualMemoryAllocationSite, compare_virtual_memory_size> tmp;

    tmp.move(&_virtual_memory_sites);

    _virtual_memory_sites.set_head(tmp.head());
    tmp.set_head(nullptr);
    _virtual_memory_sites_order = by_size;
  }
}

void MemBaseline::virtual_memory_sites_to_reservation_site_order() {
  if (_virtual_memory_sites_order != by_size) {
    SortedLinkedList<VirtualMemoryAllocationSite, compare_virtual_memory_site> tmp;

    tmp.move(&_virtual_memory_sites);

    _virtual_memory_sites.set_head(tmp.head());
    tmp.set_head(nullptr);

    _virtual_memory_sites_order = by_size;
  }
}
<|MERGE_RESOLUTION|>--- conflicted
+++ resolved
@@ -126,21 +126,9 @@
   _malloc_sites_order = by_size;
 
   // Virtual memory allocation sites
-<<<<<<< HEAD
- assert(_vma_allocations == nullptr, "must");
-=======
   VirtualMemoryAllocationWalker virtual_memory_walker;
   if (!MemTracker::walk_virtual_memory(&virtual_memory_walker)) {
     return false;
-  }
->>>>>>> ca89cd06
-
-  {
-    MemTracker::NmtVirtualMemoryLocker locker;
-    _vma_allocations = new (mtNMT, std::nothrow) RegionsTree(*VirtualMemoryTracker::Instance::tree());
-    if (_vma_allocations == nullptr)  {
-      return false;
-    }
   }
 
   if (!aggregate_virtual_memory_allocation_sites()) {
