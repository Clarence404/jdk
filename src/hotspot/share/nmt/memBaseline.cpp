/*
 * Copyright (c) 2012, 2025, Oracle and/or its affiliates. All rights reserved.
 * DO NOT ALTER OR REMOVE COPYRIGHT NOTICES OR THIS FILE HEADER.
 *
 * This code is free software; you can redistribute it and/or modify it
 * under the terms of the GNU General Public License version 2 only, as
 * published by the Free Software Foundation.
 *
 * This code is distributed in the hope that it will be useful, but WITHOUT
 * ANY WARRANTY; without even the implied warranty of MERCHANTABILITY or
 * FITNESS FOR A PARTICULAR PURPOSE.  See the GNU General Public License
 * version 2 for more details (a copy is included in the LICENSE file that
 * accompanied this code).
 *
 * You should have received a copy of the GNU General Public License version
 * 2 along with this work; if not, write to the Free Software Foundation,
 * Inc., 51 Franklin St, Fifth Floor, Boston, MA 02110-1301 USA.
 *
 * Please contact Oracle, 500 Oracle Parkway, Redwood Shores, CA 94065 USA
 * or visit www.oracle.com if you need additional information or have any
 * questions.
 *
 */

#include "classfile/classLoaderDataGraph.inline.hpp"
#include "memory/allocation.hpp"
#include "memory/metaspaceUtils.hpp"
#include "nmt/memBaseline.hpp"
#include "nmt/memTracker.hpp"
#include "nmt/regionsTree.inline.hpp"

/*
 * Sizes are sorted in descenting order for reporting
 */
int compare_malloc_size(const MallocSite& s1, const MallocSite& s2) {
  if (s1.size() == s2.size()) {
    return 0;
  } else if (s1.size() > s2.size()) {
    return -1;
  } else {
    return 1;
  }
}


int compare_virtual_memory_size(const VirtualMemoryAllocationSite& s1,
  const VirtualMemoryAllocationSite& s2) {
  if (s1.reserved() == s2.reserved()) {
    return 0;
  } else if (s1.reserved() > s2.reserved()) {
    return -1;
  } else {
    return 1;
  }
}

// Sort into allocation site addresses order for baseline comparison
int compare_malloc_site(const MallocSite& s1, const MallocSite& s2) {
  return s1.call_stack()->compare(*s2.call_stack());
}

// Sort into allocation site addresses and memory tag order for baseline comparison
int compare_malloc_site_and_tag(const MallocSite& s1, const MallocSite& s2) {
  int res = compare_malloc_site(s1, s2);
  if (res == 0) {
    res = (int)(NMTUtil::tag_to_index(s1.mem_tag()) - NMTUtil::tag_to_index(s2.mem_tag()));
  }

  return res;
}

int compare_virtual_memory_site(const VirtualMemoryAllocationSite& s1,
  const VirtualMemoryAllocationSite& s2) {
  return s1.call_stack()->compare(*s2.call_stack());
}

/*
 * Walker to walk malloc allocation site table
 */
class MallocAllocationSiteWalker : public MallocSiteWalker {
 private:
  SortedLinkedList<MallocSite, compare_malloc_size> _malloc_sites;

  // Entries in MallocSiteTable with size = 0 and count = 0,
  // when the malloc site is not longer there.
 public:

  LinkedList<MallocSite>* malloc_sites() {
    return &_malloc_sites;
  }

  bool do_malloc_site(const MallocSite* site) {
    if (site->size() > 0) {
      if (_malloc_sites.add(*site) != nullptr) {
        return true;
      } else {
        return false;  // OOM
      }
    } else {
      // Ignore empty sites.
      return true;
    }
  }
};

<<<<<<< HEAD
// Walk all virtual memory regions for baselining
class VirtualMemoryAllocationWalker : public VirtualMemoryWalker {
 private:
  typedef LinkedListImpl<VirtualMemoryRegion, AnyObj::C_HEAP, mtNMT,
                         AllocFailStrategy::RETURN_NULL> EntryList;
  EntryList _virtual_memory_regions;
  DEBUG_ONLY(address _last_base;)
 public:
  VirtualMemoryAllocationWalker() {
    DEBUG_ONLY(_last_base = nullptr);
  }

  bool do_allocation_site(const VirtualMemoryRegion* rgn)  {
    assert(rgn->base() >= _last_base, "region unordered?");
    DEBUG_ONLY(_last_base = rgn->base());
    if (rgn->size() > 0) {
      if (_virtual_memory_regions.add(*rgn) != nullptr) {
        return true;
      } else {
        return false;
      }
    } else {
      // Ignore empty sites.
      return true;
    }
  }

  LinkedList<VirtualMemoryRegion>* virtual_memory_allocations() {
    return &_virtual_memory_regions;
  }
};

=======
>>>>>>> 67bb22f3
void MemBaseline::baseline_summary() {
  MallocMemorySummary::snapshot(&_malloc_memory_snapshot);
  VirtualMemorySummary::snapshot(&_virtual_memory_snapshot);
  {
    MemTracker::NmtVirtualMemoryLocker nvml;
    MemoryFileTracker::Instance::summary_snapshot(&_virtual_memory_snapshot);
  }

  _metaspace_stats = MetaspaceUtils::get_combined_statistics();
}

bool MemBaseline::baseline_allocation_sites() {
  // Malloc allocation sites
  MallocAllocationSiteWalker malloc_walker;
  if (!MallocSiteTable::walk_malloc_site(&malloc_walker)) {
    return false;
  }

  _malloc_sites.move(malloc_walker.malloc_sites());
  // The malloc sites are collected in size order
  _malloc_sites_order = by_size;

  assert(_vma_allocations == nullptr, "must");

  {
    MemTracker::NmtVirtualMemoryLocker locker;
    _vma_allocations = new (mtNMT, std::nothrow) RegionsTree(*VirtualMemoryTracker::Instance::tree());
    if (_vma_allocations == nullptr)  {
      return false;
    }
  }

  if (!aggregate_virtual_memory_allocation_sites()) {
    return false;
  }
  // Virtual memory allocation sites are aggregrated in call stack order
  _virtual_memory_sites_order = by_address;

  return true;
}

void MemBaseline::baseline(bool summaryOnly) {
  reset();

  _instance_class_count = ClassLoaderDataGraph::num_instance_classes();
  _array_class_count = ClassLoaderDataGraph::num_array_classes();
  _thread_count = ThreadStackTracker::thread_count();
  baseline_summary();

  _baseline_type = Summary_baselined;

  // baseline details
  if (!summaryOnly &&
      MemTracker::tracking_level() == NMT_detail) {
    baseline_allocation_sites();
    _baseline_type = Detail_baselined;
  }
}

int compare_allocation_site(const VirtualMemoryAllocationSite& s1,
  const VirtualMemoryAllocationSite& s2) {
  return s1.call_stack()->compare(*s2.call_stack());
}

bool MemBaseline::aggregate_virtual_memory_allocation_sites() {
  SortedLinkedList<VirtualMemoryAllocationSite, compare_allocation_site> allocation_sites;

<<<<<<< HEAD
  VirtualMemoryAllocationIterator itr = virtual_memory_allocations();
  const VirtualMemoryRegion* rgn;
  VirtualMemoryAllocationSite* site;
  while ((rgn = itr.next()) != nullptr) {
    VirtualMemoryAllocationSite tmp(*rgn->reserved_call_stack(), rgn->mem_tag());
=======
  VirtualMemoryAllocationSite* site;
  bool failed_oom = false;
  _vma_allocations->visit_reserved_regions([&](ReservedMemoryRegion& rgn) {
    VirtualMemoryAllocationSite tmp(*rgn.call_stack(), rgn.mem_tag());
>>>>>>> 67bb22f3
    site = allocation_sites.find(tmp);
    if (site == nullptr) {
      LinkedListNode<VirtualMemoryAllocationSite>* node =
        allocation_sites.add(tmp);
      if (node == nullptr) {
        failed_oom = true;
        return false;
      }
      site = node->data();
    }
    site->reserve_memory(rgn.size());

    site->commit_memory(_vma_allocations->committed_size(rgn));
    return true;
  });

  if (failed_oom) {
    return false;
  }

  _virtual_memory_sites.move(&allocation_sites);
  return true;
}

MallocSiteIterator MemBaseline::malloc_sites(SortingOrder order) {
  assert(!_malloc_sites.is_empty(), "Not detail baseline");
  switch(order) {
    case by_size:
      malloc_sites_to_size_order();
      break;
    case by_site:
      malloc_sites_to_allocation_site_order();
      break;
    case by_site_and_tag:
      malloc_sites_to_allocation_site_and_tag_order();
      break;
    case by_address:
    default:
      ShouldNotReachHere();
  }
  return MallocSiteIterator(_malloc_sites.head());
}

VirtualMemorySiteIterator MemBaseline::virtual_memory_sites(SortingOrder order) {
  assert(!_virtual_memory_sites.is_empty(), "Not detail baseline");
  switch(order) {
    case by_size:
      virtual_memory_sites_to_size_order();
      break;
    case by_site:
      virtual_memory_sites_to_reservation_site_order();
      break;
    case by_address:
    default:
      ShouldNotReachHere();
  }
  return VirtualMemorySiteIterator(_virtual_memory_sites.head());
}


// Sorting allocations sites in different orders
void MemBaseline::malloc_sites_to_size_order() {
  if (_malloc_sites_order != by_size) {
    SortedLinkedList<MallocSite, compare_malloc_size> tmp;

    // Add malloc sites to sorted linked list to sort into size order
    tmp.move(&_malloc_sites);
    _malloc_sites.set_head(tmp.head());
    tmp.set_head(nullptr);
    _malloc_sites_order = by_size;
  }
}

void MemBaseline::malloc_sites_to_allocation_site_order() {
  if (_malloc_sites_order != by_site && _malloc_sites_order != by_site_and_tag) {
    SortedLinkedList<MallocSite, compare_malloc_site> tmp;
    // Add malloc sites to sorted linked list to sort into site (address) order
    tmp.move(&_malloc_sites);
    _malloc_sites.set_head(tmp.head());
    tmp.set_head(nullptr);
    _malloc_sites_order = by_site;
  }
}

void MemBaseline::malloc_sites_to_allocation_site_and_tag_order() {
  if (_malloc_sites_order != by_site_and_tag) {
    SortedLinkedList<MallocSite, compare_malloc_site_and_tag> tmp;
    // Add malloc sites to sorted linked list to sort into site (address) order
    tmp.move(&_malloc_sites);
    _malloc_sites.set_head(tmp.head());
    tmp.set_head(nullptr);
    _malloc_sites_order = by_site_and_tag;
  }
}

void MemBaseline::virtual_memory_sites_to_size_order() {
  if (_virtual_memory_sites_order != by_size) {
    SortedLinkedList<VirtualMemoryAllocationSite, compare_virtual_memory_size> tmp;

    tmp.move(&_virtual_memory_sites);

    _virtual_memory_sites.set_head(tmp.head());
    tmp.set_head(nullptr);
    _virtual_memory_sites_order = by_size;
  }
}

void MemBaseline::virtual_memory_sites_to_reservation_site_order() {
  if (_virtual_memory_sites_order != by_size) {
    SortedLinkedList<VirtualMemoryAllocationSite, compare_virtual_memory_site> tmp;

    tmp.move(&_virtual_memory_sites);

    _virtual_memory_sites.set_head(tmp.head());
    tmp.set_head(nullptr);

    _virtual_memory_sites_order = by_size;
  }
}
<|MERGE_RESOLUTION|>--- conflicted
+++ resolved
@@ -103,7 +103,6 @@
   }
 };
 
-<<<<<<< HEAD
 // Walk all virtual memory regions for baselining
 class VirtualMemoryAllocationWalker : public VirtualMemoryWalker {
  private:
@@ -116,7 +115,7 @@
     DEBUG_ONLY(_last_base = nullptr);
   }
 
-  bool do_allocation_site(const VirtualMemoryRegion* rgn)  {
+  bool do_allocation_site(const ReservedMemoryRegion* rgn)  {
     assert(rgn->base() >= _last_base, "region unordered?");
     DEBUG_ONLY(_last_base = rgn->base());
     if (rgn->size() > 0) {
@@ -131,13 +130,11 @@
     }
   }
 
-  LinkedList<VirtualMemoryRegion>* virtual_memory_allocations() {
+  LinkedList<ReservedMemoryRegion>* virtual_memory_allocations() {
     return &_virtual_memory_regions;
   }
 };
 
-=======
->>>>>>> 67bb22f3
 void MemBaseline::baseline_summary() {
   MallocMemorySummary::snapshot(&_malloc_memory_snapshot);
   VirtualMemorySummary::snapshot(&_virtual_memory_snapshot);
@@ -205,18 +202,10 @@
 bool MemBaseline::aggregate_virtual_memory_allocation_sites() {
   SortedLinkedList<VirtualMemoryAllocationSite, compare_allocation_site> allocation_sites;
 
-<<<<<<< HEAD
-  VirtualMemoryAllocationIterator itr = virtual_memory_allocations();
-  const VirtualMemoryRegion* rgn;
-  VirtualMemoryAllocationSite* site;
-  while ((rgn = itr.next()) != nullptr) {
-    VirtualMemoryAllocationSite tmp(*rgn->reserved_call_stack(), rgn->mem_tag());
-=======
   VirtualMemoryAllocationSite* site;
   bool failed_oom = false;
-  _vma_allocations->visit_reserved_regions([&](ReservedMemoryRegion& rgn) {
-    VirtualMemoryAllocationSite tmp(*rgn.call_stack(), rgn.mem_tag());
->>>>>>> 67bb22f3
+  _vma_allocations->visit_reserved_regions([&](VirtualMemoryRegion& rgn) {
+    VirtualMemoryAllocationSite tmp(*rgn.reserved_call_stack(), rgn.mem_tag());
     site = allocation_sites.find(tmp);
     if (site == nullptr) {
       LinkedListNode<VirtualMemoryAllocationSite>* node =
