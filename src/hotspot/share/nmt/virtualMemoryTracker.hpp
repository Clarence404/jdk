/*
 * Copyright (c) 2013, 2025, Oracle and/or its affiliates. All rights reserved.
 * DO NOT ALTER OR REMOVE COPYRIGHT NOTICES OR THIS FILE HEADER.
 *
 * This code is free software; you can redistribute it and/or modify it
 * under the terms of the GNU General Public License version 2 only, as
 * published by the Free Software Foundation.
 *
 * This code is distributed in the hope that it will be useful, but WITHOUT
 * ANY WARRANTY; without even the implied warranty of MERCHANTABILITY or
 * FITNESS FOR A PARTICULAR PURPOSE.  See the GNU General Public License
 * version 2 for more details (a copy is included in the LICENSE file that
 * accompanied this code).
 *
 * You should have received a copy of the GNU General Public License version
 * 2 along with this work; if not, write to the Free Software Foundation,
 * Inc., 51 Franklin St, Fifth Floor, Boston, MA 02110-1301 USA.
 *
 * Please contact Oracle, 500 Oracle Parkway, Redwood Shores, CA 94065 USA
 * or visit www.oracle.com if you need additional information or have any
 * questions.
 *
 */

#ifndef SHARE_NMT_VIRTUALMEMORYTRACKER_HPP
#define SHARE_NMT_VIRTUALMEMORYTRACKER_HPP

#include "nmt/allocationSite.hpp"
#include "nmt/regionsTree.hpp"
#include "nmt/vmatree.hpp"
#include "runtime/atomicAccess.hpp"
#include "utilities/nativeCallStack.hpp"
#include "utilities/ostream.hpp"

// VirtualMemoryTracker (VMT) is an internal class of the MemTracker.
// All the Hotspot code use only the MemTracker interface to register the memory operations in NMT.
// Memory regions can be reserved/committed/uncommitted/released by calling MemTracker API which in turn call the corresponding functions in VMT.
// VMT uses RegionsTree to hold and manage the memory regions. Each region has two nodes that each one has address of the region (start/end) and
// state (reserved/released/committed) and MemTag of the regions before and after it.
//
// The memory operations of Reserve/Commit/Uncommit/Release are tracked by updating/inserting/deleting the nodes in the tree. When an operation
// changes nodes in the tree, the summary of the changes is returned back in a SummaryDiff struct. This struct shows that how much reserve/commit amount
// of any specific MemTag is changed. The summary of every operation is accumulated in VirtualMemorySummary class.
//
// Not all operations are valid in VMT. The following predicates are checked before the operation is applied to the tree and/or VirtualMemorySummary:
//   - committed size of a MemTag should be <= of its reserved size
//   - uncommitted size of a MemTag should be <= of its committed size
//   - released size of a MemTag should be <= of its reserved size


/*
 * Virtual memory counter
 */
class VirtualMemory {
 private:
  size_t     _reserved;
  size_t     _committed;

  volatile size_t _peak_size;
  void update_peak(size_t size);

 public:
  VirtualMemory() : _reserved(0), _committed(0), _peak_size(0) {}

  inline void reserve_memory(size_t sz) { _reserved += sz; }
  inline void commit_memory (size_t sz) {
    _committed += sz;
    assert(_committed <= _reserved, "Sanity check");
    update_peak(_committed);
  }

  inline void release_memory (size_t sz) {
    assert(_reserved >= sz, "Negative amount");
    _reserved -= sz;
  }

  inline void uncommit_memory(size_t sz) {
    assert(_committed >= sz, "Negative amount");
    _committed -= sz;
  }

  inline size_t reserved()  const { return _reserved;  }
  inline size_t committed() const { return _committed; }
  inline size_t peak_size() const {
    return AtomicAccess::load(&_peak_size);
  }
};

// Virtual memory allocation site, keeps track where the virtual memory is reserved.
class VirtualMemoryAllocationSite : public AllocationSite {
  VirtualMemory _c;
 public:
  VirtualMemoryAllocationSite(const NativeCallStack& stack, MemTag mem_tag) :
    AllocationSite(stack, mem_tag) { }

  inline void reserve_memory(size_t sz)  { _c.reserve_memory(sz);  }
  inline void commit_memory (size_t sz)  { _c.commit_memory(sz);   }
  inline size_t reserved() const  { return _c.reserved(); }
  inline size_t committed() const { return _c.committed(); }
  inline size_t peak_size() const { return _c.peak_size(); }
};

class VirtualMemorySummary;

// This class represents a snapshot of virtual memory at a given time.
// The latest snapshot is saved in a static area.
class VirtualMemorySnapshot : public ResourceObj {
  friend class VirtualMemorySummary;

 private:
  VirtualMemory  _virtual_memory[mt_number_of_tags];

 public:
  inline VirtualMemory* by_tag(MemTag mem_tag) {
    int index = NMTUtil::tag_to_index(mem_tag);
    return &_virtual_memory[index];
  }

  inline const VirtualMemory* by_tag(MemTag mem_tag) const {
    int index = NMTUtil::tag_to_index(mem_tag);
    return &_virtual_memory[index];
  }

  inline size_t total_reserved() const {
    size_t amount = 0;
    for (int index = 0; index < mt_number_of_tags; index ++) {
      amount += _virtual_memory[index].reserved();
    }
    return amount;
  }

  inline size_t total_committed() const {
    size_t amount = 0;
    for (int index = 0; index < mt_number_of_tags; index ++) {
      amount += _virtual_memory[index].committed();
    }
    return amount;
  }

  void copy_to(VirtualMemorySnapshot* s) {
    for (int index = 0; index < mt_number_of_tags; index ++) {
      s->_virtual_memory[index] = _virtual_memory[index];
    }
  }
};

class VirtualMemorySummary : AllStatic {
 public:

  static inline void record_reserved_memory(size_t size, MemTag mem_tag) {
    as_snapshot()->by_tag(mem_tag)->reserve_memory(size);
  }

  static inline void record_committed_memory(size_t size, MemTag mem_tag) {
    as_snapshot()->by_tag(mem_tag)->commit_memory(size);
  }

  static inline void record_uncommitted_memory(size_t size, MemTag mem_tag) {
    as_snapshot()->by_tag(mem_tag)->uncommit_memory(size);
  }

  static inline void record_released_memory(size_t size, MemTag mem_tag) {
    as_snapshot()->by_tag(mem_tag)->release_memory(size);
  }

  // Move virtual memory from one memory tag to another.
  // Virtual memory can be reserved before it is associated with a memory tag, and tagged
  // as 'unknown'. Once the memory is tagged, the virtual memory will be moved from 'unknown'
  // tag to specified memory tag.
  static inline void move_reserved_memory(MemTag from, MemTag to, size_t size) {
    as_snapshot()->by_tag(from)->release_memory(size);
    as_snapshot()->by_tag(to)->reserve_memory(size);
  }

  static inline void move_committed_memory(MemTag from, MemTag to, size_t size) {
    as_snapshot()->by_tag(from)->uncommit_memory(size);
    as_snapshot()->by_tag(to)->commit_memory(size);
  }

  static void snapshot(VirtualMemorySnapshot* s);

  static VirtualMemorySnapshot* as_snapshot() {
    return &_snapshot;
  }

 private:
  static VirtualMemorySnapshot _snapshot;
};



/*
 * A virtual memory region
 */
class VirtualMemoryRegion {
 private:
  address         _base_address;
  size_t          _size;
  MemTag          _mem_tag;
  NativeCallStack _reserved_stack, _committed_stack;

 public:
  VirtualMemoryRegion() :
    _base_address(0), _size(0), _mem_tag(mtNone),
    _reserved_stack(NativeCallStack::empty_stack()) ,
    _committed_stack(NativeCallStack::empty_stack()) {}

  VirtualMemoryRegion(address addr, size_t size) :
    _base_address(addr), _size(size), _mem_tag(mtNone),
    _reserved_stack(NativeCallStack::empty_stack()) ,
    _committed_stack(NativeCallStack::empty_stack()) {
     assert(addr != nullptr, "Invalid address");
     assert(size > 0, "Invalid size");
  }

  VirtualMemoryRegion(address addr, size_t size, const NativeCallStack& stack, bool committed) :
    _base_address(addr), _size(size), _mem_tag(mtNone),
    _reserved_stack(NativeCallStack::empty_stack()) ,
    _committed_stack(stack) {
     assert(addr != nullptr, "Invalid address");
     assert(size > 0, "Invalid size");
  }

  VirtualMemoryRegion(address addr, size_t size, const NativeCallStack& stack, MemTag mem_tag = mtNone)
    : _base_address(addr), _size(size), _mem_tag(mem_tag),
     _reserved_stack(stack),
    _committed_stack(NativeCallStack::empty_stack()) {}

  inline address base() const { return _base_address;   }
  inline address end()  const { return base() + size(); }
  inline size_t  size() const { return _size;           }

  inline bool is_empty() const { return size() == 0; }

  inline bool contain_address(address addr) const {
    assert(is_valid(), "snaity");
    return (addr >= base() && addr < end());
  }

 private:
  inline bool overlap_region(address addr, size_t sz) const {
    assert(sz > 0, "Invalid size");
    assert(size() > 0, "Invalid size");
    assert(is_valid(), "snaity");
    return MAX2(addr, base()) < MIN2(addr + sz, end());
  }

  // Returns 0 if regions overlap; 1 if this region follows rgn;
  //  -1 if this region precedes rgn.
  inline int compare(const VirtualMemoryRegion& rgn) const {
    if (overlap_region(rgn.base(), rgn.size())) {
      return 0;
    } else if (base() >= rgn.end()) {
      return 1;
    } else {
      assert(rgn.base() >= end(), "Sanity");
      return -1;
    }
  }

 public:
  // Returns true if regions overlap, false otherwise.
  inline bool equals(const VirtualMemoryRegion& rgn) const {
    return compare(rgn) == 0;
  }

  bool equals_including_stacks(const VirtualMemoryRegion& other) const;
  inline void set_committed_call_stack(const NativeCallStack& stack) { _committed_stack = stack; }
  inline const NativeCallStack* committed_call_stack() const         { return &_committed_stack; }

  bool is_valid() const { return base() != nullptr && size() != 0;}

  inline void  set_reserved_call_stack(const NativeCallStack& stack) { _reserved_stack = stack; }
  inline const NativeCallStack* reserved_call_stack() const          { return &_reserved_stack;  }

  inline MemTag mem_tag() const { return _mem_tag;  }

  const char* tag_name() const { return NMTUtil::tag_to_name(_mem_tag); }

 protected:
  void set_base(address base) {
    assert(base != nullptr, "Sanity check");
    _base_address = base;
  }

  void set_size(size_t  size) {
    assert(size > 0, "Sanity check");
    _size = size;
  }
};

class VirtualMemoryWalker : public StackObj {
 public:
<<<<<<< HEAD
   virtual bool do_allocation_site(const VirtualMemoryRegion* rgn) { return false; }
=======
  virtual bool do_allocation_site(const ReservedMemoryRegion* rgn) { return false; }
>>>>>>> ca89cd06
};


class VirtualMemoryTracker {
  RegionsTree _tree;

 public:
  VirtualMemoryTracker(bool is_detailed_mode) : _tree(is_detailed_mode) { }

  void add_reserved_region       (address base_addr, size_t size, const NativeCallStack& stack, MemTag mem_tag = mtNone);
  void add_committed_region      (address base_addr, size_t size, const NativeCallStack& stack);
  void remove_uncommitted_region (address base_addr, size_t size);
  void remove_released_region    (address base_addr, size_t size);
  void set_reserved_region_tag   (address addr, size_t size, MemTag mem_tag);

  // Given an existing memory mapping registered with NMT, split the mapping in
  //  two. The newly created two mappings will be registered under the call
  //  stack and the memory tags of the original section.
  void split_reserved_region(address addr, size_t size, size_t split, MemTag mem_tag, MemTag split_mem_tag);

  // Walk virtual memory data structure for creating baseline, etc.
  bool walk_virtual_memory(VirtualMemoryWalker* walker);

  // If p is contained within a known memory region, print information about it to the
  // given stream and return true; false otherwise.
  bool print_containing_region(const void* p, outputStream* st);

  // Snapshot current thread stacks
  void snapshot_thread_stacks();
  void apply_summary_diff(VMATree::SummaryDiff diff);
  size_t committed_size(const VirtualMemoryRegion* rmr);
  address thread_stack_uncommitted_bottom(const VirtualMemoryRegion* rmr);

  RegionsTree* tree() { return &_tree; }

  class Instance : public AllStatic {
    friend class VirtualMemoryTrackerTest;
    friend class CommittedVirtualMemoryTest;

    static VirtualMemoryTracker* _tracker;

   public:
    using RegionData = VMATree::RegionData;
    static bool initialize(NMT_TrackingLevel level);

    static void add_reserved_region       (address base_addr, size_t size, const NativeCallStack& stack, MemTag mem_tag = mtNone);
    static void add_committed_region      (address base_addr, size_t size, const NativeCallStack& stack);
    static void remove_uncommitted_region (address base_addr, size_t size);
    static void remove_released_region    (address base_addr, size_t size);
    static void set_reserved_region_tag   (address addr, size_t size, MemTag mem_tag);
    static void split_reserved_region(address addr, size_t size, size_t split, MemTag mem_tag, MemTag split_mem_tag);
    static bool walk_virtual_memory(VirtualMemoryWalker* walker);
    static bool print_containing_region(const void* p, outputStream* st);
    static void snapshot_thread_stacks();
    static void apply_summary_diff(VMATree::SummaryDiff diff);
    static size_t committed_size(const VirtualMemoryRegion* rmr);
    // uncommitted thread stack bottom, above guard pages if there is any.
    static address thread_stack_uncommitted_bottom(const VirtualMemoryRegion* rmr);

    static RegionsTree* tree() { return _tracker->tree(); }
  };
};

#endif // SHARE_NMT_VIRTUALMEMORYTRACKER_HPP<|MERGE_RESOLUTION|>--- conflicted
+++ resolved
@@ -291,11 +291,7 @@
 
 class VirtualMemoryWalker : public StackObj {
  public:
-<<<<<<< HEAD
    virtual bool do_allocation_site(const VirtualMemoryRegion* rgn) { return false; }
-=======
-  virtual bool do_allocation_site(const ReservedMemoryRegion* rgn) { return false; }
->>>>>>> ca89cd06
 };
 
 
