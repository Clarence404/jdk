--- conflicted
+++ resolved
@@ -110,11 +110,8 @@
     return true;
   }
 
-<<<<<<< HEAD
   // Enable WXWrite: the function is called directly from nmethod_entry_barrier
   // stub.
-=======
->>>>>>> bf726e82
   MACOS_AARCH64_ONLY(ThreadWXEnable wx(WXWrite, Thread::current()));
 
   // If the nmethod is the only thing pointing to the oops, and we are using a
