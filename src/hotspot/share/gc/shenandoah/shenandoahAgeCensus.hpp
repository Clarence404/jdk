/*
 * Copyright Amazon.com Inc. or its affiliates. All Rights Reserved.
 * DO NOT ALTER OR REMOVE COPYRIGHT NOTICES OR THIS FILE HEADER.
 *
 * This code is free software; you can redistribute it and/or modify it
 * under the terms of the GNU General Public License version 2 only, as
 * published by the Free Software Foundation.
 *
 * This code is distributed in the hope that it will be useful, but WITHOUT
 * ANY WARRANTY; without even the implied warranty of MERCHANTABILITY or
 * FITNESS FOR A PARTICULAR PURPOSE.  See the GNU General Public License
 * version 2 for more details (a copy is included in the LICENSE file that
 * accompanied this code).
 *
 * You should have received a copy of the GNU General Public License version
 * 2 along with this work; if not, write to the Free Software Foundation,
 * Inc., 51 Franklin St, Fifth Floor, Boston, MA 02110-1301 USA.
 *
 * Please contact Oracle, 500 Oracle Parkway, Redwood Shores, CA 94065 USA
 * or visit www.oracle.com if you need additional information or have any
 * questions.
 *
 */

#ifndef SHARE_GC_SHENANDOAH_SHENANDOAHAGECENSUS_HPP
#define SHARE_GC_SHENANDOAH_SHENANDOAHAGECENSUS_HPP

#include "gc/shared/ageTable.hpp"

#ifndef PRODUCT
// Enable noise instrumentation
#define SHENANDOAH_CENSUS_NOISE 1
#endif  // PRODUCT

#ifdef SHENANDOAH_CENSUS_NOISE

#define CENSUS_NOISE(x) x
#define NO_CENSUS_NOISE(x)

class LogStream;

struct ShenandoahNoiseStats {
  size_t skipped;   // Volume of objects skipped
  size_t aged;      // Volume of objects from aged regions
  size_t clamped;   // Volume of objects whose ages were clamped
  size_t young;     // Volume of (rejuvenated) objects of retrograde age

  ShenandoahNoiseStats() {
    clear();
  }

  void clear() {
    skipped = 0;
    aged = 0;
    clamped = 0;
    young = 0;
  }

#ifndef PRODUCT
  bool is_clear() {
    return (skipped + aged + clamped + young) == 0;
  }
#endif // !PRODUCT

  void merge(ShenandoahNoiseStats& other) {
    skipped += other.skipped;
    aged    += other.aged;
    clamped += other.clamped;
    young   += other.young;
  }

  void print(LogStream& ls, size_t total);
};
#else  // SHENANDOAH_CENSUS_NOISE
#define CENSUS_NOISE(x)
#define NO_CENSUS_NOISE(x) x
#endif // SHENANDOAH_CENSUS_NOISE

// A class for tracking a sequence of cohort population vectors (or,
// interchangeably, age tables) for up to C=MAX_COHORTS age cohorts, where a cohort
// represents the set of objects allocated during a specific inter-GC epoch.
// Epochs are demarcated by GC cycles, with those surviving a cycle aging by
// an epoch. The census tracks the historical variation of cohort demographics
// across N=MAX_SNAPSHOTS recent epochs. Since there are at most C age cohorts in
// the population, we need only track at most N=C epochal snapshots to track a
// maximal longitudinal demographics of every object's longitudinal cohort in
// the young generation. The _global_age_table is thus, currently, a C x N (row-major)
// matrix, with C=16, and, for now N=C=16, currently.
// In theory, we might decide to track even longer (N=MAX_SNAPSHOTS) demographic
// histories, but that isn't the case today. In particular, the current tenuring
// threshold algorithm uses only 2 most recent snapshots, with the remaining
// MAX_SNAPSHOTS-2=14 reserved for research purposes.
//
// In addition, this class also maintains per worker population vectors into which
// census for the current minor GC is accumulated (during marking or, optionally, during
// evacuation). These are cleared after each marking (respectively, evacuation) cycle,
// once the per-worker data is consolidated into the appropriate population vector
// per minor collection. The _local_age_table is thus C x N, for N GC workers.
class ShenandoahAgeCensus: public CHeapObj<mtGC> {
  AgeTable** _global_age_table;      // Global age table used for adapting tenuring threshold, one per snapshot
  AgeTable** _local_age_table;       // Local scratch age tables to track object ages, one per worker

#ifdef SHENANDOAH_CENSUS_NOISE
  ShenandoahNoiseStats* _global_noise; // Noise stats, one per snapshot
  ShenandoahNoiseStats* _local_noise;  // Local scratch table for noise stats, one per worker

  size_t _skipped;                   // net size of objects encountered, but skipped during census,
                                     // because their age was indeterminate
#endif // SHENANDOAH_CENSUS_NOISE

#ifndef PRODUCT
  size_t _counted;                   // net size of objects counted in census
  size_t _total;                     // net size of objects encountered (counted or skipped) in census
#endif

  uint  _epoch;                      // Current epoch (modulo max age)
  uint* _tenuring_threshold;         // An array of the last N tenuring threshold values we
                                     // computed.

  uint _max_workers;                 // Maximum number of workers for parallel tasks

  // Mortality rate of a cohort, given its population in
  // previous and current epochs
  double mortality_rate(size_t prev_pop, size_t cur_pop);

  // Update to a new epoch, creating a slot for new census.
  void prepare_for_census_update();

  // Update the tenuring threshold, calling
  // compute_tenuring_threshold() to calculate the new
  // value
  void update_tenuring_threshold();

  // Use _global_age_table and the current _epoch to compute a new tenuring
  // threshold, which will be remembered until the next invocation of
  // compute_tenuring_threshold.
  uint compute_tenuring_threshold();

  // Return the tenuring threshold computed for the previous epoch
  uint previous_tenuring_threshold() const {
    assert(_epoch < MAX_SNAPSHOTS, "Error");
    uint prev = _epoch - 1;
    if (prev >= MAX_SNAPSHOTS) {
      // _epoch is 0
      assert(_epoch == 0, "Error");
      prev = MAX_SNAPSHOTS - 1;
    }
    return _tenuring_threshold[prev];
  }

#ifndef PRODUCT
  // Return the sum of size of objects of all ages recorded in the
  // census at snapshot indexed by snap.
  size_t get_all_ages(uint snap);

  // Return the size of all objects that were encountered, but skipped,
  // during the census, because their age was indeterminate.
  size_t get_skipped(uint snap);

  // Update the total size of objects counted or skipped at the census for
  // the most recent epoch.
  void update_total();
#endif // !PRODUCT

 public:
  enum {
    MAX_COHORTS = AgeTable::table_size,    // = markWord::max_age + 1
    MAX_SNAPSHOTS = MAX_COHORTS            // May change in the future
  };

  ShenandoahAgeCensus();
  ShenandoahAgeCensus(uint max_workers);
  ~ShenandoahAgeCensus();

  // Return the local age table (population vector) for worker_id.
<<<<<<< HEAD
  // Only used in the case of ShenandoahGenerationalAdaptiveTenuring
=======
  // Only used in the case of (ShenandoahGenerationalAdaptiveTenuring && !ShenandoahGenerationalCensusAtEvac)
>>>>>>> 7fcce270
  AgeTable* get_local_age_table(uint worker_id) const {
    return _local_age_table[worker_id];
  }

<<<<<<< HEAD
  // Return true if this age is above the tenuring threshold.
  bool is_tenurable(uint age) const {
    return age > tenuring_threshold();
=======
  // Return the most recently computed tenuring threshold.
  // Visible for testing. Use is_tenurable for consistent tenuring comparisons.
  uint tenuring_threshold() const { return _tenuring_threshold[_epoch]; }

  // Return true if this age is at or above the tenuring threshold.
  bool is_tenurable(uint age) const {
    return age >= tenuring_threshold();
>>>>>>> 7fcce270
  }

  // Update the local age table for worker_id by size for
  // given obj_age, region_age, and region_youth
  CENSUS_NOISE(void add(uint obj_age, uint region_age, uint region_youth, size_t size, uint worker_id);)
  NO_CENSUS_NOISE(void add(uint obj_age, uint region_age, size_t size, uint worker_id);)

#ifdef SHENANDOAH_CENSUS_NOISE
  // Update the local skip table for worker_id by size
  void add_skipped(size_t size, uint worker_id);
  // Update the local aged region volume table for worker_id by size
  void add_aged(size_t size, uint worker_id);
  // Update the local clamped object volume table for worker_id by size
  void add_clamped(size_t size, uint worker_id);
  // Update the local (rejuvenated) object volume (retrograde age) for worker_id by size
  void add_young(size_t size, uint worker_id);
#endif // SHENANDOAH_CENSUS_NOISE

  // Update the census data, and compute the new tenuring threshold.
  // This method should be called at the end of each marking cycle to update
  // the tenuring threshold to be used in the next cycle.
  // age0_pop is the population of Cohort 0 that may have been missed in
  // the regular census during the marking cycle, corresponding to objects
  // allocated when the concurrent marking was in progress.
  // Optional parameters, pv1 and pv2 are population vectors that together
  // provide object census data (only) for the case when
  // ShenandoahGenerationalCensusAtEvac. In this case, the age0_pop
  // is 0, because the evacuated objects have all had their ages incremented.
  void update_census(size_t age0_pop, AgeTable* pv1 = nullptr, AgeTable* pv2 = nullptr);

<<<<<<< HEAD
  // Return the most recently computed tenuring threshold
  uint tenuring_threshold() const { return _tenuring_threshold[_epoch]; }

  // Return the total size of the population above the given threshold for the current epoch
  size_t get_tenurable_bytes(uint tenuring_threshold) const;

  // As above, but use the current tenuring threshold by default
  size_t get_tenurable_bytes() const { return get_tenurable_bytes(tenuring_threshold()); }

=======
>>>>>>> 7fcce270
  // Reset the epoch, clearing accumulated census history
  // Note: this isn't currently used, but reserved for planned
  // future usage.
  void reset_global();

  // Reset any (potentially partial) census information in worker-local age tables
  void reset_local();

#ifndef PRODUCT
  // Check whether census information is clear
  bool is_clear_global();
  bool is_clear_local();

  // Return the net size of objects encountered (counted or skipped) in census
  // at most recent epoch.
  size_t get_total() const { return _total; }
#endif // !PRODUCT

  // Print the age census information
  void print();
};

#endif // SHARE_GC_SHENANDOAH_SHENANDOAHAGECENSUS_HPP<|MERGE_RESOLUTION|>--- conflicted
+++ resolved
@@ -173,20 +173,11 @@
   ~ShenandoahAgeCensus();
 
   // Return the local age table (population vector) for worker_id.
-<<<<<<< HEAD
   // Only used in the case of ShenandoahGenerationalAdaptiveTenuring
-=======
-  // Only used in the case of (ShenandoahGenerationalAdaptiveTenuring && !ShenandoahGenerationalCensusAtEvac)
->>>>>>> 7fcce270
   AgeTable* get_local_age_table(uint worker_id) const {
     return _local_age_table[worker_id];
   }
 
-<<<<<<< HEAD
-  // Return true if this age is above the tenuring threshold.
-  bool is_tenurable(uint age) const {
-    return age > tenuring_threshold();
-=======
   // Return the most recently computed tenuring threshold.
   // Visible for testing. Use is_tenurable for consistent tenuring comparisons.
   uint tenuring_threshold() const { return _tenuring_threshold[_epoch]; }
@@ -194,7 +185,6 @@
   // Return true if this age is at or above the tenuring threshold.
   bool is_tenurable(uint age) const {
     return age >= tenuring_threshold();
->>>>>>> 7fcce270
   }
 
   // Update the local age table for worker_id by size for
@@ -225,18 +215,12 @@
   // is 0, because the evacuated objects have all had their ages incremented.
   void update_census(size_t age0_pop, AgeTable* pv1 = nullptr, AgeTable* pv2 = nullptr);
 
-<<<<<<< HEAD
-  // Return the most recently computed tenuring threshold
-  uint tenuring_threshold() const { return _tenuring_threshold[_epoch]; }
-
   // Return the total size of the population above the given threshold for the current epoch
   size_t get_tenurable_bytes(uint tenuring_threshold) const;
 
   // As above, but use the current tenuring threshold by default
   size_t get_tenurable_bytes() const { return get_tenurable_bytes(tenuring_threshold()); }
 
-=======
->>>>>>> 7fcce270
   // Reset the epoch, clearing accumulated census history
   // Note: this isn't currently used, but reserved for planned
   // future usage.
