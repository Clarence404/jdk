/*
 * Copyright (c) 2021, 2022, Red Hat, Inc. All rights reserved.
 * Copyright Amazon.com Inc. or its affiliates. All Rights Reserved.
 * DO NOT ALTER OR REMOVE COPYRIGHT NOTICES OR THIS FILE HEADER.
 *
 * This code is free software; you can redistribute it and/or modify it
 * under the terms of the GNU General Public License version 2 only, as
 * published by the Free Software Foundation.
 *
 * This code is distributed in the hope that it will be useful, but WITHOUT
 * ANY WARRANTY; without even the implied warranty of MERCHANTABILITY or
 * FITNESS FOR A PARTICULAR PURPOSE.  See the GNU General Public License
 * version 2 for more details (a copy is included in the LICENSE file that
 * accompanied this code).
 *
 * You should have received a copy of the GNU General Public License version
 * 2 along with this work; if not, write to the Free Software Foundation,
 * Inc., 51 Franklin St, Fifth Floor, Boston, MA 02110-1301 USA.
 *
 * Please contact Oracle, 500 Oracle Parkway, Redwood Shores, CA 94065 USA
 * or visit www.oracle.com if you need additional information or have any
 * questions.
 *
 */


#include "gc/shared/objectCountEventSender.inline.hpp"
#include "gc/shenandoah/shenandoahBarrierSet.hpp"
#include "gc/shenandoah/shenandoahClosures.inline.hpp"
#include "gc/shenandoah/shenandoahGeneration.hpp"
#include "gc/shenandoah/shenandoahMark.inline.hpp"
#include "gc/shenandoah/shenandoahReferenceProcessor.hpp"
#include "gc/shenandoah/shenandoahTaskqueue.inline.hpp"
#include "gc/shenandoah/shenandoahUtils.hpp"
#include "gc/shenandoah/shenandoahVerifier.hpp"

void ShenandoahMark::start_mark() {
  if (!CodeCache::is_gc_marking_cycle_active()) {
    CodeCache::on_gc_marking_cycle_start();
  }
}

void ShenandoahMark::end_mark() {
  // Unlike other GCs, we do not arm the nmethods
  // when marking terminates.
  if (!ShenandoahHeap::heap()->is_concurrent_old_mark_in_progress()) {
    CodeCache::on_gc_marking_cycle_finish();
  }
}

ShenandoahMark::ShenandoahMark(ShenandoahGeneration* generation) :
  _generation(generation),
  _task_queues(generation->task_queues()),
  _old_gen_task_queues(generation->old_gen_task_queues()) {
}

template <ShenandoahGenerationType GENERATION, bool CANCELLABLE, StringDedupMode STRING_DEDUP>
void ShenandoahMark::mark_loop_prework(uint w, TaskTerminator *t, ShenandoahReferenceProcessor *rp, StringDedup::Requests* const req, bool update_refs) {
  ShenandoahObjToScanQueue* q = get_queue(w);
  ShenandoahObjToScanQueue* old_q = get_old_queue(w);

  ShenandoahHeap* const heap = ShenandoahHeap::heap();
  ShenandoahLiveData* ld = heap->get_liveness_cache(w);

  // TODO: We can clean up this if we figure out how to do templated oop closures that
  // play nice with specialized_oop_iterators.
  if (update_refs) {
    using Closure = ShenandoahMarkUpdateRefsClosure<GENERATION>;
    Closure cl(q, rp, old_q);
    mark_loop_work<Closure, GENERATION, CANCELLABLE, STRING_DEDUP>(&cl, ld, w, t, req);
  } else {
<<<<<<< HEAD
=======
    #if INCLUDE_JFR
>>>>>>> 87466a39
    // Use object counting closure if ObjectCount or ObjectCountAfterGC event is enabled.
    const bool object_count_enabled = ObjectCountEventSender::should_send_event();
    if (object_count_enabled && !ShenandoahHeap::heap()->mode()->is_generational()) {
      KlassInfoTable* const global_cit = ShenandoahHeap::heap()->get_cit();
      KlassInfoTable local_cit(false);
      ShenandoahObjectCountClosure _count(&local_cit);
      using Closure = ShenandoahMarkRefsAndCountClosure<GENERATION>;
      Closure cl(q, rp, old_q, &_count);
      mark_loop_work<Closure, GENERATION, CANCELLABLE, STRING_DEDUP>(&cl, ld, w, t, req);
      _count.merge_table(global_cit);
<<<<<<< HEAD
    } else {
=======
    } else
    #endif // INCLUDE_JFR
    {
>>>>>>> 87466a39
      using Closure = ShenandoahMarkRefsClosure<GENERATION>;
      Closure cl(q, rp, old_q);
      mark_loop_work<Closure, GENERATION, CANCELLABLE, STRING_DEDUP>(&cl, ld, w, t, req);
    }
  }

  heap->flush_liveness_cache(w);
}

template<bool CANCELLABLE, StringDedupMode STRING_DEDUP>
void ShenandoahMark::mark_loop(uint worker_id, TaskTerminator* terminator, ShenandoahReferenceProcessor *rp,
                               ShenandoahGenerationType generation, StringDedup::Requests* const req) {
  bool update_refs = ShenandoahHeap::heap()->has_forwarded_objects();
  switch (generation) {
    case YOUNG:
      mark_loop_prework<YOUNG, CANCELLABLE, STRING_DEDUP>(worker_id, terminator, rp, req, update_refs);
      break;
    case OLD:
      // Old generation collection only performs marking, it should not update references.
      mark_loop_prework<OLD, CANCELLABLE, STRING_DEDUP>(worker_id, terminator, rp, req, false);
      break;
    case GLOBAL:
      mark_loop_prework<GLOBAL, CANCELLABLE, STRING_DEDUP>(worker_id, terminator, rp, req, update_refs);
      break;
    case NON_GEN:
      mark_loop_prework<NON_GEN, CANCELLABLE, STRING_DEDUP>(worker_id, terminator, rp, req, update_refs);
      break;
    default:
      ShouldNotReachHere();
      break;
  }
}

void ShenandoahMark::mark_loop(uint worker_id, TaskTerminator* terminator, ShenandoahReferenceProcessor *rp,
                               ShenandoahGenerationType generation, bool cancellable, StringDedupMode dedup_mode, StringDedup::Requests* const req) {
  if (cancellable) {
    switch(dedup_mode) {
      case NO_DEDUP:
        mark_loop<true, NO_DEDUP>(worker_id, terminator, rp, generation, req);
        break;
      case ENQUEUE_DEDUP:
        mark_loop<true, ENQUEUE_DEDUP>(worker_id, terminator, rp, generation, req);
        break;
      case ALWAYS_DEDUP:
        mark_loop<true, ALWAYS_DEDUP>(worker_id, terminator, rp, generation, req);
        break;
    }
  } else {
    switch(dedup_mode) {
      case NO_DEDUP:
        mark_loop<false, NO_DEDUP>(worker_id, terminator, rp, generation, req);
        break;
      case ENQUEUE_DEDUP:
        mark_loop<false, ENQUEUE_DEDUP>(worker_id, terminator, rp, generation, req);
        break;
      case ALWAYS_DEDUP:
        mark_loop<false, ALWAYS_DEDUP>(worker_id, terminator, rp, generation, req);
        break;
    }
  }
}

template <class T, ShenandoahGenerationType GENERATION, bool CANCELLABLE, StringDedupMode STRING_DEDUP>
void ShenandoahMark::mark_loop_work(T* cl, ShenandoahLiveData* live_data, uint worker_id, TaskTerminator *terminator, StringDedup::Requests* const req) {
  uintx stride = ShenandoahMarkLoopStride;

  ShenandoahHeap* heap = ShenandoahHeap::heap();
  ShenandoahObjToScanQueueSet* queues = task_queues();
  ShenandoahObjToScanQueue* q;
  ShenandoahMarkTask t;

  // Do not use active_generation() : we must use the gc_generation() set by
  // ShenandoahGCScope on the ControllerThread's stack; no safepoint may
  // intervene to update active_generation, so we can't
  // shenandoah_assert_generations_reconciled() here.
  assert(heap->gc_generation()->type() == GENERATION, "Sanity: %d != %d", heap->gc_generation()->type(), GENERATION);
  heap->gc_generation()->ref_processor()->set_mark_closure(worker_id, cl);

  /*
   * Process outstanding queues, if any.
   *
   * There can be more queues than workers. To deal with the imbalance, we claim
   * extra queues first. Since marking can push new tasks into the queue associated
   * with this worker id, we come back to process this queue in the normal loop.
   */
  assert(queues->get_reserved() == heap->workers()->active_workers(),
         "Need to reserve proper number of queues: reserved: %u, active: %u", queues->get_reserved(), heap->workers()->active_workers());

  q = queues->claim_next();
  while (q != nullptr) {
    if (CANCELLABLE && heap->check_cancelled_gc_and_yield()) {
      return;
    }

    for (uint i = 0; i < stride; i++) {
      if (q->pop(t)) {
        do_task<T, GENERATION, STRING_DEDUP>(q, cl, live_data, req, &t, worker_id);
      } else {
        assert(q->is_empty(), "Must be empty");
        q = queues->claim_next();
        break;
      }
    }
  }
  q = get_queue(worker_id);
  ShenandoahObjToScanQueue* old_q = get_old_queue(worker_id);

  ShenandoahSATBBufferClosure<GENERATION> drain_satb(q, old_q);
  SATBMarkQueueSet& satb_mq_set = ShenandoahBarrierSet::satb_mark_queue_set();

  /*
   * Normal marking loop:
   */
  while (true) {
    if (CANCELLABLE && heap->check_cancelled_gc_and_yield()) {
      return;
    }
    while (satb_mq_set.completed_buffers_num() > 0) {
      satb_mq_set.apply_closure_to_completed_buffer(&drain_satb);
    }

    uint work = 0;
    for (uint i = 0; i < stride; i++) {
      if (q->pop(t) ||
          queues->steal(worker_id, t)) {
        do_task<T, GENERATION, STRING_DEDUP>(q, cl, live_data, req, &t, worker_id);
        work++;
      } else {
        break;
      }
    }

    if (work == 0) {
      // No work encountered in current stride, try to terminate.
      // Need to leave the STS here otherwise it might block safepoints.
      ShenandoahSuspendibleThreadSetLeaver stsl(CANCELLABLE);
      ShenandoahTerminatorTerminator tt(heap);
      if (terminator->offer_termination(&tt)) return;
    }
  }
}<|MERGE_RESOLUTION|>--- conflicted
+++ resolved
@@ -69,10 +69,7 @@
     Closure cl(q, rp, old_q);
     mark_loop_work<Closure, GENERATION, CANCELLABLE, STRING_DEDUP>(&cl, ld, w, t, req);
   } else {
-<<<<<<< HEAD
-=======
     #if INCLUDE_JFR
->>>>>>> 87466a39
     // Use object counting closure if ObjectCount or ObjectCountAfterGC event is enabled.
     const bool object_count_enabled = ObjectCountEventSender::should_send_event();
     if (object_count_enabled && !ShenandoahHeap::heap()->mode()->is_generational()) {
@@ -83,13 +80,9 @@
       Closure cl(q, rp, old_q, &_count);
       mark_loop_work<Closure, GENERATION, CANCELLABLE, STRING_DEDUP>(&cl, ld, w, t, req);
       _count.merge_table(global_cit);
-<<<<<<< HEAD
-    } else {
-=======
     } else
     #endif // INCLUDE_JFR
     {
->>>>>>> 87466a39
       using Closure = ShenandoahMarkRefsClosure<GENERATION>;
       Closure cl(q, rp, old_q);
       mark_loop_work<Closure, GENERATION, CANCELLABLE, STRING_DEDUP>(&cl, ld, w, t, req);
