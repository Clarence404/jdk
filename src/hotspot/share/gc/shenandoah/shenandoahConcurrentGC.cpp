/*
 * Copyright (c) 2024, 2025, Oracle and/or its affiliates. All rights reserved.
 * Copyright (c) 2021, 2022, Red Hat, Inc. All rights reserved.
 * Copyright Amazon.com Inc. or its affiliates. All Rights Reserved.
 * DO NOT ALTER OR REMOVE COPYRIGHT NOTICES OR THIS FILE HEADER.
 *
 * This code is free software; you can redistribute it and/or modify it
 * under the terms of the GNU General Public License version 2 only, as
 * published by the Free Software Foundation.
 *
 * This code is distributed in the hope that it will be useful, but WITHOUT
 * ANY WARRANTY; without even the implied warranty of MERCHANTABILITY or
 * FITNESS FOR A PARTICULAR PURPOSE.  See the GNU General Public License
 * version 2 for more details (a copy is included in the LICENSE file that
 * accompanied this code).
 *
 * You should have received a copy of the GNU General Public License version
 * 2 along with this work; if not, write to the Free Software Foundation,
 * Inc., 51 Franklin St, Fifth Floor, Boston, MA 02110-1301 USA.
 *
 * Please contact Oracle, 500 Oracle Parkway, Redwood Shores, CA 94065 USA
 * or visit www.oracle.com if you need additional information or have any
 * questions.
 *
 */


#include "gc/shared/barrierSetNMethod.hpp"
#include "gc/shared/collectorCounters.hpp"
#include "gc/shared/continuationGCSupport.inline.hpp"
#include "gc/shared/gcTrace.inline.hpp"
#include "gc/shenandoah/shenandoahBreakpoint.hpp"
#include "gc/shenandoah/shenandoahClosures.inline.hpp"
#include "gc/shenandoah/shenandoahCollectorPolicy.hpp"
#include "gc/shenandoah/shenandoahConcurrentGC.hpp"
#include "gc/shenandoah/shenandoahFreeSet.hpp"
#include "gc/shenandoah/shenandoahGeneration.hpp"
#include "gc/shenandoah/shenandoahGenerationalHeap.hpp"
#include "gc/shenandoah/shenandoahLock.hpp"
#include "gc/shenandoah/shenandoahMark.inline.hpp"
#include "gc/shenandoah/shenandoahMonitoringSupport.hpp"
#include "gc/shenandoah/shenandoahOldGeneration.hpp"
#include "gc/shenandoah/shenandoahPhaseTimings.hpp"
#include "gc/shenandoah/shenandoahReferenceProcessor.hpp"
#include "gc/shenandoah/shenandoahRootProcessor.inline.hpp"
#include "gc/shenandoah/shenandoahStackWatermark.hpp"
#include "gc/shenandoah/shenandoahUtils.hpp"
#include "gc/shenandoah/shenandoahVerifier.hpp"
#include "gc/shenandoah/shenandoahVMOperations.hpp"
#include "gc/shenandoah/shenandoahWorkerPolicy.hpp"
#include "gc/shenandoah/shenandoahWorkGroup.hpp"
#include "gc/shenandoah/shenandoahYoungGeneration.hpp"
#include "memory/allocation.hpp"
#include "prims/jvmtiTagMap.hpp"
#include "runtime/vmThread.hpp"
#include "utilities/events.hpp"

// Breakpoint support
class ShenandoahBreakpointGCScope : public StackObj {
private:
  const GCCause::Cause _cause;
public:
  ShenandoahBreakpointGCScope(GCCause::Cause cause) : _cause(cause) {
    if (cause == GCCause::_wb_breakpoint) {
      ShenandoahBreakpoint::start_gc();
      ShenandoahBreakpoint::at_before_gc();
    }
  }

  ~ShenandoahBreakpointGCScope() {
    if (_cause == GCCause::_wb_breakpoint) {
      ShenandoahBreakpoint::at_after_gc();
    }
  }
};

class ShenandoahBreakpointMarkScope : public StackObj {
private:
  const GCCause::Cause _cause;
public:
  ShenandoahBreakpointMarkScope(GCCause::Cause cause) : _cause(cause) {
    if (_cause == GCCause::_wb_breakpoint) {
      ShenandoahBreakpoint::at_after_marking_started();
    }
  }

  ~ShenandoahBreakpointMarkScope() {
    if (_cause == GCCause::_wb_breakpoint) {
      ShenandoahBreakpoint::at_before_marking_completed();
    }
  }
};

ShenandoahConcurrentGC::ShenandoahConcurrentGC(ShenandoahGeneration* generation, bool do_old_gc_bootstrap) :
  _mark(generation),
  _generation(generation),
  _degen_point(ShenandoahDegenPoint::_degenerated_unset),
  _abbreviated(false),
  _do_old_gc_bootstrap(do_old_gc_bootstrap) {
}

ShenandoahGC::ShenandoahDegenPoint ShenandoahConcurrentGC::degen_point() const {
  return _degen_point;
}

void ShenandoahConcurrentGC::entry_concurrent_update_refs_prepare(ShenandoahHeap* const heap) {
  TraceCollectorStats tcs(heap->monitoring_support()->concurrent_collection_counters());
  const char* msg = conc_init_update_refs_event_message();
  ShenandoahConcurrentPhase gc_phase(msg, ShenandoahPhaseTimings::conc_update_refs_prepare);
  EventMark em("%s", msg);

  // Evacuation is complete, retire gc labs and change gc state
  heap->concurrent_prepare_for_update_refs();
}

bool ShenandoahConcurrentGC::collect(GCCause::Cause cause) {
  ShenandoahHeap* const heap = ShenandoahHeap::heap();

  ShenandoahBreakpointGCScope breakpoint_gc_scope(cause);

  // Reset for upcoming marking
  entry_reset();

  // Start initial mark under STW
  vmop_entry_init_mark();

  {
    ShenandoahBreakpointMarkScope breakpoint_mark_scope(cause);

    // Reset task queue stats here, rather than in mark_concurrent_roots,
    // because remembered set scan will `push` oops into the queues and
    // resetting after this happens will lose those counts.
    TASKQUEUE_STATS_ONLY(_mark.task_queues()->reset_taskqueue_stats());

    // Concurrent remembered set scanning
    entry_scan_remembered_set();

    // Concurrent mark roots
    entry_mark_roots();
    if (check_cancellation_and_abort(ShenandoahDegenPoint::_degenerated_roots)) {
      return false;
    }

    // Continue concurrent mark
    entry_mark();
    if (check_cancellation_and_abort(ShenandoahDegenPoint::_degenerated_mark)) {
      return false;
    }
  }

  // Complete marking under STW, and start evacuation
  vmop_entry_final_mark();

  // If the GC was cancelled before final mark, nothing happens on the safepoint. We are still
  // in the marking phase and must resume the degenerated cycle from there. If the GC was cancelled
  // after final mark, then we've entered the evacuation phase and must resume the degenerated cycle
  // from that phase.
  if (_generation->is_concurrent_mark_in_progress()) {
    bool cancelled = check_cancellation_and_abort(ShenandoahDegenPoint::_degenerated_mark);
    assert(cancelled, "GC must have been cancelled between concurrent and final mark");
    return false;
  }

  assert(heap->is_concurrent_weak_root_in_progress(), "Must be doing weak roots now");

  // Concurrent stack processing
  if (heap->is_evacuation_in_progress()) {
    entry_thread_roots();
  }

  // Process weak roots that might still point to regions that would be broken by cleanup.
  // We cannot recycle regions because weak roots need to know what is marked in trashed regions.
  entry_weak_refs();
  entry_weak_roots();

  // Perform concurrent class unloading before any regions get recycled. Class unloading may
  // need to inspect unmarked objects in trashed regions.
  if (heap->unload_classes()) {
    entry_class_unloading();
  }

  // Final mark might have reclaimed some immediate garbage, kick cleanup to reclaim
  // the space. This would be the last action if there is nothing to evacuate.  Note that
  // we will not age young-gen objects in the case that we skip evacuation.
  entry_cleanup_early();

  heap->free_set()->log_status_under_lock();

  // Processing strong roots
  // This may be skipped if there is nothing to update/evacuate.
  // If so, strong_root_in_progress would be unset.
  if (heap->is_concurrent_strong_root_in_progress()) {
    entry_strong_roots();
  }

  // Continue the cycle with evacuation and optional update-refs.
  // This may be skipped if there is nothing to evacuate.
  // If so, evac_in_progress would be unset by collection set preparation code.
  if (heap->is_evacuation_in_progress()) {
    // Concurrently evacuate
    entry_evacuate();
    if (check_cancellation_and_abort(ShenandoahDegenPoint::_degenerated_evac)) {
      return false;
    }

    entry_concurrent_update_refs_prepare(heap);

    // Perform update-refs phase.
    if (ShenandoahVerify) {
      vmop_entry_init_update_refs();
    }

    entry_update_refs();
    if (check_cancellation_and_abort(ShenandoahDegenPoint::_degenerated_update_refs)) {
      return false;
    }

    // Concurrent update thread roots
    entry_update_thread_roots();
    if (check_cancellation_and_abort(ShenandoahDegenPoint::_degenerated_update_refs)) {
      return false;
    }

    vmop_entry_final_update_refs();

    // Update references freed up collection set, kick the cleanup to reclaim the space.
    entry_cleanup_complete();
  } else {
    if (!entry_final_roots()) {
      assert(_degen_point != _degenerated_unset, "Need to know where to start degenerated cycle");
      return false;
    }

    if (VerifyAfterGC) {
      vmop_entry_verify_final_roots();
    }
    _abbreviated = true;
  }

  // We defer generation resizing actions until after cset regions have been recycled.  We do this even following an
  // abbreviated cycle.
  if (heap->mode()->is_generational()) {
    ShenandoahGenerationalHeap::heap()->complete_concurrent_cycle();
  }

  // Instead of always resetting immediately before the start of a new GC, we can often reset at the end of the
  // previous GC. This allows us to start the next GC cycle more quickly after a trigger condition is detected,
  // reducing the likelihood that GC will degenerate.
  entry_reset_after_collect();

  return true;
}

bool ShenandoahConcurrentGC::complete_abbreviated_cycle() {
  shenandoah_assert_generational();

  ShenandoahGenerationalHeap* const heap = ShenandoahGenerationalHeap::heap();

  // We chose not to evacuate because we found sufficient immediate garbage.
  // However, there may still be regions to promote in place, so do that now.
  if (heap->old_generation()->has_in_place_promotions()) {
    entry_promote_in_place();

    // If the promote-in-place operation was cancelled, we can have the degenerated
    // cycle complete the operation. It will see that no evacuations are in progress,
    // and that there are regions wanting promotion. The risk with not handling the
    // cancellation would be failing to restore top for these regions and leaving
    // them unable to serve allocations for the old generation.This will leave the weak
    // roots flag set (the degenerated cycle will unset it).
    if (check_cancellation_and_abort(ShenandoahDegenPoint::_degenerated_evac)) {
      return false;
    }
  }

  // At this point, the cycle is effectively complete. If the cycle has been cancelled here,
  // the control thread will detect it on its next iteration and run a degenerated young cycle.
  if (!_generation->is_old()) {
    heap->update_region_ages(_generation->complete_marking_context());
  }

  if (!heap->is_concurrent_old_mark_in_progress()) {
    heap->concurrent_final_roots();
  } else {
    // Since the cycle was shortened for having enough immediate garbage, this will be
    // the last phase before concurrent marking of old resumes. We must be sure
    // that old mark threads don't see any pointers to garbage in the SATB queues. Even
    // though nothing was evacuated, overwriting unreachable weak roots with null may still
    // put pointers to regions that become trash in the SATB queues. The following will
    // piggyback flushing the thread local SATB queues on the same handshake that propagates
    // the gc state change.
    ShenandoahSATBMarkQueueSet& satb_queues = ShenandoahBarrierSet::satb_mark_queue_set();
    ShenandoahFlushSATBHandshakeClosure complete_thread_local_satb_buffers(satb_queues);
    heap->concurrent_final_roots(&complete_thread_local_satb_buffers);
    heap->old_generation()->concurrent_transfer_pointers_from_satb();
  }
  return true;
}


void ShenandoahConcurrentGC::vmop_entry_init_mark() {
  ShenandoahHeap* const heap = ShenandoahHeap::heap();
  TraceCollectorStats tcs(heap->monitoring_support()->stw_collection_counters());
  ShenandoahTimingsTracker timing(ShenandoahPhaseTimings::init_mark_gross);

  heap->try_inject_alloc_failure();
  VM_ShenandoahInitMark op(this);
  VMThread::execute(&op); // jump to entry_init_mark() under safepoint
}

void ShenandoahConcurrentGC::vmop_entry_final_mark() {
  ShenandoahHeap* const heap = ShenandoahHeap::heap();
  TraceCollectorStats tcs(heap->monitoring_support()->stw_collection_counters());
  ShenandoahTimingsTracker timing(ShenandoahPhaseTimings::final_mark_gross);

  heap->try_inject_alloc_failure();
  VM_ShenandoahFinalMarkStartEvac op(this);
  VMThread::execute(&op); // jump to entry_final_mark under safepoint
<<<<<<< HEAD

=======
>>>>>>> 87466a39
  // Do not report object count during a safepoint
  assert(!ShenandoahSafepoint::is_at_shenandoah_safepoint(), "Should not be at safepoint");
  heap->tracer()->report_object_count<ShenandoahHeap>();
}

void ShenandoahConcurrentGC::vmop_entry_init_update_refs() {
  ShenandoahHeap* const heap = ShenandoahHeap::heap();
  TraceCollectorStats tcs(heap->monitoring_support()->stw_collection_counters());
  ShenandoahTimingsTracker timing(ShenandoahPhaseTimings::init_update_refs_gross);

  heap->try_inject_alloc_failure();
  VM_ShenandoahInitUpdateRefs op(this);
  VMThread::execute(&op);
}

void ShenandoahConcurrentGC::vmop_entry_final_update_refs() {
  ShenandoahHeap* const heap = ShenandoahHeap::heap();
  TraceCollectorStats tcs(heap->monitoring_support()->stw_collection_counters());
  ShenandoahTimingsTracker timing(ShenandoahPhaseTimings::final_update_refs_gross);

  heap->try_inject_alloc_failure();
  VM_ShenandoahFinalUpdateRefs op(this);
  VMThread::execute(&op);
}

void ShenandoahConcurrentGC::vmop_entry_verify_final_roots() {
  ShenandoahHeap* const heap = ShenandoahHeap::heap();
  TraceCollectorStats tcs(heap->monitoring_support()->stw_collection_counters());
  ShenandoahTimingsTracker timing(ShenandoahPhaseTimings::final_roots_gross);

  // This phase does not use workers, no need for setup
  heap->try_inject_alloc_failure();
  VM_ShenandoahFinalRoots op(this);
  VMThread::execute(&op);
}

void ShenandoahConcurrentGC::entry_init_mark() {
  const char* msg = init_mark_event_message();
  ShenandoahPausePhase gc_phase(msg, ShenandoahPhaseTimings::init_mark);
  EventMark em("%s", msg);

  ShenandoahWorkerScope scope(ShenandoahHeap::heap()->workers(),
                              ShenandoahWorkerPolicy::calc_workers_for_init_marking(),
                              "init marking");

  op_init_mark();
}

void ShenandoahConcurrentGC::entry_final_mark() {
  const char* msg = final_mark_event_message();
  ShenandoahPausePhase gc_phase(msg, ShenandoahPhaseTimings::final_mark);
  EventMark em("%s", msg);

  ShenandoahWorkerScope scope(ShenandoahHeap::heap()->workers(),
                              ShenandoahWorkerPolicy::calc_workers_for_final_marking(),
                              "final marking");

  op_final_mark();
}

void ShenandoahConcurrentGC::entry_init_update_refs() {
  static const char* msg = "Pause Init Update Refs";
  ShenandoahPausePhase gc_phase(msg, ShenandoahPhaseTimings::init_update_refs);
  EventMark em("%s", msg);

  // No workers used in this phase, no setup required
  op_init_update_refs();
}

void ShenandoahConcurrentGC::entry_final_update_refs() {
  static const char* msg = "Pause Final Update Refs";
  ShenandoahPausePhase gc_phase(msg, ShenandoahPhaseTimings::final_update_refs);
  EventMark em("%s", msg);

  ShenandoahWorkerScope scope(ShenandoahHeap::heap()->workers(),
                              ShenandoahWorkerPolicy::calc_workers_for_final_update_ref(),
                              "final reference update");

  op_final_update_refs();
}

void ShenandoahConcurrentGC::entry_verify_final_roots() {
  const char* msg = verify_final_roots_event_message();
  ShenandoahPausePhase gc_phase(msg, ShenandoahPhaseTimings::final_roots);
  EventMark em("%s", msg);

  op_verify_final_roots();
}

void ShenandoahConcurrentGC::entry_reset() {
  ShenandoahHeap* const heap = ShenandoahHeap::heap();
  heap->try_inject_alloc_failure();

  TraceCollectorStats tcs(heap->monitoring_support()->concurrent_collection_counters());
  {
    const char* msg = conc_reset_event_message();
    ShenandoahConcurrentPhase gc_phase(msg, ShenandoahPhaseTimings::conc_reset);
    EventMark em("%s", msg);

    ShenandoahWorkerScope scope(heap->workers(),
                                ShenandoahWorkerPolicy::calc_workers_for_conc_reset(),
                                msg);
    op_reset();
  }
}

void ShenandoahConcurrentGC::entry_scan_remembered_set() {
  if (_generation->is_young()) {
    ShenandoahHeap* const heap = ShenandoahHeap::heap();
    TraceCollectorStats tcs(heap->monitoring_support()->concurrent_collection_counters());
    const char* msg = "Concurrent remembered set scanning";
    ShenandoahConcurrentPhase gc_phase(msg, ShenandoahPhaseTimings::init_scan_rset);
    EventMark em("%s", msg);

    ShenandoahWorkerScope scope(heap->workers(),
                                ShenandoahWorkerPolicy::calc_workers_for_rs_scanning(),
                                msg);

    heap->try_inject_alloc_failure();
    _generation->scan_remembered_set(true /* is_concurrent */);
  }
}

void ShenandoahConcurrentGC::entry_mark_roots() {
  ShenandoahHeap* const heap = ShenandoahHeap::heap();
  TraceCollectorStats tcs(heap->monitoring_support()->concurrent_collection_counters());
  const char* msg = "Concurrent marking roots";
  ShenandoahConcurrentPhase gc_phase(msg, ShenandoahPhaseTimings::conc_mark_roots);
  EventMark em("%s", msg);

  ShenandoahWorkerScope scope(heap->workers(),
                              ShenandoahWorkerPolicy::calc_workers_for_conc_marking(),
                              "concurrent marking roots");

  heap->try_inject_alloc_failure();
  op_mark_roots();
}

void ShenandoahConcurrentGC::entry_mark() {
  ShenandoahHeap* const heap = ShenandoahHeap::heap();
  TraceCollectorStats tcs(heap->monitoring_support()->concurrent_collection_counters());
  const char* msg = conc_mark_event_message();
  ShenandoahConcurrentPhase gc_phase(msg, ShenandoahPhaseTimings::conc_mark);
  EventMark em("%s", msg);

  ShenandoahWorkerScope scope(heap->workers(),
                              ShenandoahWorkerPolicy::calc_workers_for_conc_marking(),
                              "concurrent marking");

  heap->try_inject_alloc_failure();
  op_mark();
}

void ShenandoahConcurrentGC::entry_thread_roots() {
  ShenandoahHeap* const heap = ShenandoahHeap::heap();
  static const char* msg = "Concurrent thread roots";
  ShenandoahConcurrentPhase gc_phase(msg, ShenandoahPhaseTimings::conc_thread_roots);
  EventMark em("%s", msg);

  ShenandoahWorkerScope scope(heap->workers(),
                              ShenandoahWorkerPolicy::calc_workers_for_conc_root_processing(),
                              msg);

  heap->try_inject_alloc_failure();
  op_thread_roots();
}

void ShenandoahConcurrentGC::entry_weak_refs() {
  ShenandoahHeap* const heap = ShenandoahHeap::heap();
  const char* msg = conc_weak_refs_event_message();
  ShenandoahConcurrentPhase gc_phase(msg, ShenandoahPhaseTimings::conc_weak_refs);
  EventMark em("%s", msg);

  ShenandoahWorkerScope scope(heap->workers(),
                              ShenandoahWorkerPolicy::calc_workers_for_conc_refs_processing(),
                              "concurrent weak references");

  heap->try_inject_alloc_failure();
  op_weak_refs();
}

void ShenandoahConcurrentGC::entry_weak_roots() {
  ShenandoahHeap* const heap = ShenandoahHeap::heap();
  TraceCollectorStats tcs(heap->monitoring_support()->concurrent_collection_counters());
  const char* msg = conc_weak_roots_event_message();
  ShenandoahConcurrentPhase gc_phase(msg, ShenandoahPhaseTimings::conc_weak_roots);
  EventMark em("%s", msg);

  ShenandoahWorkerScope scope(heap->workers(),
                              ShenandoahWorkerPolicy::calc_workers_for_conc_root_processing(),
                              "concurrent weak root");

  heap->try_inject_alloc_failure();
  op_weak_roots();
}

void ShenandoahConcurrentGC::entry_class_unloading() {
  ShenandoahHeap* const heap = ShenandoahHeap::heap();
  TraceCollectorStats tcs(heap->monitoring_support()->concurrent_collection_counters());
  static const char* msg = "Concurrent class unloading";
  ShenandoahConcurrentPhase gc_phase(msg, ShenandoahPhaseTimings::conc_class_unload);
  EventMark em("%s", msg);

  ShenandoahWorkerScope scope(heap->workers(),
                              ShenandoahWorkerPolicy::calc_workers_for_conc_root_processing(),
                              "concurrent class unloading");

  heap->try_inject_alloc_failure();
  op_class_unloading();
}

void ShenandoahConcurrentGC::entry_strong_roots() {
  ShenandoahHeap* const heap = ShenandoahHeap::heap();
  TraceCollectorStats tcs(heap->monitoring_support()->concurrent_collection_counters());
  static const char* msg = "Concurrent strong roots";
  ShenandoahConcurrentPhase gc_phase(msg, ShenandoahPhaseTimings::conc_strong_roots);
  EventMark em("%s", msg);

  ShenandoahGCWorkerPhase worker_phase(ShenandoahPhaseTimings::conc_strong_roots);

  ShenandoahWorkerScope scope(heap->workers(),
                              ShenandoahWorkerPolicy::calc_workers_for_conc_root_processing(),
                              "concurrent strong root");

  heap->try_inject_alloc_failure();
  op_strong_roots();
}

void ShenandoahConcurrentGC::entry_cleanup_early() {
  ShenandoahHeap* const heap = ShenandoahHeap::heap();
  TraceCollectorStats tcs(heap->monitoring_support()->concurrent_collection_counters());
  const char* msg = conc_cleanup_event_message();
  ShenandoahConcurrentPhase gc_phase(msg, ShenandoahPhaseTimings::conc_cleanup_early, true /* log_heap_usage */);
  EventMark em("%s", msg);

  // This phase does not use workers, no need for setup
  heap->try_inject_alloc_failure();
  op_cleanup_early();
}

void ShenandoahConcurrentGC::entry_evacuate() {
  ShenandoahHeap* const heap = ShenandoahHeap::heap();
  TraceCollectorStats tcs(heap->monitoring_support()->concurrent_collection_counters());

  static const char* msg = "Concurrent evacuation";
  ShenandoahConcurrentPhase gc_phase(msg, ShenandoahPhaseTimings::conc_evac);
  EventMark em("%s", msg);

  ShenandoahWorkerScope scope(heap->workers(),
                              ShenandoahWorkerPolicy::calc_workers_for_conc_evac(),
                              "concurrent evacuation");

  heap->try_inject_alloc_failure();
  op_evacuate();
}

void ShenandoahConcurrentGC::entry_promote_in_place() const {
  shenandoah_assert_generational();

  ShenandoahTimingsTracker timing(ShenandoahPhaseTimings::promote_in_place);
  ShenandoahGCWorkerPhase worker_phase(ShenandoahPhaseTimings::promote_in_place);
  EventMark em("%s", "Promote in place");

  ShenandoahGenerationalHeap::heap()->promote_regions_in_place(true);
}

void ShenandoahConcurrentGC::entry_update_thread_roots() {
  ShenandoahHeap* const heap = ShenandoahHeap::heap();
  TraceCollectorStats tcs(heap->monitoring_support()->concurrent_collection_counters());

  static const char* msg = "Concurrent update thread roots";
  ShenandoahConcurrentPhase gc_phase(msg, ShenandoahPhaseTimings::conc_update_thread_roots);
  EventMark em("%s", msg);

  // No workers used in this phase, no setup required
  heap->try_inject_alloc_failure();
  op_update_thread_roots();
}

void ShenandoahConcurrentGC::entry_update_refs() {
  ShenandoahHeap* const heap = ShenandoahHeap::heap();
  TraceCollectorStats tcs(heap->monitoring_support()->concurrent_collection_counters());
  static const char* msg = "Concurrent update references";
  ShenandoahConcurrentPhase gc_phase(msg, ShenandoahPhaseTimings::conc_update_refs);
  EventMark em("%s", msg);

  ShenandoahWorkerScope scope(heap->workers(),
                              ShenandoahWorkerPolicy::calc_workers_for_conc_update_ref(),
                              "concurrent reference update");

  heap->try_inject_alloc_failure();
  op_update_refs();
}

void ShenandoahConcurrentGC::entry_cleanup_complete() {
  ShenandoahHeap* const heap = ShenandoahHeap::heap();
  TraceCollectorStats tcs(heap->monitoring_support()->concurrent_collection_counters());
  const char* msg = conc_cleanup_event_message();
  ShenandoahConcurrentPhase gc_phase(msg, ShenandoahPhaseTimings::conc_cleanup_complete, true /* log_heap_usage */);
  EventMark em("%s", msg);

  // This phase does not use workers, no need for setup
  heap->try_inject_alloc_failure();
  op_cleanup_complete();
}

void ShenandoahConcurrentGC::entry_reset_after_collect() {
  ShenandoahHeap* const heap = ShenandoahHeap::heap();
  TraceCollectorStats tcs(heap->monitoring_support()->concurrent_collection_counters());
  const char* msg = conc_reset_after_collect_event_message();
  ShenandoahConcurrentPhase gc_phase(msg, ShenandoahPhaseTimings::conc_reset_after_collect);
  EventMark em("%s", msg);

  op_reset_after_collect();
}

void ShenandoahConcurrentGC::op_reset() {
  ShenandoahHeap* const heap = ShenandoahHeap::heap();

  // If it is old GC bootstrap cycle, always clear bitmap for global gen
  // to ensure bitmap for old gen is clear for old GC cycle after this.
  if (_do_old_gc_bootstrap) {
    assert(!heap->is_prepare_for_old_mark_in_progress(), "Cannot reset old without making it parsable");
    heap->global_generation()->prepare_gc();
  } else {
    _generation->prepare_gc();
  }

  if (heap->mode()->is_generational()) {
    heap->old_generation()->card_scan()->mark_read_table_as_clean();
  }
}

class ShenandoahInitMarkUpdateRegionStateClosure : public ShenandoahHeapRegionClosure {
private:
  ShenandoahMarkingContext* const _ctx;
public:
  ShenandoahInitMarkUpdateRegionStateClosure() : _ctx(ShenandoahHeap::heap()->marking_context()) {}

  void heap_region_do(ShenandoahHeapRegion* r) {
    assert(!r->has_live(), "Region %zu should have no live data", r->index());
    if (r->is_active()) {
      // Check if region needs updating its TAMS. We have updated it already during concurrent
      // reset, so it is very likely we don't need to do another write here.  Since most regions
      // are not "active", this path is relatively rare.
      if (_ctx->top_at_mark_start(r) != r->top()) {
        _ctx->capture_top_at_mark_start(r);
      }
    } else {
      assert(_ctx->top_at_mark_start(r) == r->top(),
             "Region %zu should already have correct TAMS", r->index());
    }
  }

  bool is_thread_safe() { return true; }
};

void ShenandoahConcurrentGC::start_mark() {
  _mark.start_mark();
}

void ShenandoahConcurrentGC::op_init_mark() {
  ShenandoahHeap* const heap = ShenandoahHeap::heap();
  assert(ShenandoahSafepoint::is_at_shenandoah_safepoint(), "Should be at safepoint");
  assert(Thread::current()->is_VM_thread(), "can only do this in VMThread");

  assert(_generation->is_bitmap_clear(), "need clear marking bitmap");
  assert(!_generation->is_mark_complete(), "should not be complete");
  assert(!heap->has_forwarded_objects(), "No forwarded objects on this path");

  if (heap->mode()->is_generational()) {

    if (_generation->is_global()) {
      heap->old_generation()->cancel_gc();
    } else if (heap->is_concurrent_old_mark_in_progress()) {
      // Purge the SATB buffers, transferring any valid, old pointers to the
      // old generation mark queue. Any pointers in a young region will be
      // abandoned.
      ShenandoahGCPhase phase(ShenandoahPhaseTimings::init_transfer_satb);
      heap->old_generation()->transfer_pointers_from_satb();
    }
    {
      // After we swap card table below, the write-table is all clean, and the read table holds
      // cards dirty prior to the start of GC. Young and bootstrap collection will update
      // the write card table as a side effect of remembered set scanning. Global collection will
      // update the card table as a side effect of global marking of old objects.
      ShenandoahGCPhase phase(ShenandoahPhaseTimings::init_swap_rset);
      _generation->swap_card_tables();
    }
  }

  if (ShenandoahVerify) {
    ShenandoahTimingsTracker v(ShenandoahPhaseTimings::init_mark_verify);
    heap->verifier()->verify_before_concmark();
  }

  if (VerifyBeforeGC) {
    Universe::verify();
  }

  _generation->set_concurrent_mark_in_progress(true);

  start_mark();

  if (_do_old_gc_bootstrap) {
    shenandoah_assert_generational();
    // Update region state for both young and old regions
    ShenandoahGCPhase phase(ShenandoahPhaseTimings::init_update_region_states);
    ShenandoahInitMarkUpdateRegionStateClosure cl;
    heap->parallel_heap_region_iterate(&cl);
    heap->old_generation()->ref_processor()->reset_thread_locals();
  } else {
    // Update region state for only young regions
    ShenandoahGCPhase phase(ShenandoahPhaseTimings::init_update_region_states);
    ShenandoahInitMarkUpdateRegionStateClosure cl;
    _generation->parallel_heap_region_iterate(&cl);
  }

  // Weak reference processing
  ShenandoahReferenceProcessor* rp = _generation->ref_processor();
  rp->reset_thread_locals();
  rp->set_soft_reference_policy(heap->soft_ref_policy()->should_clear_all_soft_refs());

  // Make above changes visible to worker threads
  OrderAccess::fence();

  // Arm nmethods for concurrent mark
  ShenandoahCodeRoots::arm_nmethods_for_mark();

  ShenandoahStackWatermark::change_epoch_id();

  {
    ShenandoahTimingsTracker timing(ShenandoahPhaseTimings::init_propagate_gc_state);
    heap->propagate_gc_state_to_all_threads();
  }
}

void ShenandoahConcurrentGC::op_mark_roots() {
  _mark.mark_concurrent_roots();
}

void ShenandoahConcurrentGC::op_mark() {
  _mark.concurrent_mark();
}

void ShenandoahConcurrentGC::op_final_mark() {
  ShenandoahHeap* const heap = ShenandoahHeap::heap();
  assert(ShenandoahSafepoint::is_at_shenandoah_safepoint(), "Should be at safepoint");
  assert(!heap->has_forwarded_objects(), "No forwarded objects on this path");

  if (ShenandoahVerify) {
    heap->verifier()->verify_roots_no_forwarded();
  }

  if (!heap->cancelled_gc()) {
    _mark.finish_mark();
    assert(!heap->cancelled_gc(), "STW mark cannot OOM");

    // Notify JVMTI that the tagmap table will need cleaning.
    JvmtiTagMap::set_needs_cleaning();

    // The collection set is chosen by prepare_regions_and_collection_set(). Additionally, certain parameters have been
    // established to govern the evacuation efforts that are about to begin.  Refer to comments on reserve members in
    // ShenandoahGeneration and ShenandoahOldGeneration for more detail.
    _generation->prepare_regions_and_collection_set(true /*concurrent*/);

    // Has to be done after cset selection
    heap->prepare_concurrent_roots();

    if (!heap->collection_set()->is_empty()) {
      LogTarget(Debug, gc, cset) lt;
      if (lt.is_enabled()) {
        ResourceMark rm;
        LogStream ls(lt);
        heap->collection_set()->print_on(&ls);
      }

      if (ShenandoahVerify) {
        ShenandoahTimingsTracker v(ShenandoahPhaseTimings::final_mark_verify);
        heap->verifier()->verify_before_evacuation();
      }

      heap->set_evacuation_in_progress(true);
      // From here on, we need to update references.
      heap->set_has_forwarded_objects(true);

      // Arm nmethods/stack for concurrent processing
      ShenandoahCodeRoots::arm_nmethods_for_evac();
      ShenandoahStackWatermark::change_epoch_id();

    } else {
      if (ShenandoahVerify) {
        ShenandoahTimingsTracker v(ShenandoahPhaseTimings::final_mark_verify);
        if (has_in_place_promotions(heap)) {
          heap->verifier()->verify_after_concmark_with_promotions();
        } else {
          heap->verifier()->verify_after_concmark();
        }
      }
    }
  }

  {
    ShenandoahTimingsTracker timing(ShenandoahPhaseTimings::final_mark_propagate_gc_state);
    heap->propagate_gc_state_to_all_threads();
  }
}

bool ShenandoahConcurrentGC::has_in_place_promotions(ShenandoahHeap* heap) {
  return heap->mode()->is_generational() && heap->old_generation()->has_in_place_promotions();
}

class ShenandoahConcurrentEvacThreadClosure : public ThreadClosure {
private:
  OopClosure* const _oops;
public:
  explicit ShenandoahConcurrentEvacThreadClosure(OopClosure* oops) : _oops(oops) {}

  void do_thread(Thread* thread) override {
    JavaThread* const jt = JavaThread::cast(thread);
    StackWatermarkSet::finish_processing(jt, _oops, StackWatermarkKind::gc);
  }
};

class ShenandoahConcurrentEvacUpdateThreadTask : public WorkerTask {
private:
  ShenandoahJavaThreadsIterator _java_threads;

public:
  explicit ShenandoahConcurrentEvacUpdateThreadTask(uint n_workers) :
    WorkerTask("Shenandoah Evacuate/Update Concurrent Thread Roots"),
    _java_threads(ShenandoahPhaseTimings::conc_thread_roots, n_workers) {
  }

  void work(uint worker_id) override {
    // ShenandoahEvacOOMScope has to be setup by ShenandoahContextEvacuateUpdateRootsClosure.
    // Otherwise, may deadlock with watermark lock
    ShenandoahContextEvacuateUpdateRootsClosure oops_cl;
    ShenandoahConcurrentEvacThreadClosure thr_cl(&oops_cl);
    _java_threads.threads_do(&thr_cl, worker_id);
  }
};

void ShenandoahConcurrentGC::op_thread_roots() {
  const ShenandoahHeap* const heap = ShenandoahHeap::heap();
  assert(heap->is_evacuation_in_progress(), "Checked by caller");
  ShenandoahGCWorkerPhase worker_phase(ShenandoahPhaseTimings::conc_thread_roots);
  ShenandoahConcurrentEvacUpdateThreadTask task(heap->workers()->active_workers());
  heap->workers()->run_task(&task);
}

void ShenandoahConcurrentGC::op_weak_refs() {
  ShenandoahHeap* const heap = ShenandoahHeap::heap();
  assert(heap->is_concurrent_weak_root_in_progress(), "Only during this phase");
  // Concurrent weak refs processing
  ShenandoahGCWorkerPhase worker_phase(ShenandoahPhaseTimings::conc_weak_refs);
  if (heap->gc_cause() == GCCause::_wb_breakpoint) {
    ShenandoahBreakpoint::at_after_reference_processing_started();
  }
  _generation->ref_processor()->process_references(ShenandoahPhaseTimings::conc_weak_refs, heap->workers(), true /* concurrent */);
}

class ShenandoahEvacUpdateCleanupOopStorageRootsClosure : public BasicOopIterateClosure {
private:
  ShenandoahHeap* const _heap;
  ShenandoahMarkingContext* const _mark_context;
  bool  _evac_in_progress;
  Thread* const _thread;

public:
  ShenandoahEvacUpdateCleanupOopStorageRootsClosure();
  void do_oop(oop* p);
  void do_oop(narrowOop* p);
};

ShenandoahEvacUpdateCleanupOopStorageRootsClosure::ShenandoahEvacUpdateCleanupOopStorageRootsClosure() :
  _heap(ShenandoahHeap::heap()),
  _mark_context(ShenandoahHeap::heap()->marking_context()),
  _evac_in_progress(ShenandoahHeap::heap()->is_evacuation_in_progress()),
  _thread(Thread::current()) {
}

void ShenandoahEvacUpdateCleanupOopStorageRootsClosure::do_oop(oop* p) {
  const oop obj = RawAccess<>::oop_load(p);
  if (!CompressedOops::is_null(obj)) {
    if (!_mark_context->is_marked(obj)) {
      shenandoah_assert_generations_reconciled();
      if (_heap->is_in_active_generation(obj)) {
        // Note: The obj is dead here. Do not touch it, just clear.
        ShenandoahHeap::atomic_clear_oop(p, obj);
      }
    } else if (_evac_in_progress && _heap->in_collection_set(obj)) {
      oop resolved = ShenandoahBarrierSet::resolve_forwarded_not_null(obj);
      if (resolved == obj) {
        resolved = _heap->evacuate_object(obj, _thread);
      }
      shenandoah_assert_not_in_cset_except(p, resolved, _heap->cancelled_gc());
      ShenandoahHeap::atomic_update_oop(resolved, p, obj);
    }
  }
}

void ShenandoahEvacUpdateCleanupOopStorageRootsClosure::do_oop(narrowOop* p) {
  ShouldNotReachHere();
}

class ShenandoahIsCLDAliveClosure : public CLDClosure {
public:
  void do_cld(ClassLoaderData* cld) {
    cld->is_alive();
  }
};

class ShenandoahIsNMethodAliveClosure: public NMethodClosure {
public:
  void do_nmethod(nmethod* n) {
    n->is_unloading();
  }
};

// This task not only evacuates/updates marked weak roots, but also "null"
// dead weak roots.
class ShenandoahConcurrentWeakRootsEvacUpdateTask : public WorkerTask {
private:
  ShenandoahVMWeakRoots<true /*concurrent*/> _vm_roots;

  // Roots related to concurrent class unloading
  ShenandoahClassLoaderDataRoots<true /* concurrent */>
                                             _cld_roots;
  ShenandoahConcurrentNMethodIterator        _nmethod_itr;
  ShenandoahPhaseTimings::Phase              _phase;

public:
  ShenandoahConcurrentWeakRootsEvacUpdateTask(ShenandoahPhaseTimings::Phase phase) :
    WorkerTask("Shenandoah Evacuate/Update Concurrent Weak Roots"),
    _vm_roots(phase),
    _cld_roots(phase, ShenandoahHeap::heap()->workers()->active_workers(), false /*heap iteration*/),
    _nmethod_itr(ShenandoahCodeRoots::table()),
    _phase(phase) {}

  ~ShenandoahConcurrentWeakRootsEvacUpdateTask() {
    // Notify runtime data structures of potentially dead oops
    _vm_roots.report_num_dead();
  }

  void work(uint worker_id) {
    ShenandoahConcurrentWorkerSession worker_session(worker_id);
    ShenandoahSuspendibleThreadSetJoiner sts_join;
    {
      ShenandoahEvacOOMScope oom;
      // jni_roots and weak_roots are OopStorage backed roots, concurrent iteration
      // may race against OopStorage::release() calls.
      ShenandoahEvacUpdateCleanupOopStorageRootsClosure cl;
      _vm_roots.oops_do(&cl, worker_id);
    }

    // If we are going to perform concurrent class unloading later on, we need to
    // clean up the weak oops in CLD and determine nmethod's unloading state, so that we
    // can clean up immediate garbage sooner.
    if (ShenandoahHeap::heap()->unload_classes()) {
      // Applies ShenandoahIsCLDAlive closure to CLDs, native barrier will either null the
      // CLD's holder or evacuate it.
      {
        ShenandoahIsCLDAliveClosure is_cld_alive;
        _cld_roots.cld_do(&is_cld_alive, worker_id);
      }

      // Applies ShenandoahIsNMethodAliveClosure to registered nmethods.
      // The closure calls nmethod->is_unloading(). The is_unloading
      // state is cached, therefore, during concurrent class unloading phase,
      // we will not touch the metadata of unloading nmethods
      {
        ShenandoahWorkerTimingsTracker timer(_phase, ShenandoahPhaseTimings::CodeCacheRoots, worker_id);
        ShenandoahIsNMethodAliveClosure is_nmethod_alive;
        _nmethod_itr.nmethods_do(&is_nmethod_alive);
      }
    }
  }
};

void ShenandoahConcurrentGC::op_weak_roots() {
  ShenandoahHeap* const heap = ShenandoahHeap::heap();
  assert(heap->is_concurrent_weak_root_in_progress(), "Only during this phase");
  {
    // Concurrent weak root processing
    ShenandoahTimingsTracker t(ShenandoahPhaseTimings::conc_weak_roots_work);
    ShenandoahGCWorkerPhase worker_phase(ShenandoahPhaseTimings::conc_weak_roots_work);
    ShenandoahConcurrentWeakRootsEvacUpdateTask task(ShenandoahPhaseTimings::conc_weak_roots_work);
    heap->workers()->run_task(&task);
  }

  {
    // It is possible for mutators executing the load reference barrier to have
    // loaded an oop through a weak handle that has since been nulled out by
    // weak root processing. Handshaking here forces them to complete the
    // barrier before the GC cycle continues and does something that would
    // change the evaluation of the barrier (for example, resetting the TAMS
    // on trashed regions could make an oop appear to be marked _after_ the
    // region has been recycled).
    ShenandoahTimingsTracker t(ShenandoahPhaseTimings::conc_weak_roots_rendezvous);
    heap->rendezvous_threads("Shenandoah Concurrent Weak Roots");
  }
}

void ShenandoahConcurrentGC::op_class_unloading() {
  ShenandoahHeap* const heap = ShenandoahHeap::heap();
  assert (heap->is_concurrent_weak_root_in_progress() &&
          heap->unload_classes(),
          "Checked by caller");
  heap->do_class_unloading();
}

class ShenandoahEvacUpdateCodeCacheClosure : public NMethodClosure {
private:
  BarrierSetNMethod* const                  _bs;
  ShenandoahEvacuateUpdateMetadataClosure   _cl;

public:
  ShenandoahEvacUpdateCodeCacheClosure() :
    _bs(BarrierSet::barrier_set()->barrier_set_nmethod()),
    _cl() {
  }

  void do_nmethod(nmethod* n) {
    ShenandoahNMethod* data = ShenandoahNMethod::gc_data(n);
    ShenandoahReentrantLocker locker(data->lock());
    // Setup EvacOOM scope below reentrant lock to avoid deadlock with
    // nmethod_entry_barrier
    ShenandoahEvacOOMScope oom;
    data->oops_do(&_cl, true/*fix relocation*/);
    _bs->disarm(n);
  }
};

class ShenandoahConcurrentRootsEvacUpdateTask : public WorkerTask {
private:
  ShenandoahPhaseTimings::Phase                 _phase;
  ShenandoahVMRoots<true /*concurrent*/>        _vm_roots;
  ShenandoahClassLoaderDataRoots<true /*concurrent*/>
                                                _cld_roots;
  ShenandoahConcurrentNMethodIterator           _nmethod_itr;

public:
  ShenandoahConcurrentRootsEvacUpdateTask(ShenandoahPhaseTimings::Phase phase) :
    WorkerTask("Shenandoah Evacuate/Update Concurrent Strong Roots"),
    _phase(phase),
    _vm_roots(phase),
    _cld_roots(phase, ShenandoahHeap::heap()->workers()->active_workers(), false /*heap iteration*/),
    _nmethod_itr(ShenandoahCodeRoots::table()) {}

  void work(uint worker_id) {
    ShenandoahConcurrentWorkerSession worker_session(worker_id);
    {
      ShenandoahEvacOOMScope oom;
      {
        // vm_roots and weak_roots are OopStorage backed roots, concurrent iteration
        // may race against OopStorage::release() calls.
        ShenandoahContextEvacuateUpdateRootsClosure cl;
        _vm_roots.oops_do<ShenandoahContextEvacuateUpdateRootsClosure>(&cl, worker_id);
      }

      {
        ShenandoahEvacuateUpdateMetadataClosure cl;
        CLDToOopClosure clds(&cl, ClassLoaderData::_claim_strong);
        _cld_roots.cld_do(&clds, worker_id);
      }
    }

    // Cannot setup ShenandoahEvacOOMScope here, due to potential deadlock with nmethod_entry_barrier.
    if (!ShenandoahHeap::heap()->unload_classes()) {
      ShenandoahWorkerTimingsTracker timer(_phase, ShenandoahPhaseTimings::CodeCacheRoots, worker_id);
      ShenandoahEvacUpdateCodeCacheClosure cl;
      _nmethod_itr.nmethods_do(&cl);
    }
  }
};

void ShenandoahConcurrentGC::op_strong_roots() {
  ShenandoahHeap* const heap = ShenandoahHeap::heap();
  assert(heap->is_concurrent_strong_root_in_progress(), "Checked by caller");
  ShenandoahConcurrentRootsEvacUpdateTask task(ShenandoahPhaseTimings::conc_strong_roots);
  heap->workers()->run_task(&task);
  heap->set_concurrent_strong_root_in_progress(false);
}

void ShenandoahConcurrentGC::op_cleanup_early() {
  ShenandoahWorkerScope scope(ShenandoahHeap::heap()->workers(),
                              ShenandoahWorkerPolicy::calc_workers_for_conc_cleanup(),
                              "cleanup early.");
  ShenandoahHeap::heap()->recycle_trash();
}

void ShenandoahConcurrentGC::op_evacuate() {
  ShenandoahHeap::heap()->evacuate_collection_set(true /*concurrent*/);
}

void ShenandoahConcurrentGC::op_init_update_refs() {
  ShenandoahHeap* const heap = ShenandoahHeap::heap();
  if (ShenandoahVerify) {
    ShenandoahTimingsTracker v(ShenandoahPhaseTimings::init_update_refs_verify);
    heap->verifier()->verify_before_update_refs();
  }
}

void ShenandoahConcurrentGC::op_update_refs() {
  ShenandoahHeap::heap()->update_heap_references(true /*concurrent*/);
}

class ShenandoahUpdateThreadHandshakeClosure : public HandshakeClosure {
private:
  // This closure runs when thread is stopped for handshake, which means
  // we can use non-concurrent closure here, as long as it only updates
  // locations modified by the thread itself, i.e. stack locations.
  ShenandoahNonConcUpdateRefsClosure _cl;
public:
  ShenandoahUpdateThreadHandshakeClosure();
  void do_thread(Thread* thread);
};

ShenandoahUpdateThreadHandshakeClosure::ShenandoahUpdateThreadHandshakeClosure() :
  HandshakeClosure("Shenandoah Update Thread Roots") {
}

void ShenandoahUpdateThreadHandshakeClosure::do_thread(Thread* thread) {
  if (thread->is_Java_thread()) {
    JavaThread* jt = JavaThread::cast(thread);
    ResourceMark rm;
    jt->oops_do(&_cl, nullptr);
  }
}

void ShenandoahConcurrentGC::op_update_thread_roots() {
  ShenandoahUpdateThreadHandshakeClosure cl;
  Handshake::execute(&cl);
}

void ShenandoahConcurrentGC::op_final_update_refs() {
  ShenandoahHeap* const heap = ShenandoahHeap::heap();
  assert(ShenandoahSafepoint::is_at_shenandoah_safepoint(), "must be at safepoint");
  assert(!heap->_update_refs_iterator.has_next(), "Should have finished update references");

  heap->finish_concurrent_roots();

  // Clear cancelled GC, if set. On cancellation path, the block before would handle
  // everything.
  if (heap->cancelled_gc()) {
    heap->clear_cancelled_gc(true /* clear oom handler */);
  }

  // Has to be done before cset is clear
  if (ShenandoahVerify) {
    heap->verifier()->verify_roots_in_to_space();
  }

  // If we are running in generational mode and this is an aging cycle, this will also age active
  // regions that haven't been used for allocation.
  heap->update_heap_region_states(true /*concurrent*/);

  heap->set_update_refs_in_progress(false);
  heap->set_has_forwarded_objects(false);

  if (heap->mode()->is_generational() && heap->is_concurrent_old_mark_in_progress()) {
    // When the SATB barrier is left on to support concurrent old gen mark, it may pick up writes to
    // objects in the collection set. After those objects are evacuated, the pointers in the
    // SATB are no longer safe. Once we have finished update references, we are guaranteed that
    // no more writes to the collection set are possible.
    //
    // This will transfer any old pointers in _active_ regions from the SATB to the old gen
    // mark queues. All other pointers will be discarded. This would also discard any pointers
    // in old regions that were included in a mixed evacuation. We aren't using the SATB filter
    // methods here because we cannot control when they execute. If the SATB filter runs _after_
    // a region has been recycled, we will not be able to detect the bad pointer.
    //
    // We are not concerned about skipping this step in abbreviated cycles because regions
    // with no live objects cannot have been written to and so cannot have entries in the SATB
    // buffers.
    heap->old_generation()->transfer_pointers_from_satb();

    // Aging_cycle is only relevant during evacuation cycle for individual objects and during final mark for
    // entire regions.  Both of these relevant operations occur before final update refs.
    ShenandoahGenerationalHeap::heap()->set_aging_cycle(false);
  }

  if (ShenandoahVerify) {
    ShenandoahTimingsTracker v(ShenandoahPhaseTimings::final_update_refs_verify);
    heap->verifier()->verify_after_update_refs();
  }

  if (VerifyAfterGC) {
    Universe::verify();
  }

  heap->rebuild_free_set(true /*concurrent*/);

  {
    ShenandoahTimingsTracker timing(ShenandoahPhaseTimings::final_update_refs_propagate_gc_state);
    heap->propagate_gc_state_to_all_threads();
  }
}

bool ShenandoahConcurrentGC::entry_final_roots() {
  ShenandoahHeap* const heap = ShenandoahHeap::heap();
  TraceCollectorStats tcs(heap->monitoring_support()->concurrent_collection_counters());


  const char* msg = conc_final_roots_event_message();
  ShenandoahConcurrentPhase gc_phase(msg, ShenandoahPhaseTimings::conc_final_roots);
  EventMark em("%s", msg);
  ShenandoahWorkerScope scope(heap->workers(),
                              ShenandoahWorkerPolicy::calc_workers_for_conc_evac(),
                              msg);

  if (!heap->mode()->is_generational()) {
    heap->concurrent_final_roots();
  } else {
    if (!complete_abbreviated_cycle()) {
      return false;
    }
  }
  return true;
}

void ShenandoahConcurrentGC::op_verify_final_roots() {
  if (VerifyAfterGC) {
    Universe::verify();
  }
}

void ShenandoahConcurrentGC::op_cleanup_complete() {
  ShenandoahWorkerScope scope(ShenandoahHeap::heap()->workers(),
                              ShenandoahWorkerPolicy::calc_workers_for_conc_cleanup(),
                              "cleanup complete.");
  ShenandoahHeap::heap()->recycle_trash();
}

void ShenandoahConcurrentGC::op_reset_after_collect() {
  ShenandoahWorkerScope scope(ShenandoahHeap::heap()->workers(),
                          ShenandoahWorkerPolicy::calc_workers_for_conc_reset(),
                          "reset after collection.");

  ShenandoahHeap* const heap = ShenandoahHeap::heap();
  if (heap->mode()->is_generational()) {
    // If we are in the midst of an old gc bootstrap or an old marking, we want to leave the mark bit map of
    // the young generation intact. In particular, reference processing in the old generation may potentially
    // need the reachability of a young generation referent of a Reference object in the old generation.
    if (!_do_old_gc_bootstrap && !heap->is_concurrent_old_mark_in_progress()) {
      heap->young_generation()->reset_mark_bitmap<false>();
    }
  } else {
    _generation->reset_mark_bitmap<false>();
  }
}

bool ShenandoahConcurrentGC::check_cancellation_and_abort(ShenandoahDegenPoint point) {
  if (ShenandoahHeap::heap()->cancelled_gc()) {
    _degen_point = point;
    return true;
  }
  return false;
}

const char* ShenandoahConcurrentGC::init_mark_event_message() const {
  ShenandoahHeap* const heap = ShenandoahHeap::heap();
  assert(!heap->has_forwarded_objects(), "Should not have forwarded objects here");
  if (heap->unload_classes()) {
    SHENANDOAH_RETURN_EVENT_MESSAGE(_generation->type(), "Pause Init Mark", " (unload classes)");
  } else {
    SHENANDOAH_RETURN_EVENT_MESSAGE(_generation->type(), "Pause Init Mark", "");
  }
}

const char* ShenandoahConcurrentGC::final_mark_event_message() const {
  ShenandoahHeap* const heap = ShenandoahHeap::heap();
  assert(!heap->has_forwarded_objects() || heap->is_concurrent_old_mark_in_progress(),
         "Should not have forwarded objects during final mark, unless old gen concurrent mark is running");

  if (heap->unload_classes()) {
    SHENANDOAH_RETURN_EVENT_MESSAGE(_generation->type(), "Pause Final Mark", " (unload classes)");
  } else {
    SHENANDOAH_RETURN_EVENT_MESSAGE(_generation->type(), "Pause Final Mark", "");
  }
}

const char* ShenandoahConcurrentGC::conc_mark_event_message() const {
  ShenandoahHeap* const heap = ShenandoahHeap::heap();
  assert(!heap->has_forwarded_objects() || heap->is_concurrent_old_mark_in_progress(),
         "Should not have forwarded objects concurrent mark, unless old gen concurrent mark is running");
  if (heap->unload_classes()) {
    SHENANDOAH_RETURN_EVENT_MESSAGE(_generation->type(), "Concurrent marking", " (unload classes)");
  } else {
    SHENANDOAH_RETURN_EVENT_MESSAGE(_generation->type(), "Concurrent marking", "");
  }
}

const char* ShenandoahConcurrentGC::conc_reset_event_message() const {
  if (ShenandoahHeap::heap()->unload_classes()) {
    SHENANDOAH_RETURN_EVENT_MESSAGE(_generation->type(), "Concurrent reset", " (unload classes)");
  } else {
    SHENANDOAH_RETURN_EVENT_MESSAGE(_generation->type(), "Concurrent reset", "");
  }
}

const char* ShenandoahConcurrentGC::conc_reset_after_collect_event_message() const {
  if (ShenandoahHeap::heap()->unload_classes()) {
    SHENANDOAH_RETURN_EVENT_MESSAGE(_generation->type(), "Concurrent reset after collect", " (unload classes)");
  } else {
    SHENANDOAH_RETURN_EVENT_MESSAGE(_generation->type(), "Concurrent reset after collect", "");
  }
}

const char* ShenandoahConcurrentGC::verify_final_roots_event_message() const {
  if (ShenandoahHeap::heap()->unload_classes()) {
    SHENANDOAH_RETURN_EVENT_MESSAGE(_generation->type(), "Pause Verify Final Roots", " (unload classes)");
  } else {
    SHENANDOAH_RETURN_EVENT_MESSAGE(_generation->type(), "Pause Verify Final Roots", "");
  }
}

const char* ShenandoahConcurrentGC::conc_final_roots_event_message() const {
  if (ShenandoahHeap::heap()->unload_classes()) {
    SHENANDOAH_RETURN_EVENT_MESSAGE(_generation->type(), "Concurrent Final Roots", " (unload classes)");
  } else {
    SHENANDOAH_RETURN_EVENT_MESSAGE(_generation->type(), "Concurrent Final Roots", "");
  }
}

const char* ShenandoahConcurrentGC::conc_weak_refs_event_message() const {
  if (ShenandoahHeap::heap()->unload_classes()) {
    SHENANDOAH_RETURN_EVENT_MESSAGE(_generation->type(), "Concurrent weak references", " (unload classes)");
  } else {
    SHENANDOAH_RETURN_EVENT_MESSAGE(_generation->type(), "Concurrent weak references", "");
  }
}

const char* ShenandoahConcurrentGC::conc_weak_roots_event_message() const {
  if (ShenandoahHeap::heap()->unload_classes()) {
    SHENANDOAH_RETURN_EVENT_MESSAGE(_generation->type(), "Concurrent weak roots", " (unload classes)");
  } else {
    SHENANDOAH_RETURN_EVENT_MESSAGE(_generation->type(), "Concurrent weak roots", "");
  }
}

const char* ShenandoahConcurrentGC::conc_cleanup_event_message() const {
  if (ShenandoahHeap::heap()->unload_classes()) {
    SHENANDOAH_RETURN_EVENT_MESSAGE(_generation->type(), "Concurrent cleanup", " (unload classes)");
  } else {
    SHENANDOAH_RETURN_EVENT_MESSAGE(_generation->type(), "Concurrent cleanup", "");
  }
}

const char* ShenandoahConcurrentGC::conc_init_update_refs_event_message() const {
  if (ShenandoahHeap::heap()->unload_classes()) {
    SHENANDOAH_RETURN_EVENT_MESSAGE(_generation->type(), "Concurrent Init Update Refs", " (unload classes)");
  } else {
    SHENANDOAH_RETURN_EVENT_MESSAGE(_generation->type(), "Concurrent Init Update Refs", "");
  }
}<|MERGE_RESOLUTION|>--- conflicted
+++ resolved
@@ -315,10 +315,6 @@
   heap->try_inject_alloc_failure();
   VM_ShenandoahFinalMarkStartEvac op(this);
   VMThread::execute(&op); // jump to entry_final_mark under safepoint
-<<<<<<< HEAD
-
-=======
->>>>>>> 87466a39
   // Do not report object count during a safepoint
   assert(!ShenandoahSafepoint::is_at_shenandoah_safepoint(), "Should not be at safepoint");
   heap->tracer()->report_object_count<ShenandoahHeap>();
