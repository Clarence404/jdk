--- conflicted
+++ resolved
@@ -384,17 +384,9 @@
   double now = os::elapsedTime();
   double rate = 0.0;
   if (now - _last_sample_time > _interval_sec) {
-<<<<<<< HEAD
-    if (allocated >= _last_sample_value) {
-      rate = instantaneous_rate(now, allocated);
-      _rate.add(rate);
-      _rate_avg.add(_rate.avg());
-    }
-=======
     rate = instantaneous_rate(now, allocated);
     _rate.add(rate);
     _rate_avg.add(_rate.avg());
->>>>>>> 320230db
     _last_sample_time = now;
     _last_sample_value = allocated;
   }
