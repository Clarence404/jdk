--- conflicted
+++ resolved
@@ -186,24 +186,6 @@
 
   collection_set->summarize(total_garbage, immediate_garbage, immediate_regions);
 
-<<<<<<< HEAD
-  ShenandoahEvacuationInformation evacInfo;
-  evacInfo.set_collection_set_regions(collection_set->count());
-  evacInfo.set_collection_set_used_before(collection_set->used());
-  evacInfo.set_collection_set_used_after(collection_set->live());
-  evacInfo.set_collected_old(collection_set->get_old_bytes_reserved_for_evacuation());
-  evacInfo.set_collected_promoted(collection_set->get_young_bytes_to_be_promoted());
-  evacInfo.set_collected_young(collection_set->get_young_bytes_reserved_for_evacuation());
-  evacInfo.set_regions_promoted_humongous(humongous_regions_promoted);
-  evacInfo.set_regions_promoted_regular(regular_regions_promoted_in_place);
-  evacInfo.set_regular_promoted_garbage(regular_regions_promoted_garbage);
-  evacInfo.set_regular_promoted_free(regular_regions_promoted_free);
-  evacInfo.set_regions_immediate(immediate_regions);
-  evacInfo.set_immediate_size(immediate_garbage);
-  evacInfo.set_free_regions(free_regions);
-
-  ShenandoahTracer().report_evacuation_info(&evacInfo);
-=======
   ShenandoahTracer::report_evacuation_info(collection_set,
                                            free_regions,
                                            humongous_regions_promoted,
@@ -212,7 +194,6 @@
                                            regular_regions_promoted_free,
                                            immediate_regions,
                                            immediate_garbage);
->>>>>>> f68cba3d
 }
 
 
