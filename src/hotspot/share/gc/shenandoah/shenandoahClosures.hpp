/*
 * Copyright (c) 2019, 2022, Red Hat, Inc. All rights reserved.
 * DO NOT ALTER OR REMOVE COPYRIGHT NOTICES OR THIS FILE HEADER.
 *
 * This code is free software; you can redistribute it and/or modify it
 * under the terms of the GNU General Public License version 2 only, as
 * published by the Free Software Foundation.
 *
 * This code is distributed in the hope that it will be useful, but WITHOUT
 * ANY WARRANTY; without even the implied warranty of MERCHANTABILITY or
 * FITNESS FOR A PARTICULAR PURPOSE.  See the GNU General Public License
 * version 2 for more details (a copy is included in the LICENSE file that
 * accompanied this code).
 *
 * You should have received a copy of the GNU General Public License version
 * 2 along with this work; if not, write to the Free Software Foundation,
 * Inc., 51 Franklin St, Fifth Floor, Boston, MA 02110-1301 USA.
 *
 * Please contact Oracle, 500 Oracle Parkway, Redwood Shores, CA 94065 USA
 * or visit www.oracle.com if you need additional information or have any
 * questions.
 *
 */
#ifndef SHARE_GC_SHENANDOAH_SHENANDOAHCLOSURES_HPP
#define SHARE_GC_SHENANDOAH_SHENANDOAHCLOSURES_HPP

#include "code/nmethod.hpp"
#include "gc/shared/stringdedup/stringDedup.hpp"
#include "gc/shenandoah/shenandoahGenerationType.hpp"
#include "gc/shenandoah/shenandoahObjectCountClosure.hpp"
#include "gc/shenandoah/shenandoahTaskqueue.hpp"
#include "memory/iterator.hpp"
#include "runtime/javaThread.hpp"

class BarrierSetNMethod;
class ShenandoahBarrierSet;
class ShenandoahHeap;
class ShenandoahMarkingContext;
class ShenandoahReferenceProcessor;
class SATBMarkQueueSet;

//
// ========= Super
//

class ShenandoahSuperClosure : public MetadataVisitingOopIterateClosure {
protected:
  ShenandoahHeap* const _heap;

public:
  inline ShenandoahSuperClosure();
  inline ShenandoahSuperClosure(ShenandoahReferenceProcessor* rp);
  inline void do_nmethod(nmethod* nm);
};

//
// ========= Marking
//

class ShenandoahFlushSATBHandshakeClosure : public HandshakeClosure {
private:
  SATBMarkQueueSet& _qset;
public:
  inline explicit ShenandoahFlushSATBHandshakeClosure(SATBMarkQueueSet& qset);
  inline void do_thread(Thread* thread) override;
};

class ShenandoahMarkRefsSuperClosure : public ShenandoahSuperClosure {
private:
  ShenandoahObjToScanQueue* _queue;
  ShenandoahObjToScanQueue* _old_queue;
  ShenandoahMarkingContext* const _mark_context;
  bool _weak;

protected:
  template <class T, ShenandoahGenerationType GENERATION>
  // Return true if object was not previously marked strong by another thread.
  bool work(T *p);

public:
  inline ShenandoahMarkRefsSuperClosure(ShenandoahObjToScanQueue* q, ShenandoahReferenceProcessor* rp, ShenandoahObjToScanQueue* old_q);

  bool is_weak() const {
    return _weak;
  }

  void set_weak(bool weak) {
    _weak = weak;
  }

  virtual void do_nmethod(nmethod* nm) {
    assert(!is_weak(), "Can't handle weak marking of nmethods");
    ShenandoahSuperClosure::do_nmethod(nm);
  }
};

template <ShenandoahGenerationType GENERATION>
class ShenandoahMarkRefsClosure : public ShenandoahMarkRefsSuperClosure {
private:
  template <class T>
  inline void do_oop_work(T* p)     { work<T, GENERATION>(p); }

public:
  ShenandoahMarkRefsClosure(ShenandoahObjToScanQueue* q, ShenandoahReferenceProcessor* rp, ShenandoahObjToScanQueue* old_q) :
          ShenandoahMarkRefsSuperClosure(q, rp, old_q) {};

  virtual void do_oop(narrowOop* p) { do_oop_work(p); }
  virtual void do_oop(oop* p)       { do_oop_work(p); }
};

#if INCLUDE_JFR
template <ShenandoahGenerationType GENERATION>
class ShenandoahMarkRefsAndCountClosure : public ShenandoahMarkRefsSuperClosure {
private:
  ShenandoahObjectCountClosure* _count;
<<<<<<< HEAD

=======
>>>>>>> 87466a39
  template <class T>
  inline void do_oop_work(T* p) {
    // Count newly marked strong references to avoid double counting.
    const bool newly_marked_strong = work<T, GENERATION>(p);
    if (newly_marked_strong) {
      _count->do_oop(p);
    }
  }

public:
  ShenandoahMarkRefsAndCountClosure(ShenandoahObjToScanQueue* q, ShenandoahReferenceProcessor* rp, ShenandoahObjToScanQueue* old_q, ShenandoahObjectCountClosure* count) :
          ShenandoahMarkRefsSuperClosure(q, rp, old_q), _count(count) {};

  virtual void do_oop(narrowOop* p) { do_oop_work(p); }
  virtual void do_oop(oop* p)       { do_oop_work(p); }
};
#endif // INCLUDE_JFR

class ShenandoahForwardedIsAliveClosure : public BoolObjectClosure {
private:
  ShenandoahMarkingContext* const _mark_context;
public:
  inline ShenandoahForwardedIsAliveClosure();
  inline bool do_object_b(oop obj);
};

class ShenandoahIsAliveClosure : public BoolObjectClosure {
private:
  ShenandoahMarkingContext* const _mark_context;
public:
  inline ShenandoahIsAliveClosure();
  inline bool do_object_b(oop obj);
};

class ShenandoahIsAliveSelector : public StackObj {
private:
  ShenandoahIsAliveClosure _alive_cl;
  ShenandoahForwardedIsAliveClosure _fwd_alive_cl;
public:
  inline BoolObjectClosure* is_alive_closure();
};

class ShenandoahKeepAliveClosure : public OopClosure {
private:
  ShenandoahBarrierSet* const _bs;
  template <typename T>
  void do_oop_work(T* p);

public:
  inline ShenandoahKeepAliveClosure();
  inline void do_oop(oop* p)       { do_oop_work(p); }
  inline void do_oop(narrowOop* p) { do_oop_work(p); }
};


//
// ========= Evacuating + Roots
//

template <bool CONCURRENT, bool STABLE_THREAD>
class ShenandoahEvacuateUpdateRootClosureBase : public ShenandoahSuperClosure {
protected:
  Thread* const _thread;
public:
  inline ShenandoahEvacuateUpdateRootClosureBase() :
    ShenandoahSuperClosure(),
    _thread(STABLE_THREAD ? Thread::current() : nullptr) {}

  inline void do_oop(oop* p);
  inline void do_oop(narrowOop* p);
protected:
  template <class T>
  inline void do_oop_work(T* p);
};

using ShenandoahEvacuateUpdateMetadataClosure     = ShenandoahEvacuateUpdateRootClosureBase<false, true>;
using ShenandoahEvacuateUpdateRootsClosure        = ShenandoahEvacuateUpdateRootClosureBase<true, false>;
using ShenandoahContextEvacuateUpdateRootsClosure = ShenandoahEvacuateUpdateRootClosureBase<true, true>;


template <bool CONCURRENT, typename IsAlive, typename KeepAlive>
class ShenandoahCleanUpdateWeakOopsClosure : public OopClosure {
private:
  IsAlive*    _is_alive;
  KeepAlive*  _keep_alive;

public:
  inline ShenandoahCleanUpdateWeakOopsClosure(IsAlive* is_alive, KeepAlive* keep_alive);
  inline void do_oop(oop* p);
  inline void do_oop(narrowOop* p);
};

class ShenandoahNMethodAndDisarmClosure : public NMethodToOopClosure {
private:
  BarrierSetNMethod* const _bs;

public:
  inline ShenandoahNMethodAndDisarmClosure(OopClosure* cl);
  inline void do_nmethod(nmethod* nm);
};


//
// ========= Update References
//

template <ShenandoahGenerationType GENERATION>
class ShenandoahMarkUpdateRefsClosure : public ShenandoahMarkRefsSuperClosure {
private:
  template <class T>
  inline void work(T* p);

public:
  ShenandoahMarkUpdateRefsClosure(ShenandoahObjToScanQueue* q, ShenandoahReferenceProcessor* rp, ShenandoahObjToScanQueue* old_q);

  virtual void do_oop(narrowOop* p) { work(p); }
  virtual void do_oop(oop* p)       { work(p); }
};

class ShenandoahUpdateRefsSuperClosure : public ShenandoahSuperClosure {};

class ShenandoahNonConcUpdateRefsClosure : public ShenandoahUpdateRefsSuperClosure {
private:
  template<class T>
  inline void work(T* p);

public:
  virtual void do_oop(narrowOop* p) { work(p); }
  virtual void do_oop(oop* p)       { work(p); }
};

class ShenandoahConcUpdateRefsClosure : public ShenandoahUpdateRefsSuperClosure {
private:
  template<class T>
  inline void work(T* p);

public:
  virtual void do_oop(narrowOop* p) { work(p); }
  virtual void do_oop(oop* p)       { work(p); }
};


//
// ========= Utilities
//

#ifdef ASSERT
class ShenandoahAssertNotForwardedClosure : public OopClosure {
private:
  template <class T>
  inline void do_oop_work(T* p);

public:
  inline void do_oop(narrowOop* p);
  inline void do_oop(oop* p);
};
#endif // ASSERT

#endif // SHARE_GC_SHENANDOAH_SHENANDOAHCLOSURES_HPP<|MERGE_RESOLUTION|>--- conflicted
+++ resolved
@@ -113,10 +113,6 @@
 class ShenandoahMarkRefsAndCountClosure : public ShenandoahMarkRefsSuperClosure {
 private:
   ShenandoahObjectCountClosure* _count;
-<<<<<<< HEAD
-
-=======
->>>>>>> 87466a39
   template <class T>
   inline void do_oop_work(T* p) {
     // Count newly marked strong references to avoid double counting.
