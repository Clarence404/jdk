--- conflicted
+++ resolved
@@ -405,10 +405,6 @@
 
   {
     ShenandoahHeapLocker locker(lock());
-<<<<<<< HEAD
-
-=======
->>>>>>> 8fcfddb2
     _free_set = new ShenandoahFreeSet(this, _num_regions);
     for (size_t i = 0; i < _num_regions; i++) {
       HeapWord* start = (HeapWord*)sh_rs.base() + ShenandoahHeapRegion::region_size_words() * i;
@@ -424,21 +420,13 @@
 
       _affiliations[i] = ShenandoahAffiliation::FREE;
     }
-
-<<<<<<< HEAD
-    // Initialize to complete
-    _marking_context->mark_complete();
-   _free_set->rebuild();
-=======
-    size_t young_cset_regions, old_cset_regions;
->>>>>>> 8fcfddb2
-
+    size_t young_reserve = (young_generation()->max_capacity() * ShenandoahEvacReserve) / 100;
+    young_generation()->set_evacuation_reserve(young_reserve);
     if (mode()->is_generational()) {
-      size_t young_reserve = (young_generation()->max_capacity() * ShenandoahEvacReserve) / 100;
-      young_generation()->set_evacuation_reserve(young_reserve);
       old_generation()->set_evacuation_reserve((size_t) 0);
       old_generation()->set_promoted_reserve((size_t) 0);
     }
+    _free_set->rebuild();
   }
 
   if (AlwaysPreTouch) {
@@ -2589,7 +2577,6 @@
   }
 }
 
-<<<<<<< HEAD
 void ShenandoahHeap::rebuild_free_set(bool concurrent) {
   ShenandoahGCPhase phase(concurrent ?
                           ShenandoahPhaseTimings::final_update_refs_rebuild_freeset :
@@ -2597,14 +2584,6 @@
   rebuild_free_set_within_phase();
 }
 
-void ShenandoahHeap::print_extended_on(outputStream *st) const {
-  print_on(st);
-  st->cr();
-  print_heap_regions_on(st);
-}
-
-=======
->>>>>>> 8fcfddb2
 bool ShenandoahHeap::is_bitmap_slice_committed(ShenandoahHeapRegion* r, bool skip_self) {
   size_t slice = r->index() / _bitmap_regions_per_slice;
 
