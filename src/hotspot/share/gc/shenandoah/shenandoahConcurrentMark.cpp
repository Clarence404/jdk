/*
 * Copyright (c) 2013, 2021, Red Hat, Inc. All rights reserved.
 * Copyright Amazon.com Inc. or its affiliates. All Rights Reserved.
 * DO NOT ALTER OR REMOVE COPYRIGHT NOTICES OR THIS FILE HEADER.
 *
 * This code is free software; you can redistribute it and/or modify it
 * under the terms of the GNU General Public License version 2 only, as
 * published by the Free Software Foundation.
 *
 * This code is distributed in the hope that it will be useful, but WITHOUT
 * ANY WARRANTY; without even the implied warranty of MERCHANTABILITY or
 * FITNESS FOR A PARTICULAR PURPOSE.  See the GNU General Public License
 * version 2 for more details (a copy is included in the LICENSE file that
 * accompanied this code).
 *
 * You should have received a copy of the GNU General Public License version
 * 2 along with this work; if not, write to the Free Software Foundation,
 * Inc., 51 Franklin St, Fifth Floor, Boston, MA 02110-1301 USA.
 *
 * Please contact Oracle, 500 Oracle Parkway, Redwood Shores, CA 94065 USA
 * or visit www.oracle.com if you need additional information or have any
 * questions.
 *
 */

#include "gc/shared/objectCountEventSender.inline.hpp"
#include "gc/shared/satbMarkQueue.hpp"
#include "gc/shared/strongRootsScope.hpp"
#include "gc/shared/taskTerminator.hpp"
#include "gc/shenandoah/shenandoahBarrierSet.inline.hpp"
#include "gc/shenandoah/shenandoahClosures.inline.hpp"
#include "gc/shenandoah/shenandoahConcurrentMark.hpp"
#include "gc/shenandoah/shenandoahGeneration.hpp"
#include "gc/shenandoah/shenandoahHeap.inline.hpp"
#include "gc/shenandoah/shenandoahMark.inline.hpp"
#include "gc/shenandoah/shenandoahObjectCountClosure.hpp"
#include "gc/shenandoah/shenandoahPhaseTimings.hpp"
#include "gc/shenandoah/shenandoahReferenceProcessor.hpp"
#include "gc/shenandoah/shenandoahRootProcessor.inline.hpp"
#include "gc/shenandoah/shenandoahScanRemembered.inline.hpp"
#include "gc/shenandoah/shenandoahStringDedup.hpp"
#include "gc/shenandoah/shenandoahTaskqueue.inline.hpp"
#include "gc/shenandoah/shenandoahUtils.hpp"
#include "memory/iterator.inline.hpp"
#include "memory/resourceArea.hpp"
#include "runtime/continuation.hpp"
#include "runtime/threads.hpp"


template <ShenandoahGenerationType GENERATION>
class ShenandoahConcurrentMarkingTask : public WorkerTask {
private:
  ShenandoahConcurrentMark* const _cm;
  TaskTerminator* const           _terminator;

public:
  ShenandoahConcurrentMarkingTask(ShenandoahConcurrentMark* cm, TaskTerminator* terminator) :
    WorkerTask("Shenandoah Concurrent Mark"), _cm(cm), _terminator(terminator) {
  }

  void work(uint worker_id) {
    ShenandoahHeap* heap = ShenandoahHeap::heap();
    ShenandoahConcurrentWorkerSession worker_session(worker_id);
    ShenandoahWorkerTimingsTracker timer(ShenandoahPhaseTimings::conc_mark, ShenandoahPhaseTimings::ParallelMark, worker_id, true);
    ShenandoahSuspendibleThreadSetJoiner stsj;
    // Do not use active_generation() : we must use the gc_generation() set by
    // ShenandoahGCScope on the ControllerThread's stack; no safepoint may
    // intervene to update active_generation, so we can't
    // shenandoah_assert_generations_reconciled() here.
    ShenandoahReferenceProcessor* rp = heap->gc_generation()->ref_processor();
    assert(rp != nullptr, "need reference processor");
    StringDedup::Requests requests;
    _cm->mark_loop(worker_id, _terminator, rp, GENERATION, true /*cancellable*/,
                   ShenandoahStringDedup::is_enabled() ? ENQUEUE_DEDUP : NO_DEDUP,
                   &requests);
  }
};

class ShenandoahSATBAndRemarkThreadsClosure : public ThreadClosure {
private:
  SATBMarkQueueSet& _satb_qset;

public:
  explicit ShenandoahSATBAndRemarkThreadsClosure(SATBMarkQueueSet& satb_qset) :
    _satb_qset(satb_qset) {}

  void do_thread(Thread* thread) override {
    // Transfer any partial buffer to the qset for completed buffer processing.
    _satb_qset.flush_queue(ShenandoahThreadLocalData::satb_mark_queue(thread));
  }
};

template <ShenandoahGenerationType GENERATION>
class ShenandoahFinalMarkingTask : public WorkerTask {
private:
  ShenandoahConcurrentMark* _cm;
  TaskTerminator*           _terminator;
  bool                      _dedup_string;

public:
  ShenandoahFinalMarkingTask(ShenandoahConcurrentMark* cm, TaskTerminator* terminator, bool dedup_string) :
    WorkerTask("Shenandoah Final Mark"), _cm(cm), _terminator(terminator), _dedup_string(dedup_string) {
  }

  void work(uint worker_id) {
    ShenandoahHeap* heap = ShenandoahHeap::heap();

    ShenandoahParallelWorkerSession worker_session(worker_id);
    StringDedup::Requests requests;
    ShenandoahReferenceProcessor* rp = heap->gc_generation()->ref_processor();
    shenandoah_assert_generations_reconciled();

    // First drain remaining SATB buffers.
    {
      ShenandoahObjToScanQueue* q = _cm->get_queue(worker_id);
      ShenandoahObjToScanQueue* old_q = _cm->get_old_queue(worker_id);

      ShenandoahSATBBufferClosure<GENERATION> cl(q, old_q);
      SATBMarkQueueSet& satb_mq_set = ShenandoahBarrierSet::satb_mark_queue_set();
      while (satb_mq_set.apply_closure_to_completed_buffer(&cl)) {}
      assert(!heap->has_forwarded_objects(), "Not expected");

      ShenandoahSATBAndRemarkThreadsClosure tc(satb_mq_set);
      Threads::possibly_parallel_threads_do(true /* is_par */, &tc);
    }
    _cm->mark_loop(worker_id, _terminator, rp, GENERATION, false /*not cancellable*/,
                   _dedup_string ? ENQUEUE_DEDUP : NO_DEDUP,
                   &requests);
    assert(_cm->task_queues()->is_empty(), "Should be empty");
  }
};

ShenandoahConcurrentMark::ShenandoahConcurrentMark(ShenandoahGeneration* generation) :
  ShenandoahMark(generation) {}

// Mark concurrent roots during concurrent phases
template <ShenandoahGenerationType GENERATION>
class ShenandoahMarkConcurrentRootsTask : public WorkerTask {
private:
  SuspendibleThreadSetJoiner          _sts_joiner;
  ShenandoahConcurrentRootScanner     _root_scanner;
  ShenandoahObjToScanQueueSet* const  _queue_set;
  ShenandoahObjToScanQueueSet* const  _old_queue_set;
  ShenandoahReferenceProcessor* const _rp;

public:
  ShenandoahMarkConcurrentRootsTask(ShenandoahObjToScanQueueSet* qs,
                                    ShenandoahObjToScanQueueSet* old,
                                    ShenandoahReferenceProcessor* rp,
                                    ShenandoahPhaseTimings::Phase phase,
                                    uint nworkers);
  void work(uint worker_id);
};

template <ShenandoahGenerationType GENERATION>
ShenandoahMarkConcurrentRootsTask<GENERATION>::ShenandoahMarkConcurrentRootsTask(ShenandoahObjToScanQueueSet* qs,
                                                                                 ShenandoahObjToScanQueueSet* old,
                                                                                 ShenandoahReferenceProcessor* rp,
                                                                                 ShenandoahPhaseTimings::Phase phase,
                                                                                 uint nworkers) :
  WorkerTask("Shenandoah Concurrent Mark Roots"),
  _root_scanner(nworkers, phase),
  _queue_set(qs),
  _old_queue_set(old),
  _rp(rp) {
  assert(!ShenandoahHeap::heap()->has_forwarded_objects(), "Not expected");
}

template <ShenandoahGenerationType GENERATION>
void ShenandoahMarkConcurrentRootsTask<GENERATION>::work(uint worker_id) {
  ShenandoahConcurrentWorkerSession worker_session(worker_id);
  ShenandoahObjToScanQueue* q = _queue_set->queue(worker_id);
  ShenandoahObjToScanQueue* old_q = (_old_queue_set == nullptr) ?
          nullptr : _old_queue_set->queue(worker_id);

<<<<<<< HEAD
=======
  #if INCLUDE_JFR
>>>>>>> 87466a39
  // Use object counting closure if ObjectCount or ObjectCountAfterGC event is enabled.
  const bool object_count_enabled = ObjectCountEventSender::should_send_event();
  if (object_count_enabled  && !ShenandoahHeap::heap()->mode()->is_generational()) {
    KlassInfoTable* const global_cit = ShenandoahHeap::heap()->get_cit();
    KlassInfoTable local_cit(false);
    ShenandoahObjectCountClosure _count(&local_cit);
    ShenandoahMarkRefsAndCountClosure<GENERATION> cl(q, _rp, old_q, &_count);
    _root_scanner.roots_do(&cl, worker_id);
    _count.merge_table(global_cit);
<<<<<<< HEAD
  } else {
=======
  } else
   #endif // INCLUDE_JFR
  {
>>>>>>> 87466a39
    ShenandoahMarkRefsClosure<GENERATION> cl(q, _rp, old_q);
    _root_scanner.roots_do(&cl, worker_id);
  }
}

void ShenandoahConcurrentMark::mark_concurrent_roots() {
  ShenandoahHeap* const heap = ShenandoahHeap::heap();
  assert(!heap->has_forwarded_objects(), "Not expected");

  WorkerThreads* workers = heap->workers();
  ShenandoahReferenceProcessor* rp = _generation->ref_processor();
  _generation->reserve_task_queues(workers->active_workers());
  switch (_generation->type()) {
    case YOUNG: {
      ShenandoahMarkConcurrentRootsTask<YOUNG> task(task_queues(), old_task_queues(), rp,
                                                    ShenandoahPhaseTimings::conc_mark_roots, workers->active_workers());
      workers->run_task(&task);
      break;
    }
    case GLOBAL: {
      assert(old_task_queues() == nullptr, "Global mark should not have old gen mark queues");
      ShenandoahMarkConcurrentRootsTask<GLOBAL> task(task_queues(), nullptr, rp,
                                                     ShenandoahPhaseTimings::conc_mark_roots, workers->active_workers());
      workers->run_task(&task);
      break;
    }
    case NON_GEN: {
      assert(old_task_queues() == nullptr, "Non-generational mark should not have old gen mark queues");
      ShenandoahMarkConcurrentRootsTask<NON_GEN> task(task_queues(), nullptr, rp,
                                                      ShenandoahPhaseTimings::conc_mark_roots, workers->active_workers());
      workers->run_task(&task);
      break;
    }
    case OLD: {
      // We use a YOUNG generation cycle to bootstrap concurrent old marking.
      ShouldNotReachHere();
      break;
    }
    default:
      ShouldNotReachHere();
  }
}

void ShenandoahConcurrentMark::concurrent_mark() {
  ShenandoahHeap* const heap = ShenandoahHeap::heap();
  WorkerThreads* workers = heap->workers();
  uint nworkers = workers->active_workers();
  task_queues()->reserve(nworkers);

  ShenandoahGenerationType gen_type = _generation->type();
  ShenandoahSATBMarkQueueSet& qset = ShenandoahBarrierSet::satb_mark_queue_set();
  ShenandoahFlushSATBHandshakeClosure flush_satb(qset);
  for (uint flushes = 0; flushes < ShenandoahMaxSATBBufferFlushes; flushes++) {
    switch (gen_type) {
      case YOUNG: {
        TaskTerminator terminator(nworkers, task_queues());
        ShenandoahConcurrentMarkingTask<YOUNG> task(this, &terminator);
        workers->run_task(&task);
        break;
      }
      case OLD: {
        TaskTerminator terminator(nworkers, task_queues());
        ShenandoahConcurrentMarkingTask<OLD> task(this, &terminator);
        workers->run_task(&task);
        break;
      }
      case GLOBAL: {
        TaskTerminator terminator(nworkers, task_queues());
        ShenandoahConcurrentMarkingTask<GLOBAL> task(this, &terminator);
        workers->run_task(&task);
        break;
      }
      case NON_GEN: {
        TaskTerminator terminator(nworkers, task_queues());
        ShenandoahConcurrentMarkingTask<NON_GEN> task(this, &terminator);
        workers->run_task(&task);
        break;
      }
      default:
        ShouldNotReachHere();
    }

    if (heap->cancelled_gc()) {
      // GC is cancelled, break out.
      break;
    }

    size_t before = qset.completed_buffers_num();
    {
      ShenandoahTimingsTracker t(ShenandoahPhaseTimings::conc_mark_satb_flush, true);
      Handshake::execute(&flush_satb);
    }
    size_t after = qset.completed_buffers_num();

    if (before == after) {
      // No more retries needed, break out.
      break;
    }
  }
  assert(task_queues()->is_empty() || heap->cancelled_gc(), "Should be empty when not cancelled");
}

void ShenandoahConcurrentMark::finish_mark() {
  assert(ShenandoahSafepoint::is_at_shenandoah_safepoint(), "Must be at a safepoint");
  assert(Thread::current()->is_VM_thread(), "Must by VM Thread");
  finish_mark_work();
  assert(task_queues()->is_empty(), "Should be empty");
  TASKQUEUE_STATS_ONLY(task_queues()->print_and_reset_taskqueue_stats(""));

  _generation->set_concurrent_mark_in_progress(false);
  _generation->set_mark_complete();

  end_mark();
}

void ShenandoahConcurrentMark::finish_mark_work() {
  // Finally mark everything else we've got in our queues during the previous steps.
  // It does two different things for concurrent vs. mark-compact GC:
  // - For concurrent GC, it starts with empty task queues, drains the remaining
  //   SATB buffers, and then completes the marking closure.
  // - For mark-compact GC, it starts out with the task queues seeded by initial
  //   root scan, and completes the closure, thus marking through all live objects
  // The implementation is the same, so it's shared here.
  ShenandoahHeap* const heap = ShenandoahHeap::heap();
  ShenandoahGCPhase phase(ShenandoahPhaseTimings::finish_mark);
  uint nworkers = heap->workers()->active_workers();
  task_queues()->reserve(nworkers);

  StrongRootsScope scope(nworkers);
  TaskTerminator terminator(nworkers, task_queues());

  switch (_generation->type()) {
    case YOUNG:{
      ShenandoahFinalMarkingTask<YOUNG> task(this, &terminator, ShenandoahStringDedup::is_enabled());
      heap->workers()->run_task(&task);
      break;
    }
    case OLD:{
      ShenandoahFinalMarkingTask<OLD> task(this, &terminator, ShenandoahStringDedup::is_enabled());
      heap->workers()->run_task(&task);
      break;
    }
    case GLOBAL:{
      ShenandoahFinalMarkingTask<GLOBAL> task(this, &terminator, ShenandoahStringDedup::is_enabled());
      heap->workers()->run_task(&task);
      break;
    }
    case NON_GEN:{
      ShenandoahFinalMarkingTask<NON_GEN> task(this, &terminator, ShenandoahStringDedup::is_enabled());
      heap->workers()->run_task(&task);
      break;
    }
    default:
      ShouldNotReachHere();
  }


  assert(task_queues()->is_empty(), "Should be empty");
}<|MERGE_RESOLUTION|>--- conflicted
+++ resolved
@@ -173,10 +173,7 @@
   ShenandoahObjToScanQueue* old_q = (_old_queue_set == nullptr) ?
           nullptr : _old_queue_set->queue(worker_id);
 
-<<<<<<< HEAD
-=======
   #if INCLUDE_JFR
->>>>>>> 87466a39
   // Use object counting closure if ObjectCount or ObjectCountAfterGC event is enabled.
   const bool object_count_enabled = ObjectCountEventSender::should_send_event();
   if (object_count_enabled  && !ShenandoahHeap::heap()->mode()->is_generational()) {
@@ -186,13 +183,9 @@
     ShenandoahMarkRefsAndCountClosure<GENERATION> cl(q, _rp, old_q, &_count);
     _root_scanner.roots_do(&cl, worker_id);
     _count.merge_table(global_cit);
-<<<<<<< HEAD
-  } else {
-=======
   } else
    #endif // INCLUDE_JFR
   {
->>>>>>> 87466a39
     ShenandoahMarkRefsClosure<GENERATION> cl(q, _rp, old_q);
     _root_scanner.roots_do(&cl, worker_id);
   }
