--- conflicted
+++ resolved
@@ -153,18 +153,6 @@
     case _cset:
     case _humongous_start:
     case _humongous_cont:
-<<<<<<< HEAD
-      if (cur_state == _humongous_start || cur_state == _humongous_cont) {
-        // CDS allocates chunks of the heap to fill with regular objects. The allocator
-        // will dutifully track any waste in the unused portion of the last region. Once
-        // CDS has finished initializing the objects, it will convert these regions to
-        // regular regions. The 'waste' in the last region is no longer wasted at this point,
-        // so we must stop treating it as such.
-        decrement_humongous_waste();
-
-      }
-=======
->>>>>>> a382996b
       set_state(_regular);
       return;
     case _pinned_cset:
