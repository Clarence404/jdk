--- conflicted
+++ resolved
@@ -10761,7 +10761,6 @@
   ins_pipe( pipe_slow );
 %}
 
-<<<<<<< HEAD
 instruct vector_slice_const_origin_LT16B_reg(vec dst, vec src1, vec src2, immI origin)
 %{
   predicate(Matcher::vector_length_in_bytes(n) == 16);
@@ -10770,32 +10769,10 @@
   ins_encode %{
     int vlen_enc = vector_length_encoding(this);
     __ vpalignr($dst$$XMMRegister, $src2$$XMMRegister, $src1$$XMMRegister, $origin$$constant, vlen_enc);
-=======
-
-instruct vector_sqrt_HF_reg(vec dst, vec src)
-%{
-  match(Set dst (SqrtVHF src));
-  format %{ "vector_sqrt_fp16 $dst, $src" %}
-  ins_encode %{
-    int vlen_enc = vector_length_encoding(this);
-    __ evsqrtph($dst$$XMMRegister, $src$$XMMRegister, vlen_enc);
   %}
   ins_pipe(pipe_slow);
 %}
 
-instruct vector_sqrt_HF_mem(vec dst, memory src)
-%{
-  match(Set dst (SqrtVHF (VectorReinterpret (LoadVector src))));
-  format %{ "vector_sqrt_fp16_mem $dst, $src" %}
-  ins_encode %{
-    int vlen_enc = vector_length_encoding(this);
-    __ evsqrtph($dst$$XMMRegister, $src$$Address, vlen_enc);
->>>>>>> 594c080b
-  %}
-  ins_pipe(pipe_slow);
-%}
-
-<<<<<<< HEAD
 instruct vector_slice_const_origin_GT16B_reg(vec dst, vec src1, vec src2, immI origin, vec xtmp)
 %{
   predicate(Matcher::vector_length_in_bytes(n) >= 32);
@@ -10807,7 +10784,30 @@
     __ vector_slice_op($dst$$XMMRegister, $src1$$XMMRegister, $src2$$XMMRegister, $xtmp$$XMMRegister, $origin$$constant, vlen_enc);
   %}
   ins_pipe(pipe_slow);
-=======
+%}
+
+instruct vector_sqrt_HF_reg(vec dst, vec src)
+%{
+  match(Set dst (SqrtVHF src));
+  format %{ "vector_sqrt_fp16 $dst, $src" %}
+  ins_encode %{
+    int vlen_enc = vector_length_encoding(this);
+    __ evsqrtph($dst$$XMMRegister, $src$$XMMRegister, vlen_enc);
+  %}
+  ins_pipe(pipe_slow);
+%}
+
+instruct vector_sqrt_HF_mem(vec dst, memory src)
+%{
+  match(Set dst (SqrtVHF (VectorReinterpret (LoadVector src))));
+  format %{ "vector_sqrt_fp16_mem $dst, $src" %}
+  ins_encode %{
+    int vlen_enc = vector_length_encoding(this);
+    __ evsqrtph($dst$$XMMRegister, $src$$Address, vlen_enc);
+  %}
+  ins_pipe(pipe_slow);
+%}
+
 instruct vector_binOps_HF_reg(vec dst, vec src1, vec src2)
 %{
   match(Set dst (AddVHF src1 src2));
@@ -10903,5 +10903,4 @@
                            $xtmp1$$XMMRegister, $xtmp2$$XMMRegister, vlen_enc);
   %}
   ins_pipe( pipe_slow );
->>>>>>> 594c080b
 %}