/*
 * Copyright (c) 1997, 2025, Oracle and/or its affiliates. All rights reserved.
 * Copyright (c) 2020, 2023, Huawei Technologies Co., Ltd. All rights reserved.
 * Copyright (c) 2023, Rivos Inc. All rights reserved.
 * DO NOT ALTER OR REMOVE COPYRIGHT NOTICES OR THIS FILE HEADER.
 *
 * This code is free software; you can redistribute it and/or modify it
 * under the terms of the GNU General Public License version 2 only, as
 * published by the Free Software Foundation.
 *
 * This code is distributed in the hope that it will be useful, but WITHOUT
 * ANY WARRANTY; without even the implied warranty of MERCHANTABILITY or
 * FITNESS FOR A PARTICULAR PURPOSE.  See the GNU General Public License
 * version 2 for more details (a copy is included in the LICENSE file that
 * accompanied this code).
 *
 * You should have received a copy of the GNU General Public License version
 * 2 along with this work; if not, write to the Free Software Foundation,
 * Inc., 51 Franklin St, Fifth Floor, Boston, MA 02110-1301 USA.
 *
 * Please contact Oracle, 500 Oracle Parkway, Redwood Shores, CA 94065 USA
 * or visit www.oracle.com if you need additional information or have any
 * questions.
 *
 */

#include "classfile/vmIntrinsics.hpp"
#include "runtime/java.hpp"
#include "runtime/os.inline.hpp"
#include "runtime/vm_version.hpp"
#include "utilities/formatBuffer.hpp"
#include "utilities/macros.hpp"

#include <ctype.h>

uint32_t VM_Version::_initial_vector_length = 0;

#define DEF_RV_EXT_FEATURE(NAME, PRETTY, LINUX_BIT, FSTRING, FLAGF) \
VM_Version::NAME##RVExtFeatureValue VM_Version::NAME;
RV_EXT_FEATURE_FLAGS(DEF_RV_EXT_FEATURE)
#undef DEF_RV_EXT_FEATURE

#define DEF_RV_NON_EXT_FEATURE(NAME, PRETTY, LINUX_BIT, FSTRING, FLAGF) \
VM_Version::NAME##RVNonExtFeatureValue VM_Version::NAME;
RV_NON_EXT_FEATURE_FLAGS(DEF_RV_NON_EXT_FEATURE)
#undef DEF_RV_NON_EXT_FEATURE

#define ADD_RV_EXT_FEATURE_IN_LIST(NAME, PRETTY, LINUX_BIT, FSTRING, FLAGF) \
     &VM_Version::NAME,
#define ADD_RV_NON_EXT_FEATURE_IN_LIST(NAME, PRETTY, LINUX_BIT, FSTRING, FLAGF) \
     &VM_Version::NAME,
 VM_Version::RVFeatureValue* VM_Version::_feature_list[] = {
 RV_EXT_FEATURE_FLAGS(ADD_RV_EXT_FEATURE_IN_LIST)
 RV_NON_EXT_FEATURE_FLAGS(ADD_RV_NON_EXT_FEATURE_IN_LIST)
  nullptr};
#undef ADD_RV_NON_EXT_FEATURE_IN_LIST
#undef ADD_RV_EXT_FEATURE_IN_LIST

VM_Version::RVExtFeatures* VM_Version::_rv_ext_features = new VM_Version::RVExtFeatures();

void VM_Version::useRVA20U64Profile() {
  RV_USE_RVA20U64;
}

void VM_Version::useRVA22U64Profile() {
  RV_USE_RVA22U64;
}

void VM_Version::useRVA23U64Profile() {
  RV_USE_RVA23U64;
}

void VM_Version::initialize() {
  common_initialize();
#ifdef COMPILER2
  c2_initialize();
#endif // COMPILER2
}

void VM_Version::common_initialize() {
  _supports_atomic_getset4 = true;
  _supports_atomic_getadd4 = true;
  _supports_atomic_getset8 = true;
  _supports_atomic_getadd8 = true;

  setup_cpu_available_features();

  // check if satp.mode is supported, currently supports up to SV48(RV64)
  if (satp_mode.value() > VM_SV48 || satp_mode.value() < VM_MBARE) {
    vm_exit_during_initialization(
      err_msg(
         "Unsupported satp mode: SV%d. Only satp modes up to sv48 are supported for now.",
         (int)satp_mode.value()));
  }

  if (UseRVA20U64) {
    useRVA20U64Profile();
  }
  if (UseRVA22U64) {
    useRVA22U64Profile();
  }
  if (UseRVA23U64) {
    useRVA23U64Profile();
  }

  // Enable vendor specific features

  if (mvendorid.enabled()) {
    // Rivos
    if (mvendorid.value() == RIVOS) {
      if (FLAG_IS_DEFAULT(UseConservativeFence)) {
        FLAG_SET_DEFAULT(UseConservativeFence, false);
      }
    }
  }

  if (UseZic64b) {
    if (CacheLineSize != 64) {
      assert(!FLAG_IS_DEFAULT(CacheLineSize), "default cache line size should be 64 bytes");
      warning("CacheLineSize is assumed to be 64 bytes because Zic64b is enabled");
      FLAG_SET_DEFAULT(CacheLineSize, 64);
    }
  } else {
    if (!FLAG_IS_DEFAULT(CacheLineSize) && !is_power_of_2(CacheLineSize)) {
      warning("CacheLineSize must be a power of 2");
      FLAG_SET_DEFAULT(CacheLineSize, DEFAULT_CACHE_LINE_SIZE);
    }
  }

  if (FLAG_IS_DEFAULT(UseFMA)) {
    FLAG_SET_DEFAULT(UseFMA, true);
  }

  if (FLAG_IS_DEFAULT(AllocatePrefetchDistance)) {
    FLAG_SET_DEFAULT(AllocatePrefetchDistance, 0);
  }

  if (UseVectorizedMismatchIntrinsic) {
    warning("VectorizedMismatch intrinsic is not available on this CPU.");
    FLAG_SET_DEFAULT(UseVectorizedMismatchIntrinsic, false);
  }

  if (FLAG_IS_DEFAULT(UseCopySignIntrinsic)) {
    FLAG_SET_DEFAULT(UseCopySignIntrinsic, true);
  }

  if (FLAG_IS_DEFAULT(UseSignumIntrinsic)) {
    FLAG_SET_DEFAULT(UseSignumIntrinsic, true);
  }

  if (UseRVC && !ext_C.enabled()) {
    warning("RVC is not supported on this CPU");
    FLAG_SET_DEFAULT(UseRVC, false);

    if (UseRVA20U64) {
      warning("UseRVA20U64 is not supported on this CPU");
      FLAG_SET_DEFAULT(UseRVA20U64, false);
    }
  }

<<<<<<< HEAD
  if (UseUnalignedAccesses) {
=======
  if (FLAG_IS_DEFAULT(AvoidUnalignedAccesses)) {
    FLAG_SET_DEFAULT(AvoidUnalignedAccesses,
      unaligned_scalar.value() != MISALIGNED_SCALAR_FAST);
  }

  if (!AvoidUnalignedAccesses) {
>>>>>>> b6e5ef4a
    if (FLAG_IS_DEFAULT(UsePoly1305Intrinsics)) {
      FLAG_SET_DEFAULT(UsePoly1305Intrinsics, true);
    }
  } else if (UsePoly1305Intrinsics) {
    warning("Intrinsics for Poly1305 crypto hash functions not available on this CPU.");
  }

  // See JDK-8026049
  // This machine has fast unaligned memory accesses
  if (FLAG_IS_DEFAULT(UseUnalignedAccesses) && unaligned_access.enabled()) {
    FLAG_SET_DEFAULT(UseUnalignedAccesses,
      (unaligned_scalar.value() == MISALIGNED_SCALAR_FAST));
  }

  if (FLAG_IS_DEFAULT(AlignVector)) {
    FLAG_SET_DEFAULT(AlignVector,
      unaligned_vector.value() != MISALIGNED_VECTOR_FAST);
  }

#ifdef __riscv_ztso
  // Hotspot is compiled with TSO support, it will only run on hardware which
  // supports Ztso
  if (FLAG_IS_DEFAULT(UseZtso)) {
    FLAG_SET_DEFAULT(UseZtso, true);
  }
#endif

  if (UseZbb) {
    if (FLAG_IS_DEFAULT(UsePopCountInstruction)) {
      FLAG_SET_DEFAULT(UsePopCountInstruction, true);
    }
  } else {
    FLAG_SET_DEFAULT(UsePopCountInstruction, false);
  }

  if (UseZicboz && zicboz_block_size.enabled() && zicboz_block_size.value() > 0) {
    assert(is_power_of_2(zicboz_block_size.value()), "Sanity");
    if (FLAG_IS_DEFAULT(UseBlockZeroing)) {
      FLAG_SET_DEFAULT(UseBlockZeroing, true);
    }
    if (FLAG_IS_DEFAULT(BlockZeroingLowLimit)) {
      FLAG_SET_DEFAULT(BlockZeroingLowLimit, 4 * zicboz_block_size.value());
    }
  } else if (UseBlockZeroing) {
    warning("Block zeroing is not available");
    FLAG_SET_DEFAULT(UseBlockZeroing, false);
  }

  if (UseRVV) {
    // read vector length from vector CSR vlenb
    _initial_vector_length = cpu_vector_length();
  }

  // Misc Intrinsics that could depend on RVV.

  if (UseUnalignedAccesses && (UseZba || UseRVV)) {
    if (FLAG_IS_DEFAULT(UseCRC32Intrinsics)) {
      FLAG_SET_DEFAULT(UseCRC32Intrinsics, true);
    }
  } else {
    if (!FLAG_IS_DEFAULT(UseCRC32Intrinsics)) {
      warning("CRC32 intrinsic are not available on this CPU.");
    }
    FLAG_SET_DEFAULT(UseCRC32Intrinsics, false);
  }

  if (UseCRC32CIntrinsics) {
    warning("CRC32C intrinsics are not available on this CPU.");
    FLAG_SET_DEFAULT(UseCRC32CIntrinsics, false);
  }
}

#ifdef COMPILER2
void VM_Version::c2_initialize() {
  if (!UseRVV) {
    FLAG_SET_DEFAULT(MaxVectorSize, 0);
  } else {
    if (!FLAG_IS_DEFAULT(MaxVectorSize) && MaxVectorSize != _initial_vector_length) {
      warning("Current system does not support RVV vector length for MaxVectorSize %d. Set MaxVectorSize to %d",
               (int)MaxVectorSize, _initial_vector_length);
    }
    MaxVectorSize = _initial_vector_length;
    if (MaxVectorSize < 16) {
      warning("RVV does not support vector length less than 16 bytes. Disabling RVV.");
      UseRVV = false;
      FLAG_SET_DEFAULT(MaxVectorSize, 0);
    }
  }

  // NOTE: Make sure codes dependent on UseRVV are put after MaxVectorSize initialize,
  //       as there are extra checks inside it which could disable UseRVV
  //       in some situations.

  // Base64
  if (FLAG_IS_DEFAULT(UseBASE64Intrinsics)) {
    FLAG_SET_DEFAULT(UseBASE64Intrinsics, true);
  }

  if (FLAG_IS_DEFAULT(UseVectorizedHashCodeIntrinsic)) {
    FLAG_SET_DEFAULT(UseVectorizedHashCodeIntrinsic, true);
  }

  if (!UseZicbop) {
    if (!FLAG_IS_DEFAULT(AllocatePrefetchStyle)) {
      warning("Zicbop is not available on this CPU");
    }
    FLAG_SET_DEFAULT(AllocatePrefetchStyle, 0);
  } else {
    // Limit AllocatePrefetchDistance so that it does not exceed the
    // static constraint of 512 defined in runtime/globals.hpp.
    if (FLAG_IS_DEFAULT(AllocatePrefetchDistance)) {
      FLAG_SET_DEFAULT(AllocatePrefetchDistance, MIN2(512, 3 * (int)CacheLineSize));
    }
    if (FLAG_IS_DEFAULT(AllocatePrefetchStepSize)) {
      FLAG_SET_DEFAULT(AllocatePrefetchStepSize, (int)CacheLineSize);
    }
    if (FLAG_IS_DEFAULT(PrefetchScanIntervalInBytes)) {
      FLAG_SET_DEFAULT(PrefetchScanIntervalInBytes, 3 * (int)CacheLineSize);
    }
    if (FLAG_IS_DEFAULT(PrefetchCopyIntervalInBytes)) {
      FLAG_SET_DEFAULT(PrefetchCopyIntervalInBytes, 3 * (int)CacheLineSize);
    }

    if (PrefetchCopyIntervalInBytes != -1 &&
        ((PrefetchCopyIntervalInBytes & 7) || (PrefetchCopyIntervalInBytes >= 32768))) {
      warning("PrefetchCopyIntervalInBytes must be -1, or a multiple of 8 and < 32768");
      PrefetchCopyIntervalInBytes &= ~7;
      if (PrefetchCopyIntervalInBytes >= 32768) {
        PrefetchCopyIntervalInBytes = 32760;
      }
    }
    if (AllocatePrefetchDistance !=-1 && (AllocatePrefetchDistance & 7)) {
      warning("AllocatePrefetchDistance must be multiple of 8");
      AllocatePrefetchDistance &= ~7;
    }
    if (AllocatePrefetchStepSize & 7) {
      warning("AllocatePrefetchStepSize must be multiple of 8");
      AllocatePrefetchStepSize &= ~7;
    }
  }

  if (FLAG_IS_DEFAULT(UseMulAddIntrinsic)) {
    FLAG_SET_DEFAULT(UseMulAddIntrinsic, true);
  }

  if (UseUnalignedAccesses) {
    if (FLAG_IS_DEFAULT(UseMultiplyToLenIntrinsic)) {
      FLAG_SET_DEFAULT(UseMultiplyToLenIntrinsic, true);
    }
  } else if (UseMultiplyToLenIntrinsic) {
    warning("Intrinsics for BigInteger.multiplyToLen() not available on this CPU.");
    FLAG_SET_DEFAULT(UseMultiplyToLenIntrinsic, false);
  }

  if (UseUnalignedAccesses) {
    if (FLAG_IS_DEFAULT(UseSquareToLenIntrinsic)) {
      FLAG_SET_DEFAULT(UseSquareToLenIntrinsic, true);
    }
  } else if (UseSquareToLenIntrinsic) {
    warning("Intrinsics for BigInteger.squareToLen() not available on this CPU.");
    FLAG_SET_DEFAULT(UseSquareToLenIntrinsic, false);
  }

  if (UseUnalignedAccesses) {
    if (FLAG_IS_DEFAULT(UseMontgomeryMultiplyIntrinsic)) {
      FLAG_SET_DEFAULT(UseMontgomeryMultiplyIntrinsic, true);
    }
  } else if (UseMontgomeryMultiplyIntrinsic) {
    warning("Intrinsics for BigInteger.montgomeryMultiply() not available on this CPU.");
    FLAG_SET_DEFAULT(UseMontgomeryMultiplyIntrinsic, false);
  }

  if (UseUnalignedAccesses) {
    if (FLAG_IS_DEFAULT(UseMontgomerySquareIntrinsic)) {
      FLAG_SET_DEFAULT(UseMontgomerySquareIntrinsic, true);
    }
  } else if (UseMontgomerySquareIntrinsic) {
    warning("Intrinsics for BigInteger.montgomerySquare() not available on this CPU.");
    FLAG_SET_DEFAULT(UseMontgomerySquareIntrinsic, false);
  }

  // Adler32
  if (UseRVV) {
    if (FLAG_IS_DEFAULT(UseAdler32Intrinsics)) {
      FLAG_SET_DEFAULT(UseAdler32Intrinsics, true);
    }
  } else if (UseAdler32Intrinsics) {
    if (!FLAG_IS_DEFAULT(UseAdler32Intrinsics)) {
      warning("Adler32 intrinsic requires RVV instructions (not available on this CPU).");
    }
    FLAG_SET_DEFAULT(UseAdler32Intrinsics, false);
  }

  // ChaCha20
  if (UseRVV && MaxVectorSize >= 32) {
    // performance tests on hardwares (MaxVectorSize == 16, 32) show that
    // it brings regression when MaxVectorSize == 16.
    if (FLAG_IS_DEFAULT(UseChaCha20Intrinsics)) {
      FLAG_SET_DEFAULT(UseChaCha20Intrinsics, true);
    }
  } else if (UseChaCha20Intrinsics) {
    if (!FLAG_IS_DEFAULT(UseChaCha20Intrinsics)) {
      warning("Chacha20 intrinsic requires RVV instructions (not available on this CPU)");
    }
    FLAG_SET_DEFAULT(UseChaCha20Intrinsics, false);
  }

  if (UseUnalignedAccesses) {
    if (FLAG_IS_DEFAULT(UseMD5Intrinsics)) {
      FLAG_SET_DEFAULT(UseMD5Intrinsics, true);
    }
  } else if (UseMD5Intrinsics) {
    warning("Intrinsics for MD5 crypto hash functions not available on this CPU.");
    FLAG_SET_DEFAULT(UseMD5Intrinsics, false);
  }

  // SHA's
  if (FLAG_IS_DEFAULT(UseSHA)) {
    FLAG_SET_DEFAULT(UseSHA, true);
  }

  // SHA-1, no RVV required though.
  if (UseSHA && UseUnalignedAccesses) {
    if (FLAG_IS_DEFAULT(UseSHA1Intrinsics)) {
      FLAG_SET_DEFAULT(UseSHA1Intrinsics, true);
    }
  } else if (UseSHA1Intrinsics) {
    warning("Intrinsics for SHA-1 crypto hash functions not available on this CPU.");
    FLAG_SET_DEFAULT(UseSHA1Intrinsics, false);
  }

  // SHA-2, depends on Zvkn.
  if (UseSHA) {
    if (UseZvkn) {
      if (FLAG_IS_DEFAULT(UseSHA256Intrinsics)) {
        FLAG_SET_DEFAULT(UseSHA256Intrinsics, true);
      }
      if (FLAG_IS_DEFAULT(UseSHA512Intrinsics)) {
        FLAG_SET_DEFAULT(UseSHA512Intrinsics, true);
      }
    } else {
      if (UseSHA256Intrinsics) {
        warning("Intrinsics for SHA-224 and SHA-256 crypto hash functions not available on this CPU, UseZvkn needed.");
        FLAG_SET_DEFAULT(UseSHA256Intrinsics, false);
      }
      if (UseSHA512Intrinsics) {
        warning("Intrinsics for SHA-384 and SHA-512 crypto hash functions not available on this CPU, UseZvkn needed.");
        FLAG_SET_DEFAULT(UseSHA512Intrinsics, false);
      }
    }
  } else {
    if (UseSHA256Intrinsics) {
      warning("Intrinsics for SHA-224 and SHA-256 crypto hash functions not available on this CPU, as UseSHA disabled.");
      FLAG_SET_DEFAULT(UseSHA256Intrinsics, false);
    }
    if (UseSHA512Intrinsics) {
      warning("Intrinsics for SHA-384 and SHA-512 crypto hash functions not available on this CPU, as UseSHA disabled.");
      FLAG_SET_DEFAULT(UseSHA512Intrinsics, false);
    }
  }

  // SHA-3
  if (UseSHA3Intrinsics) {
    warning("Intrinsics for SHA3-224, SHA3-256, SHA3-384 and SHA3-512 crypto hash functions not available on this CPU.");
    FLAG_SET_DEFAULT(UseSHA3Intrinsics, false);
  }

  // UseSHA
  if (!(UseSHA1Intrinsics || UseSHA256Intrinsics || UseSHA3Intrinsics || UseSHA512Intrinsics)) {
    FLAG_SET_DEFAULT(UseSHA, false);
  }

  // AES
  if (UseZvkn) {
    UseAES = UseAES || FLAG_IS_DEFAULT(UseAES);
    UseAESIntrinsics =
        UseAESIntrinsics || (UseAES && FLAG_IS_DEFAULT(UseAESIntrinsics));
    if (UseAESIntrinsics && !UseAES) {
      warning("UseAESIntrinsics enabled, but UseAES not, enabling");
      UseAES = true;
    }
  } else {
    if (UseAES) {
      warning("AES instructions are not available on this CPU");
      FLAG_SET_DEFAULT(UseAES, false);
    }
    if (UseAESIntrinsics) {
      warning("AES intrinsics are not available on this CPU");
      FLAG_SET_DEFAULT(UseAESIntrinsics, false);
    }
  }

  if (UseAESCTRIntrinsics) {
    warning("AES/CTR intrinsics are not available on this CPU");
    FLAG_SET_DEFAULT(UseAESCTRIntrinsics, false);
  }
}

#endif // COMPILER2

void VM_Version::initialize_cpu_information(void) {
  // do nothing if cpu info has been initialized
  if (_initialized) {
    return;
  }

  _no_of_cores  = os::processor_count();
  _no_of_threads = _no_of_cores;
  _no_of_sockets = _no_of_cores;
  os::snprintf_checked(_cpu_name, CPU_TYPE_DESC_BUF_SIZE - 1, "RISCV64");
  os::snprintf_checked(_cpu_desc, CPU_DETAILED_DESC_BUF_SIZE, "RISCV64 %s", cpu_info_string());
  _initialized = true;
}

bool VM_Version::is_intrinsic_supported(vmIntrinsicID id) {
  assert(id != vmIntrinsics::_none, "must be a VM intrinsic");
  switch (id) {
  case vmIntrinsics::_floatToFloat16:
  case vmIntrinsics::_float16ToFloat:
    if (!supports_float16_float_conversion()) {
      return false;
    }
    break;
  default:
    break;
  }
  return true;
}<|MERGE_RESOLUTION|>--- conflicted
+++ resolved
@@ -158,16 +158,8 @@
     }
   }
 
-<<<<<<< HEAD
-  if (UseUnalignedAccesses) {
-=======
-  if (FLAG_IS_DEFAULT(AvoidUnalignedAccesses)) {
-    FLAG_SET_DEFAULT(AvoidUnalignedAccesses,
-      unaligned_scalar.value() != MISALIGNED_SCALAR_FAST);
-  }
-
-  if (!AvoidUnalignedAccesses) {
->>>>>>> b6e5ef4a
+  if (UseUnalignedAccesses) {
+
     if (FLAG_IS_DEFAULT(UsePoly1305Intrinsics)) {
       FLAG_SET_DEFAULT(UsePoly1305Intrinsics, true);
     }
