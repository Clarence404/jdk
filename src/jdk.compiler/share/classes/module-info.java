/*
 * Copyright (c) 2014, 2024, Oracle and/or its affiliates. All rights reserved.
 * DO NOT ALTER OR REMOVE COPYRIGHT NOTICES OR THIS FILE HEADER.
 *
 * This code is free software; you can redistribute it and/or modify it
 * under the terms of the GNU General Public License version 2 only, as
 * published by the Free Software Foundation.  Oracle designates this
 * particular file as subject to the "Classpath" exception as provided
 * by Oracle in the LICENSE file that accompanied this code.
 *
 * This code is distributed in the hope that it will be useful, but WITHOUT
 * ANY WARRANTY; without even the implied warranty of MERCHANTABILITY or
 * FITNESS FOR A PARTICULAR PURPOSE.  See the GNU General Public License
 * version 2 for more details (a copy is included in the LICENSE file that
 * accompanied this code).
 *
 * You should have received a copy of the GNU General Public License version
 * 2 along with this work; if not, write to the Free Software Foundation,
 * Inc., 51 Franklin St, Fifth Floor, Boston, MA 02110-1301 USA.
 *
 * Please contact Oracle, 500 Oracle Parkway, Redwood Shores, CA 94065 USA
 * or visit www.oracle.com if you need additional information or have any
 * questions.
 */

import javax.tools.JavaCompiler;
import javax.tools.StandardLocation;

/**
 * Defines the implementation of the
 * {@linkplain javax.tools.ToolProvider#getSystemJavaCompiler system Java compiler}
 * and its command line equivalent, <em>{@index javac javac tool}</em>.
 *
 * <p>The {@code com.sun.source.*} packages provide the {@index "Compiler Tree API"}:
 * an API for accessing the abstract trees (ASTs) representing Java source code
 * and documentation comments, used by <em>javac</em>, <em>javadoc</em> and related tools.
 *
 * <h2 style="font-family:'DejaVu Sans Mono', monospace; font-style:italic">javac</h2>
 *
 * <p>
 * This module provides the equivalent of command-line access to <em>javac</em>
 * via the {@link java.util.spi.ToolProvider ToolProvider} and
 * {@link javax.tools.Tool} service provider interfaces (SPIs),
 * and more flexible access via the {@link javax.tools.JavaCompiler JavaCompiler}
 * SPI.</p>
 *
 * <p> Instances of the tools can be obtained by calling
 * {@link java.util.spi.ToolProvider#findFirst ToolProvider.findFirst}
 * or the {@linkplain java.util.ServiceLoader service loader} with the name
 * {@code "javac"}.
 *
 * <p>
 * In addition, instances of {@link javax.tools.JavaCompiler.CompilationTask}
 * obtained from {@linkplain javax.tools.JavaCompiler JavaCompiler} can be
 * downcast to {@link com.sun.source.util.JavacTask JavacTask} for access to
 * lower level aspects of <em>javac</em>, such as the
 * {@link com.sun.source.tree Abstract Syntax Tree} (AST).</p>
 *
 * <p>This module uses the {@link java.nio.file.spi.FileSystemProvider
 * FileSystemProvider} API to locate file system providers. In particular,
 * this means that a jar file system provider, such as that in the
 * {@code jdk.zipfs} module, must be available if the compiler is to be able
 * to read JAR files.
 *
 * <h3>Options and Environment Variables</h3>
 *
 * The full set of options and environment variables supported by <em>javac</em>
 * is given in the <a href="../../specs/man/javac.html"><em>javac Tool Guide</em></a>.
 * However, there are some restrictions when the compiler is invoked through
 * its API.
 *
 * <ul>
 *     <li><p>The {@code -J} option is not supported.
 *          Any necessary VM options must be set in the VM used to invoke the API.
 *          {@code IllegalArgumentException} will be thrown if the option
 *          is used when invoking the tool through the {@code JavaCompiler} API;
 *          an error will be reported if the option is used when invoking
 *          <em>javac</em> through the {@link java.util.spi.ToolProvider ToolProvider}
 *          or legacy {@link com.sun.tools.javac.Main Main} API.
 *
 *     <li><p>The "classpath wildcard" feature is not supported.
 *          The feature is only supported by the native launcher.
 *          When invoking the tool through its API, all necessary jar
 *          files should be included directly in the {@code --class-path}
 *          option, or the {@code CLASSPATH} environment variable.
 *          When invoking the tool through its API, all components of the
 *          class path will be taken literally, and will be ignored if there
 *          is no matching directory or file. The {@code -Xlint:paths}
 *          option can be used to generate warnings about missing components.
 *
 * </ul>
 *
 * The following restrictions apply when invoking the compiler through
 * the {@link JavaCompiler} interface.
 *
 * <ul>
 *     <li><p>Argument files (so-called @-files) are not supported.
 *          The content of any such files should be included directly
 *          in the list of options provided when invoking the tool
 *          though this API.
 *          {@code IllegalArgumentException} will be thrown if
 *          the option is used when invoking the tool through this API.
 *
 *     <li><p>The environment variable {@code JDK_JAVAC_OPTIONS} is not supported.
 *          Any options defined in the environment variable should be included
 *          directly in the list of options provided when invoking the
 *          API; any values in the environment variable will be ignored.
 *
 *     <li><p>Options that are just used to obtain information (such as
 *          {@code --help}, {@code --help-extended}, {@code --version} and
 *          {@code --full-version}) are not supported.
 *          {@link IllegalArgumentException} will be thrown if any of
 *          these options are used when invoking the tool through this API.
 *
 *      <li>Path-related options depend on the file manager being used
 *          when calling {@link JavaCompiler#getTask}. The "standard"
 *          options, such as {@code --class-path}, {@code --module-path},
 *          and so on are available when using the default file manager,
 *          or one derived from it. These options may not be available
 *          and different options may be available, when using a different
 *          file manager.
 *          {@link IllegalArgumentException} will be thrown if any option
 *          that is unknown to the tool or the file manager is used when
 *          invoking the tool through this API.
 * </ul>
 *
 * Note that the {@code CLASSPATH} environment variable <em>is</em> honored
 * when invoking the compiler through its API, although such use is discouraged.
 * An environment variable cannot be unset once a VM has been started,
 * and so it is recommended to ensure that the environment variable is not set
 * when starting a VM that will be used to invoke the compiler.
 * However, if a value has been set, any such value can be overridden by
 * using the {@code --class-path} option when invoking the compiler,
 * or setting {@link StandardLocation#CLASS_PATH} in the file manager
 * when invoking the compiler through the {@link JavaCompiler} interface.
 *
 * <h3>SuppressWarnings</h3>
 *
 * JLS {@jls 9.6.4.5} specifies a number of strings that can be used to
 * suppress warnings that may be generated by a Java compiler.
 *
 * In addition, <em>javac</em> also supports other strings that can be used
 * to suppress other kinds of warnings. The following table lists all the
 * strings that are recognized by <em>javac</em> in {@code @SuppressWarnings}
 * annotations. Unrecognized strings are ignored.
 *
 * <table class="striped">
 *     <caption>Strings supported by {@code SuppressWarnings}</caption>
 * <thead>
 * <tr><th>String<th>Suppress Warnings About ...
 * </thead>
 * <tbody>
 * <tr><th scope="row">{@code auxiliaryclass}       <td>an auxiliary class that is hidden in a source file, and is used
 *                                                      from other files
 * <tr><th scope="row">{@code cast}                 <td>use of unnecessary casts
 * <tr><th scope="row">{@code dangling-doc-comments} <td>issues related to "dangling" documentation comments,
 *                                                       not attached to a declaration
 * <tr><th scope="row">{@code deprecation}          <td>use of deprecated items
 * <tr><th scope="row">{@code dep-ann}              <td>items marked as deprecated in a documentation comment but not
 *                                                      using the {@code @Deprecated} annotation
 * <tr><th scope="row">{@code divzero}              <td>division by constant integer {@code 0}
 * <tr><th scope="row">{@code empty}                <td>empty statement after {@code if}
 * <tr><th scope="row">{@code exports}              <td>issues regarding module exports
 * <tr><th scope="row">{@code fallthrough}          <td>falling through from one case of a {@code switch} statement to
 *                                                      the next
 * <tr><th scope="row">{@code finally}              <td>{@code finally} clauses that do not terminate normally
 * <tr><th scope="row">{@code identity}             <td>use of a value-based class where an identity class is expected
<<<<<<< HEAD
 * <tr><th scope="row">{@code incubating}           <td>use of incubating modules
 * <tr><th scope="row">{@code lossy-conversions}    <td>possible lossy conversions in compound assignment or bit shift
=======
 * <tr><th scope="row">{@code lossy-conversions}    <td>possible lossy conversions in compound assignment
>>>>>>> 9093d3a0
 * <tr><th scope="row">{@code missing-explicit-ctor} <td>missing explicit constructors in public and protected classes
 *                                                      in exported packages
 * <tr><th scope="row">{@code module}               <td>module system related issues
 * <tr><th scope="row">{@code opens}                <td>issues regarding module opens
 * <tr><th scope="row">{@code overloads}            <td>issues regarding method overloads
 * <tr><th scope="row">{@code overrides}            <td>issues regarding method overrides
 * <tr><th scope="row">{@code preview}              <td>use of preview language features
 * <tr><th scope="row">{@code rawtypes}             <td>use of raw types
 * <tr><th scope="row">{@code removal}              <td>use of API that has been marked for removal
 * <tr><th scope="row">{@code requires-automatic}   <td>use of automatic modules in the {@code requires} clauses
 * <tr><th scope="row">{@code requires-transitive-automatic} <td>automatic modules in {@code requires transitive}
 * <tr><th scope="row">{@code restricted}           <td>use of restricted methods
 * <tr><th scope="row">{@code serial}               <td>{@link java.base/java.io.Serializable Serializable} classes
 *                                                      that do not have a {@code serialVersionUID} field, or other
 *                                                      suspect declarations in {@code Serializable} and
 *                                                      {@link java.base/java.io.Externalizable Externalizable} classes
 *                                                      and interfaces
 * <tr><th scope="row">{@code static}               <td>accessing a static member using an instance
 * <tr><th scope="row">{@code strictfp}             <td>unnecessary use of the {@code strictfp} modifier
 * <tr><th scope="row">{@code synchronization}      <td>deprecated alias for {@code identity} with an identical effect.
 *                                                      Users are encouraged to use {@code identity} instead of
 *                                                      {@code synchronization} for all current and future uses.
 * <tr><th scope="row">{@code text-blocks}          <td>inconsistent white space characters in text block indentation
 * <tr><th scope="row">{@code this-escape}          <td>superclass constructor leaking {@code this} before subclass initialized
 * <tr><th scope="row">{@code try}                  <td>issues relating to use of {@code try} blocks
 *                                                      (that is, try-with-resources)
 * <tr><th scope="row">{@code unchecked}            <td>unchecked operations
 * <tr><th scope="row">{@code varargs}              <td>potentially unsafe vararg methods
 * <tr><th scope="row">{@code doclint:accessibility} <td>accessibility issues found in documentation comments
 * <tr><th scope="row">{@code doclint:all}          <td>all issues found in documentation comments
 * <tr><th scope="row">{@code doclint:html}         <td>HTML issues found in documentation comments
 * <tr><th scope="row">{@code doclint:missing}      <td>missing items in documentation comments
 * <tr><th scope="row">{@code doclint:reference}    <td>reference issues found in documentation comments
 * <tr><th scope="row">{@code doclint:syntax}       <td>syntax issues found in documentation comments
 * </tbody>
 * </table>
 *
 * All of the non-{@code docllint:} strings listed above may also be used with the {@code -Xlint} command line flag.
 * The {@code -Xlint} flag also supports these strings not supported by {@code @SuppressWarnings}:
 *
 * <table class="striped">
 *     <caption>Strings supported by {@code -Xlint} but not {@code SuppressWarnings}</caption>
 * <thead>
 * <tr><th>String<th>Warnings Related To ...
 * </thead>
 * <tbody>
 * <tr><th scope="row">{@code classfile}            <td>issues related to classfile contents
 * <tr><th scope="row">{@code incubating}           <td>use of incubating modules
 * <tr><th scope="row">{@code options}              <td>issues relating to use of command line options
 * <tr><th scope="row">{@code output-file-clash}    <td>output files being overwritten due to filename clashes
 * <tr><th scope="row">{@code path}                 <td>invalid path elements on the command line
 * <tr><th scope="row">{@code processing}           <td>issues regarding annotation processing
 * <tr><th scope="row">{@code restricted}           <td>use of restricted methods
 * </tbody>
 * </table>
 *
 * @toolGuide javac
 *
 * @provides java.util.spi.ToolProvider
 *     Use {@link java.util.spi.ToolProvider#findFirst ToolProvider.findFirst("javac")}
 *     to obtain an instance of a {@code ToolProvider} that provides the equivalent
 *     of command-line access to the {@code javac} tool.
 * @provides com.sun.tools.javac.platform.PlatformProvider
 * @provides javax.tools.JavaCompiler
 * @provides javax.tools.Tool
 *
 * @uses javax.annotation.processing.Processor
 * @uses com.sun.source.util.Plugin
 * @uses com.sun.tools.javac.platform.PlatformProvider
 *
 * @moduleGraph
 * @since 9
 */
module jdk.compiler {
    requires transitive java.compiler;
    requires jdk.internal.opt;
    requires jdk.zipfs;

    exports com.sun.source.doctree;
    exports com.sun.source.tree;
    exports com.sun.source.util;
    exports com.sun.tools.javac;

    exports com.sun.tools.doclint to
        jdk.javadoc;
    exports com.sun.tools.javac.api to
        jdk.javadoc,
        jdk.jshell,
        jdk.internal.md;
    exports com.sun.tools.javac.resources to
        jdk.jshell;
    exports com.sun.tools.javac.code to
        jdk.javadoc,
        jdk.jshell;
    exports com.sun.tools.javac.comp to
        jdk.javadoc,
        jdk.jshell;
    exports com.sun.tools.javac.file to
        jdk.jdeps,
        jdk.javadoc;
    exports com.sun.tools.javac.jvm to
        jdk.javadoc;
    exports com.sun.tools.javac.main to
        jdk.javadoc,
        jdk.jshell;
    exports com.sun.tools.javac.model to
        jdk.javadoc;
    exports com.sun.tools.javac.parser to
        jdk.jshell,
        jdk.internal.md;
    exports com.sun.tools.javac.platform to
        jdk.jdeps,
        jdk.javadoc;
    exports com.sun.tools.javac.tree to
        jdk.javadoc,
        jdk.jshell,
        jdk.internal.md;
    exports com.sun.tools.javac.util to
        jdk.jdeps,
        jdk.javadoc,
        jdk.jshell,
        jdk.internal.md;

    uses javax.annotation.processing.Processor;
    uses com.sun.source.util.Plugin;
    uses com.sun.tools.doclint.DocLint;
    uses com.sun.tools.javac.platform.PlatformProvider;
    uses com.sun.tools.javac.api.JavacTrees.DocCommentTreeTransformer;

    provides java.util.spi.ToolProvider with
        com.sun.tools.javac.main.JavacToolProvider;

    provides com.sun.tools.javac.platform.PlatformProvider with
        com.sun.tools.javac.platform.JDKPlatformProvider;

    provides javax.tools.JavaCompiler with
        com.sun.tools.javac.api.JavacTool;

    provides javax.tools.Tool with
        com.sun.tools.javac.api.JavacTool;
}
<|MERGE_RESOLUTION|>--- conflicted
+++ resolved
@@ -165,12 +165,7 @@
  *                                                      the next
  * <tr><th scope="row">{@code finally}              <td>{@code finally} clauses that do not terminate normally
  * <tr><th scope="row">{@code identity}             <td>use of a value-based class where an identity class is expected
-<<<<<<< HEAD
- * <tr><th scope="row">{@code incubating}           <td>use of incubating modules
  * <tr><th scope="row">{@code lossy-conversions}    <td>possible lossy conversions in compound assignment or bit shift
-=======
- * <tr><th scope="row">{@code lossy-conversions}    <td>possible lossy conversions in compound assignment
->>>>>>> 9093d3a0
  * <tr><th scope="row">{@code missing-explicit-ctor} <td>missing explicit constructors in public and protected classes
  *                                                      in exported packages
  * <tr><th scope="row">{@code module}               <td>module system related issues
