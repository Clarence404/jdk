/*
 * Copyright (c) 1999, 2025, Oracle and/or its affiliates. All rights reserved.
 * DO NOT ALTER OR REMOVE COPYRIGHT NOTICES OR THIS FILE HEADER.
 *
 * This code is free software; you can redistribute it and/or modify it
 * under the terms of the GNU General Public License version 2 only, as
 * published by the Free Software Foundation.  Oracle designates this
 * particular file as subject to the "Classpath" exception as provided
 * by Oracle in the LICENSE file that accompanied this code.
 *
 * This code is distributed in the hope that it will be useful, but WITHOUT
 * ANY WARRANTY; without even the implied warranty of MERCHANTABILITY or
 * FITNESS FOR A PARTICULAR PURPOSE.  See the GNU General Public License
 * version 2 for more details (a copy is included in the LICENSE file that
 * accompanied this code).
 *
 * You should have received a copy of the GNU General Public License version
 * 2 along with this work; if not, write to the Free Software Foundation,
 * Inc., 51 Franklin St, Fifth Floor, Boston, MA 02110-1301 USA.
 *
 * Please contact Oracle, 500 Oracle Parkway, Redwood Shores, CA 94065 USA
 * or visit www.oracle.com if you need additional information or have any
 * questions.
 */

package com.sun.tools.javac.parser;

import java.util.*;
import java.util.function.Function;
import java.util.function.Predicate;
import java.util.stream.Collectors;

import javax.lang.model.SourceVersion;

import com.sun.source.tree.CaseTree;
import com.sun.source.tree.MemberReferenceTree.ReferenceMode;
import com.sun.source.tree.ModuleTree.ModuleKind;

import com.sun.tools.javac.code.*;
import com.sun.tools.javac.code.Source.Feature;
import com.sun.tools.javac.file.PathFileObject;
import com.sun.tools.javac.parser.Tokens.*;
import com.sun.tools.javac.resources.CompilerProperties.Errors;
import com.sun.tools.javac.resources.CompilerProperties.Fragments;
import com.sun.tools.javac.resources.CompilerProperties.LintWarnings;
import com.sun.tools.javac.resources.CompilerProperties.Warnings;
import com.sun.tools.javac.tree.*;
import com.sun.tools.javac.tree.JCTree.*;
import com.sun.tools.javac.util.*;
import com.sun.tools.javac.util.JCDiagnostic.DiagnosticFlag;
import com.sun.tools.javac.util.JCDiagnostic.Error;
import com.sun.tools.javac.util.JCDiagnostic.Fragment;
import com.sun.tools.javac.util.List;

import static com.sun.tools.javac.parser.Tokens.TokenKind.*;
import static com.sun.tools.javac.parser.Tokens.TokenKind.ASSERT;
import static com.sun.tools.javac.parser.Tokens.TokenKind.CASE;
import static com.sun.tools.javac.parser.Tokens.TokenKind.CATCH;
import static com.sun.tools.javac.parser.Tokens.TokenKind.EQ;
import static com.sun.tools.javac.parser.Tokens.TokenKind.GT;
import static com.sun.tools.javac.parser.Tokens.TokenKind.IMPORT;
import static com.sun.tools.javac.parser.Tokens.TokenKind.LT;
import com.sun.tools.javac.parser.VirtualParser.VirtualScanner;
import static com.sun.tools.javac.tree.JCTree.Tag.*;
import static com.sun.tools.javac.resources.CompilerProperties.Fragments.ImplicitAndExplicitNotAllowed;
import static com.sun.tools.javac.resources.CompilerProperties.Fragments.VarAndExplicitNotAllowed;
import static com.sun.tools.javac.resources.CompilerProperties.Fragments.VarAndImplicitNotAllowed;
import com.sun.tools.javac.util.JCDiagnostic.SimpleDiagnosticPosition;

/**
 * The parser maps a token sequence into an abstract syntax tree.
 * The parser is a hand-written recursive-descent parser that
 * implements the grammar described in the Java Language Specification.
 * For efficiency reasons, an operator precedence scheme is used
 * for parsing binary operation expressions.
 *
 *  <p><b>This is NOT part of any supported API.
 *  If you write code that depends on this, you do so at your own risk.
 *  This code and its internal interfaces are subject to change or
 *  deletion without notice.</b>
 */
public class JavacParser implements Parser {

    /** The number of precedence levels of infix operators.
     */
    private static final int infixPrecedenceLevels = 10;

    /** Is the parser instantiated to parse a module-info file ?
     */
    private final boolean parseModuleInfo;

    /** The scanner used for lexical analysis.
     */
    protected Lexer S;

    /** The factory to be used for abstract syntax tree construction.
     */
    protected TreeMaker F;

    /** The log to be used for error diagnostics.
     */
    private Log log;

    /** The Source language setting. */
    private Source source;

    /** The Preview language setting. */
    private Preview preview;

    /** The name table. */
    private Names names;

    /** End position mappings container */
    protected final AbstractEndPosTable endPosTable;

    /** A map associating "other nearby documentation comments"
     *  with the preferred documentation comment for a declaration. */
    protected Map<Comment, List<Comment>> danglingComments = new HashMap<>();
    /** Handler for deferred diagnostics. */
    protected final DeferredLintHandler deferredLintHandler;

    // Because of javac's limited lookahead, some contexts are ambiguous in
    // the presence of type annotations even though they are not ambiguous
    // in the absence of type annotations.  Consider this code:
    //   void m(String [] m) { }
    //   void m(String ... m) { }
    // After parsing "String", javac calls bracketsOpt which immediately
    // returns if the next character is not '['.  Similarly, javac can see
    // if the next token is ... and in that case parse an ellipsis.  But in
    // the presence of type annotations:
    //   void m(String @A [] m) { }
    //   void m(String @A ... m) { }
    // no finite lookahead is enough to determine whether to read array
    // levels or an ellipsis.  Furthermore, if you call bracketsOpt, then
    // bracketsOpt first reads all the leading annotations and only then
    // discovers that it needs to fail.  bracketsOpt needs a way to push
    // back the extra annotations that it read.  (But, bracketsOpt should
    // not *always* be allowed to push back extra annotations that it finds
    // -- in most contexts, any such extra annotation is an error.
    //
    // The following two variables permit type annotations that have
    // already been read to be stored for later use.  Alternate
    // implementations are possible but would cause much larger changes to
    // the parser.

    /** Type annotations that have already been read but have not yet been used. **/
    private List<JCAnnotation> typeAnnotationsPushedBack = List.nil();

    /**
     * If the parser notices extra annotations, then it either immediately
     * issues an error (if this variable is false) or places the extra
     * annotations in variable typeAnnotationsPushedBack (if this variable
     * is true).
     */
    private boolean permitTypeAnnotationsPushBack = false;
    private JCDiagnostic.Error unexpectedTopLevelDefinitionStartError;

    interface ErrorRecoveryAction {
        JCTree doRecover(JavacParser parser);
    }

    enum BasicErrorRecoveryAction implements ErrorRecoveryAction {
        BLOCK_STMT {public JCTree doRecover(JavacParser parser) { return parser.parseStatementAsBlock(); }},
        CATCH_CLAUSE {public JCTree doRecover(JavacParser parser) { return parser.catchClause(); }}
    }

    /** Construct a parser from a given scanner, tree factory and log.
     */
    protected JavacParser(ParserFactory fac,
                          Lexer S,
                          boolean keepDocComments,
                          boolean keepLineMap,
                          boolean keepEndPositions) {
        this(fac, S, keepDocComments, keepLineMap, keepEndPositions, false);

    }
    /** Construct a parser from a given scanner, tree factory and log.
     */
    @SuppressWarnings("this-escape")
    protected JavacParser(ParserFactory fac,
                     Lexer S,
                     boolean keepDocComments,
                     boolean keepLineMap,
                     boolean keepEndPositions,
                     boolean parseModuleInfo) {
        this.S = S;
        nextToken(); // prime the pump
        this.F = fac.F;
        this.log = fac.log;
        this.names = fac.names;
        this.source = fac.source;
        this.preview = fac.preview;
        this.deferredLintHandler = fac.deferredLintHandler;
        this.allowStringFolding = fac.options.getBoolean("allowStringFolding", true);
        this.keepDocComments = keepDocComments;
        this.parseModuleInfo = parseModuleInfo;
        this.docComments = newDocCommentTable(keepDocComments, fac);
        this.keepLineMap = keepLineMap;
        this.errorTree = F.Erroneous();
        this.endPosTable = newEndPosTable(keepEndPositions);
        this.allowYieldStatement = Feature.SWITCH_EXPRESSION.allowedInSource(source);
        this.allowRecords = Feature.RECORDS.allowedInSource(source);
        this.allowSealedTypes = Feature.SEALED_CLASSES.allowedInSource(source);
        updateUnexpectedTopLevelDefinitionStartError(false);
    }

    /** Construct a parser from an existing parser, with minimal overhead.
     */
    @SuppressWarnings("this-escape")
    protected JavacParser(JavacParser parser,
                          Lexer S) {
        this.S = S;
        this.token = parser.token;
        this.F = parser.F;
        this.log = parser.log;
        this.names = parser.names;
        this.source = parser.source;
        this.preview = parser.preview;
        this.deferredLintHandler = parser.deferredLintHandler;
        this.allowStringFolding = parser.allowStringFolding;
        this.keepDocComments = parser.keepDocComments;
        this.parseModuleInfo = false;
        this.docComments = parser.docComments;
        this.errorTree = F.Erroneous();
        this.endPosTable = newEndPosTable(false);
        this.allowYieldStatement = Feature.SWITCH_EXPRESSION.allowedInSource(source);
        this.allowRecords = Feature.RECORDS.allowedInSource(source);
        this.allowSealedTypes = Feature.SEALED_CLASSES.allowedInSource(source);
        updateUnexpectedTopLevelDefinitionStartError(false);
    }

    protected AbstractEndPosTable newEndPosTable(boolean keepEndPositions) {
        return  keepEndPositions
                ? new SimpleEndPosTable()
                : new MinimalEndPosTable();
    }

    protected DocCommentTable newDocCommentTable(boolean keepDocComments, ParserFactory fac) {
        return keepDocComments ? new LazyDocCommentTable(fac) : null;
    }

    /** Switch: should we fold strings?
     */
    boolean allowStringFolding;

    /** Switch: should we keep docComments?
     */
    boolean keepDocComments;

    /** Switch: should we keep line table?
     */
    boolean keepLineMap;

    /** Switch: is "this" allowed as an identifier?
     * This is needed to parse receiver types.
     */
    boolean allowThisIdent;

    /** Switch: is yield statement allowed in this source level?
     */
    boolean allowYieldStatement;

    /** Switch: are records allowed in this source level?
     */
    boolean allowRecords;

    /** Switch: are sealed types allowed in this source level?
     */
    boolean allowSealedTypes;

    /** The type of the method receiver, as specified by a first "this" parameter.
     */
    JCVariableDecl receiverParam;

    /** When terms are parsed, the mode determines which is expected:
     *     mode = EXPR        : an expression
     *     mode = TYPE        : a type
     *     mode = NOPARAMS    : no parameters allowed for type
     *     mode = TYPEARG     : type argument
     *     mode |= NOLAMBDA   : lambdas are not allowed
     */
    protected static final int EXPR          = 1 << 0;
    protected static final int TYPE          = 1 << 1;
    protected static final int NOPARAMS      = 1 << 2;
    protected static final int TYPEARG       = 1 << 3;
    protected static final int DIAMOND       = 1 << 4;
    protected static final int NOLAMBDA      = 1 << 5;

    protected void setMode(int mode) {
        this.mode = mode;
    }

    protected void setLastMode(int mode) {
        lastmode = mode;
    }

    protected boolean isMode(int mode) {
        return (this.mode & mode) != 0;
    }

    protected boolean wasTypeMode() {
        return (lastmode & TYPE) != 0;
    }

    protected void selectExprMode() {
        setMode((mode & NOLAMBDA) | EXPR);
    }

    protected void selectTypeMode() {
        setMode((mode & NOLAMBDA) | TYPE);
    }

    /** The current mode.
     */
    protected int mode = 0;

    /** The mode of the term that was parsed last.
     */
    protected int lastmode = 0;

    /* ---------- token management -------------- */

    protected Token token;

    public Token token() {
        return token;
    }

    public void nextToken() {
        S.nextToken();
        token = S.token();
    }

    protected boolean peekToken(Predicate<TokenKind> tk) {
        return peekToken(0, tk);
    }

    protected boolean peekToken(int lookahead, Predicate<TokenKind> tk) {
        return tk.test(S.token(lookahead + 1).kind);
    }

    protected boolean peekToken(Predicate<TokenKind> tk1, Predicate<TokenKind> tk2) {
        return peekToken(0, tk1, tk2);
    }

    protected boolean peekToken(int lookahead, Predicate<TokenKind> tk1, Predicate<TokenKind> tk2) {
        return tk1.test(S.token(lookahead + 1).kind) &&
                tk2.test(S.token(lookahead + 2).kind);
    }

    protected boolean peekToken(Predicate<TokenKind> tk1, Predicate<TokenKind> tk2, Predicate<TokenKind> tk3) {
        return peekToken(0, tk1, tk2, tk3);
    }

    protected boolean peekToken(int lookahead, Predicate<TokenKind> tk1, Predicate<TokenKind> tk2, Predicate<TokenKind> tk3) {
        return tk1.test(S.token(lookahead + 1).kind) &&
                tk2.test(S.token(lookahead + 2).kind) &&
                tk3.test(S.token(lookahead + 3).kind);
    }

    @SuppressWarnings("unchecked")
    protected boolean peekToken(Predicate<TokenKind>... kinds) {
        return peekToken(0, kinds);
    }

    @SuppressWarnings("unchecked")
    protected boolean peekToken(int lookahead, Predicate<TokenKind>... kinds) {
        for (Predicate<TokenKind> kind : kinds) {
            if (!kind.test(S.token(++lookahead).kind)) {
                return false;
            }
        }
        return true;
    }

    /* ---------- error recovery -------------- */

    private JCErroneous errorTree;

    /** Skip forward until a suitable stop token is found.
     */
    protected void skip(boolean stopAtImport, boolean stopAtMemberDecl, boolean stopAtIdentifier, boolean stopAtStatement) {
         while (true) {
             switch (token.kind) {
                case SEMI:
                    nextToken();
                    return;
                case PUBLIC:
                case FINAL:
                case ABSTRACT:
                case MONKEYS_AT:
                case EOF:
                case CLASS:
                case INTERFACE:
                case ENUM:
                    return;
                case IMPORT:
                    if (stopAtImport)
                        return;
                    break;
                case LBRACE:
                case RBRACE:
                case PRIVATE:
                case PROTECTED:
                case STATIC:
                case TRANSIENT:
                case NATIVE:
                case VOLATILE:
                case SYNCHRONIZED:
                case STRICTFP:
                case LT:
                case BYTE:
                case SHORT:
                case CHAR:
                case INT:
                case LONG:
                case FLOAT:
                case DOUBLE:
                case BOOLEAN:
                case VOID:
                    if (stopAtMemberDecl)
                        return;
                    break;
                case UNDERSCORE:
                case IDENTIFIER:
                   if (stopAtIdentifier)
                        return;
                    break;
                case CASE:
                case DEFAULT:
                case IF:
                case FOR:
                case WHILE:
                case DO:
                case TRY:
                case SWITCH:
                case RETURN:
                case THROW:
                case BREAK:
                case CONTINUE:
                case ELSE:
                case FINALLY:
                case CATCH:
                case THIS:
                case SUPER:
                case NEW:
                    if (stopAtStatement)
                        return;
                    break;
                case ASSERT:
                    if (stopAtStatement)
                        return;
                    break;
            }
            nextToken();
        }
    }

    protected JCErroneous syntaxError(int pos, Error errorKey) {
        return syntaxError(pos, List.nil(), errorKey);
    }

    protected JCErroneous syntaxError(int pos, List<? extends JCTree> errs, Error errorKey) {
        return syntaxError(pos, errs, errorKey, false);
    }

    private JCErroneous syntaxError(int pos, List<? extends JCTree> errs, Error errorKey, boolean noEofError) {
        setErrorEndPos(pos);
        JCErroneous err = F.at(pos).Erroneous(errs);
        reportSyntaxError(err, errorKey, noEofError);
        if (errs != null) {
            JCTree last = errs.last();
            if (last != null)
                storeEnd(last, pos);
        }
        return toP(err);
    }

    private static final int RECOVERY_THRESHOLD = 50;
    private int errorPos = Position.NOPOS;
    private int count = 0;

    /**
     * Report a syntax using the given the position parameter and arguments,
     * unless one was already reported at the same position.
     */
    protected void reportSyntaxError(int pos, Error errorKey) {
        JCDiagnostic.DiagnosticPosition diag = new JCDiagnostic.SimpleDiagnosticPosition(pos);
        reportSyntaxError(diag, errorKey);
    }

    /**
     * Report a syntax error using the given DiagnosticPosition object and
     * arguments, unless one was already reported at the same position.
     */
    protected void reportSyntaxError(JCDiagnostic.DiagnosticPosition diagPos, Error errorKey) {
        reportSyntaxError(diagPos, errorKey, false);
    }

    private void reportSyntaxError(JCDiagnostic.DiagnosticPosition diagPos, Error errorKey, boolean noEofError) {
        int pos = diagPos.getPreferredPosition();
        if (pos > S.errPos() || pos == Position.NOPOS) {
            if (token.kind == EOF && !noEofError) {
                log.error(DiagnosticFlag.SYNTAX, diagPos, Errors.PrematureEof);
            } else {
                log.error(DiagnosticFlag.SYNTAX, diagPos, errorKey);
            }
        }
        S.errPos(pos);
        if (token.pos == errorPos && token.kind != EOF) {
            //check for a possible infinite loop in parsing:
            Assert.check(count++ < RECOVERY_THRESHOLD);
        } else {
            count = 0;
            errorPos = token.pos;
        }
    }

    /** If next input token matches given token, skip it, otherwise report
     *  an error.
     */
    public void accept(TokenKind tk) {
        accept(tk, Errors::Expected);
    }

    /** If next input token matches given token, skip it, otherwise report
     *  an error.
     */
    public void accept(TokenKind tk, Function<TokenKind, Error> errorProvider) {
        if (token.kind == tk) {
            nextToken();
        } else {
            setErrorEndPos(token.pos);
            reportSyntaxError(S.prevToken().endPos, errorProvider.apply(tk));
        }
    }

    /** Report an illegal start of expression/type error at given position.
     */
    JCExpression illegal(int pos) {
        setErrorEndPos(pos);
        if (isMode(EXPR))
            return syntaxError(pos, Errors.IllegalStartOfExpr);
        else
            return syntaxError(pos, Errors.IllegalStartOfType);

    }

    /** Report an illegal start of expression/type error at current position.
     */
    JCExpression illegal() {
        return illegal(token.pos);
    }

    /** Diagnose a modifier flag from the set, if any. */
    protected void checkNoMods(long mods) {
        checkNoMods(token.pos, mods);
    }

    protected void checkNoMods(int pos, long mods) {
        if (mods != 0) {
            long lowestMod = mods & -mods;
            log.error(DiagnosticFlag.SYNTAX, pos, Errors.ModNotAllowedHere(Flags.asFlagSet(lowestMod)));
        }
    }

/* ---------- doc comments --------- */

    /** A table to store all documentation comments
     *  indexed by the tree nodes they refer to.
     *  defined only if option flag keepDocComment is set.
     */
    private final DocCommentTable docComments;

    /** Record nearby documentation comments against the
     *  primary documentation comment for a declaration.
     *
     *  Dangling documentation comments are handled as follows.
     *  1. {@code Scanner} adds all doc comments to a queue of
     *     recent doc comments. The queue is flushed whenever
     *     it is known that the recent doc comments should be
     *     ignored and should not cause any warnings.
     *  2. The primary documentation comment is the one obtained
     *     from the first token of any declaration.
     *     (using {@code token.getDocComment()}.
     *  3. At the end of the "signature" of the declaration
     *     (that is, before any initialization or body for the
     *     declaration) any other "recent" comments are saved
     *     in a map using the primary comment as a key,
     *     using this method, {@code saveDanglingComments}.
     *  4. When the tree node for the declaration is finally
     *     available, and the primary comment, if any,
     *     is "attached", (in {@link #attach}) any related
     *     dangling comments are also attached to the tree node
     *     by registering them using the {@link #deferredLintHandler}.
     *  5. (Later) Warnings may be generated for the dangling
     *     comments, subject to the {@code -Xlint} and
     *     {@code @SuppressWarnings}.
     *
     *  @param dc the primary documentation comment
     */
    private void saveDanglingDocComments(Comment dc) {
        var recentComments = S.getDocComments();

        switch (recentComments.size()) {
            case 0:
                // no recent comments
                return;

            case 1:
                if (recentComments.peek() == dc) {
                    // no other recent comments
                    recentComments.remove();
                    return;
                }
        }

        var lb = new ListBuffer<Comment>();
        while (!recentComments.isEmpty()) {
            var c = recentComments.remove();
            if (c != dc) {
                lb.add(c);
            }
        }
        danglingComments.put(dc, lb.toList());
    }

    /** Make an entry into docComments hashtable,
     *  provided flag keepDocComments is set and given doc comment is non-null.
     *  If there are any related "dangling comments", register
     *  diagnostics to be handled later, when @SuppressWarnings
     *  can be taken into account.
     *
     *  @param tree   The tree to be used as index in the hashtable
     *  @param dc     The doc comment to associate with the tree, or null.
     *  @return {@code tree}
     */
    protected <T extends JCTree> T attach(T tree, Comment dc) {
        if (keepDocComments && dc != null) {
            docComments.putComment(tree, dc);
        }
        reportDanglingComments(tree, dc);
        return tree;
    }

    /** Reports all dangling comments associated with the
     *  primary comment for a declaration against the position
     *  of the tree node for a declaration.
     *
     * @param tree the tree node for the declaration
     * @param dc the primary comment for the declaration
     */
    void reportDanglingComments(JCTree tree, Comment dc) {
        var list = danglingComments.remove(dc);
        if (list != null) {
            deferredLintHandler.push(tree);
            try {
                list.forEach(this::reportDanglingDocComment);
            } finally {
                deferredLintHandler.pop();
            }
        }
    }

    /**
     * Reports an individual dangling comment using the {@link #deferredLintHandler}.
     * The comment may or not may generate an actual diagnostic, depending on
     * the settings for {@code -Xlint} and/or {@code @SuppressWarnings}.
     *
     * @param c the comment
     */
    void reportDanglingDocComment(Comment c) {
        var pos = c.getPos();
        if (pos != null) {
            deferredLintHandler.report(lint -> {
                if (lint.isEnabled(Lint.LintCategory.DANGLING_DOC_COMMENTS) &&
                        !shebang(c, pos)) {
                    log.warning(
                            pos, LintWarnings.DanglingDocComment);
                }
            });
        }
    }

    /** Returns true for a comment that acts similarly to shebang in UNIX */
    private boolean shebang(Comment c, JCDiagnostic.DiagnosticPosition pos) {
        var src = log.currentSource();
        return c.getStyle() == Comment.CommentStyle.JAVADOC_LINE &&
                c.getPos().getStartPosition() == 0 &&
                src.getLineNumber(pos.getEndPosition(src.getEndPosTable())) == 1;
    }

    /**
     * Ignores any recent documentation comments found by the scanner,
     * such as those that cannot be associated with a nearby declaration.
     */
    private void ignoreDanglingComments() {
        S.getDocComments().clear();
    }

/* -------- source positions ------- */

    protected void setErrorEndPos(int errPos) {
        endPosTable.setErrorEndPos(errPos);
    }

    /**
     * Store ending position for a tree, the value of which is the greater of
     * last error position in {@link #endPosTable} and the given ending position.
     * @param tree tree node
     * @param endpos the ending position to associate with {@code tree}
     * @return {@code tree}
     */
    protected <T extends JCTree> T storeEnd(T tree, int endpos) {
        return endPosTable.storeEnd(tree, endpos);
    }

    /**
     * Store current token's ending position for a tree, the value of which
     * will be the greater of last error position in {@link #endPosTable}
     * and the ending position of the current token.
     * @param tree tree node
     */
    protected <T extends JCTree> T to(T tree) {
        return storeEnd(tree, token.endPos);
    }

    /**
     * Store current token's ending position for a tree, the value of which
     * will be the greater of last error position in {@link #endPosTable}
     * and the ending position of the previous token.
     * @param tree tree node
     */
    protected <T extends JCTree> T toP(T tree) {
        return storeEnd(tree, S.prevToken().endPos);
    }

    /** Get the start position for a tree node.  The start position is
     * defined to be the position of the first character of the first
     * token of the node's source text.
     * @param tree  The tree node
     */
    public int getStartPos(JCTree tree) {
        return TreeInfo.getStartPos(tree);
    }

    /**
     * Get the end position for a tree node.  The end position is
     * defined to be the position of the last character of the last
     * token of the node's source text.  Returns Position.NOPOS if end
     * positions are not generated or the position is otherwise not
     * found.
     * @param tree  The tree node
     */
    public int getEndPos(JCTree tree) {
        return endPosTable.getEndPos(tree);
    }



/* ---------- parsing -------------- */

    /**
     * Ident = IDENTIFIER
     */
    public Name ident() {
        return ident(false);
    }

    protected Name ident(boolean allowClass) {
        return ident(allowClass, false);
    }

    public Name identOrUnderscore() {
        return ident(false, true);
    }

    protected Name ident(boolean allowClass, boolean asVariable) {
        if (token.kind == IDENTIFIER) {
            Name name = token.name();
            nextToken();
            return name;
        } else if (token.kind == ASSERT) {
            log.error(DiagnosticFlag.SYNTAX, token.pos, Errors.AssertAsIdentifier);
            nextToken();
            return names.error;
        } else if (token.kind == ENUM) {
            log.error(DiagnosticFlag.SYNTAX, token.pos, Errors.EnumAsIdentifier);
            nextToken();
            return names.error;
        } else if (token.kind == THIS) {
            if (allowThisIdent) {
                Name name = token.name();
                nextToken();
                return name;
            } else {
                log.error(DiagnosticFlag.SYNTAX, token.pos, Errors.ThisAsIdentifier);
                nextToken();
                return names.error;
            }
        } else if (token.kind == UNDERSCORE) {
            if (Feature.UNDERSCORE_IDENTIFIER.allowedInSource(source)) {
                log.warning(token.pos, Warnings.UnderscoreAsIdentifier);
            } else if (asVariable) {
                checkSourceLevel(Feature.UNNAMED_VARIABLES);
                if (peekToken(LBRACKET)) {
                    log.error(DiagnosticFlag.SYNTAX, token.pos, Errors.UseOfUnderscoreNotAllowedWithBrackets);
                }
            } else {
                if (Feature.UNNAMED_VARIABLES.allowedInSource(source)) {
                    log.error(DiagnosticFlag.SYNTAX, token.pos, Errors.UseOfUnderscoreNotAllowedNonVariable);
                } else {
                    log.error(DiagnosticFlag.SYNTAX, token.pos, Errors.UnderscoreAsIdentifier);
                }
            }
            Name name = token.name();
            nextToken();
            return name;
        } else {
            accept(IDENTIFIER);
            if (allowClass && token.kind == CLASS) {
                nextToken();
                return names._class;
            }
            return names.error;
        }
    }

    /**
     * Qualident = Ident { DOT [Annotations] Ident }
     */
    public JCExpression qualident(boolean allowAnnos) {
        JCExpression t = toP(F.at(token.pos).Ident(ident()));
        while (token.kind == DOT) {
            int pos = token.pos;
            nextToken();
            List<JCAnnotation> tyannos = null;
            if (allowAnnos) {
                tyannos = typeAnnotationsOpt();
            }
            t = toP(F.at(pos).Select(t, ident()));
            if (tyannos != null && tyannos.nonEmpty()) {
                t = toP(F.at(tyannos.head.pos).AnnotatedType(tyannos, t));
            }
        }
        return t;
    }

    JCExpression literal(Name prefix) {
        return literal(prefix, token.pos);
    }

    /**
     * Literal =
     *     INTLITERAL
     *   | LONGLITERAL
     *   | FLOATLITERAL
     *   | DOUBLELITERAL
     *   | CHARLITERAL
     *   | STRINGLITERAL
     *   | TRUE
     *   | FALSE
     *   | NULL
     */
    JCExpression literal(Name prefix, int pos) {
        JCExpression t = errorTree;
        switch (token.kind) {
        case INTLITERAL:
            try {
                t = F.at(pos).Literal(
                    TypeTag.INT,
                    Convert.string2int(strval(prefix), token.radix()));
            } catch (NumberFormatException ex) {
                reportIntegralLiteralError(prefix, pos);
            }
            break;
        case LONGLITERAL:
            try {
                t = F.at(pos).Literal(
                    TypeTag.LONG,
                    Long.valueOf(Convert.string2long(strval(prefix), token.radix())));
            } catch (NumberFormatException ex) {
                reportIntegralLiteralError(prefix, pos);
            }
            break;
        case FLOATLITERAL: {
            String proper = token.radix() == 16 ?
                    ("0x"+ token.stringVal()) :
                    token.stringVal();
            Float n;
            try {
                n = Float.valueOf(proper);
            } catch (NumberFormatException ex) {
                // error already reported in scanner
                n = Float.NaN;
            }
            if (n.floatValue() == 0.0f && !isZero(proper))
                log.error(DiagnosticFlag.SYNTAX, token.pos, Errors.FpNumberTooSmall);
            else if (n.floatValue() == Float.POSITIVE_INFINITY)
                log.error(DiagnosticFlag.SYNTAX, token.pos, Errors.FpNumberTooLarge);
            else
                t = F.at(pos).Literal(TypeTag.FLOAT, n);
            break;
        }
        case DOUBLELITERAL: {
            String proper = token.radix() == 16 ?
                    ("0x"+ token.stringVal()) :
                    token.stringVal();
            Double n;
            try {
                n = Double.valueOf(proper);
            } catch (NumberFormatException ex) {
                // error already reported in scanner
                n = Double.NaN;
            }
            if (n.doubleValue() == 0.0d && !isZero(proper))
                log.error(DiagnosticFlag.SYNTAX, token.pos, Errors.FpNumberTooSmall);
            else if (n.doubleValue() == Double.POSITIVE_INFINITY)
                log.error(DiagnosticFlag.SYNTAX, token.pos, Errors.FpNumberTooLarge);
            else
                t = F.at(pos).Literal(TypeTag.DOUBLE, n);
            break;
        }
        case CHARLITERAL:
            t = F.at(pos).Literal(
                TypeTag.CHAR,
                token.stringVal().charAt(0) + 0);
            break;
        case STRINGLITERAL:
            t = F.at(pos).Literal(
                TypeTag.CLASS,
                token.stringVal());
            break;
        case TRUE: case FALSE:
            t = F.at(pos).Literal(
                TypeTag.BOOLEAN,
                (token.kind == TRUE ? 1 : 0));
            break;
        case NULL:
            t = F.at(pos).Literal(
                TypeTag.BOT,
                null);
            break;
        default:
            Assert.error();
        }
        if (t == errorTree)
            t = F.at(pos).Erroneous();
        storeEnd(t, token.endPos);
        nextToken();
        return t;
    }
    //where
        boolean isZero(String s) {
            char[] cs = s.toCharArray();
            int base = ((cs.length > 1 && Character.toLowerCase(cs[1]) == 'x') ? 16 : 10);
            int i = ((base==16) ? 2 : 0);
            while (i < cs.length && (cs[i] == '0' || cs[i] == '.')) i++;
            return !(i < cs.length && (Character.digit(cs[i], base) > 0));
        }

        String strval(Name prefix) {
            String s = token.stringVal();
            return prefix.isEmpty() ? s : prefix + s;
        }
        void reportIntegralLiteralError(Name prefix, int pos) {
            int radix = token.radix();
            if (radix == 2 || radix == 8) {
                //attempt to produce more user-friendly error message for
                //binary and octal literals with wrong digits:
                String value = strval(prefix);
                char[] cs = value.toCharArray();
                for (int i = 0; i < cs.length; i++) {
                    char c = cs[i];
                    int d = Character.digit(c, radix);
                    if (d == (-1)) {
                        Error err = radix == 2 ? Errors.IllegalDigitInBinaryLiteral
                                               : Errors.IllegalDigitInOctalLiteral;
                        log.error(DiagnosticFlag.SYNTAX,
                                  token.pos + i,
                                  err);
                        return ;
                    }
                }
            }
            log.error(DiagnosticFlag.SYNTAX, token.pos, Errors.IntNumberTooLarge(strval(prefix)));
        }

    /** terms can be either expressions or types.
     */
    public JCExpression parseExpression() {
        return term(EXPR);
    }

    /** parses patterns.
     */
    public JCPattern parsePattern(int pos, JCModifiers mods, JCExpression parsedType,
                                  boolean allowVar, boolean checkGuard) {
        JCPattern pattern;
        mods = mods != null ? mods : optFinal(0);
        JCExpression e;
        if (token.kind == UNDERSCORE && parsedType == null) {
            nextToken();
            checkSourceLevel(Feature.UNNAMED_VARIABLES);
            pattern = toP(F.at(token.pos).AnyPattern());
        }
        else {
            if (parsedType == null) {
                boolean var = token.kind == IDENTIFIER && token.name() == names.var;
                e = unannotatedType(allowVar, TYPE | NOLAMBDA);
                if (var) {
                    e = null;
                }
            } else {
                e = parsedType;
            }
            if (token.kind == LPAREN) {
                //deconstruction pattern:
                checkSourceLevel(Feature.RECORD_PATTERNS);
                ListBuffer<JCPattern> nested = new ListBuffer<>();
                if (!peekToken(RPAREN)) {
                    do {
                        nextToken();
                        JCPattern nestedPattern = parsePattern(token.pos, null, null, true, false);
                        nested.append(nestedPattern);
                    } while (token.kind == COMMA);
                } else {
                    nextToken();
                }
                accept(RPAREN);
                pattern = toP(F.at(pos).RecordPattern(e, nested.toList()));
                if (mods.annotations.nonEmpty()) {
                    log.error(mods.annotations.head.pos(), Errors.RecordPatternsAnnotationsNotAllowed);
                }
                checkNoMods(pos, mods.flags & Flags.FINAL);
                new TreeScanner() {
                    @Override
                    public void visitAnnotatedType(JCAnnotatedType tree) {
                        log.error(tree.pos(), Errors.RecordPatternsAnnotationsNotAllowed);
                    }
                }.scan(e);
            } else {
                //type test pattern:
                int varPos = token.pos;
                Name name = identOrUnderscore();
                if (Feature.UNNAMED_VARIABLES.allowedInSource(source) && name == names.underscore) {
                    name = names.empty;
                }
                JCVariableDecl var = toP(F.at(varPos).VarDef(mods, name, e, null));
                if (e == null) {
                    var.startPos = pos;
                    if (var.name == names.underscore && !allowVar) {
                        log.error(DiagnosticFlag.SYNTAX, varPos, Errors.UseOfUnderscoreNotAllowed);
                    }
                }
                pattern = toP(F.at(pos).BindingPattern(var));
            }
        }
        return pattern;
    }

    /**
     * parses (optional) type annotations followed by a type. If the
     * annotations are present before the type and are not consumed during array
     * parsing, this method returns a {@link JCAnnotatedType} consisting of
     * these annotations and the underlying type. Otherwise, it returns the
     * underlying type.
     *
     * <p>
     *
     * Note that this method sets {@code mode} to {@code TYPE} first, before
     * parsing annotations.
     */
    public JCExpression parseType() {
        return parseType(false);
    }

    public JCExpression parseType(boolean allowVar) {
        List<JCAnnotation> annotations = typeAnnotationsOpt();
        return parseType(allowVar, annotations);
    }

    public JCExpression parseType(boolean allowVar, List<JCAnnotation> annotations) {
        JCExpression result = unannotatedType(allowVar);

        if (annotations.nonEmpty()) {
            result = insertAnnotationsToMostInner(result, annotations, false);
        }

        return result;
    }

    protected JCExpression parseIntersectionType(int pos, JCExpression firstType) {
        JCExpression t = firstType;
        int pos1 = pos;
        List<JCExpression> targets = List.of(t);
        while (token.kind == AMP) {
            accept(AMP);
            targets = targets.prepend(parseType());
        }
        if (targets.length() > 1) {
            t = toP(F.at(pos1).TypeIntersection(targets.reverse()));
        }
        return t;
    }

    public JCExpression unannotatedType(boolean allowVar) {
        return unannotatedType(allowVar, TYPE);
    }

    public JCExpression unannotatedType(boolean allowVar, int newmode) {
        JCExpression result = term(newmode);
        Name restrictedTypeName = restrictedTypeName(result, !allowVar);

        if (restrictedTypeName != null && (!allowVar || restrictedTypeName != names.var)) {
            syntaxError(result.pos, Errors.RestrictedTypeNotAllowedHere(restrictedTypeName));
        }

        return result;
    }



    protected JCExpression term(int newmode) {
        int prevmode = mode;
        setMode(newmode);
        JCExpression t = term();
        setLastMode(mode);
        setMode(prevmode);
        return t;
    }

    /**
     *  {@literal
     *  Expression = Expression1 [ExpressionRest]
     *  ExpressionRest = [AssignmentOperator Expression1]
     *  AssignmentOperator = "=" | "+=" | "-=" | "*=" | "/=" |
     *                       "&=" | "|=" | "^=" |
     *                       "%=" | "<<=" | ">>=" | ">>>="
     *  Type = Type1
     *  TypeNoParams = TypeNoParams1
     *  StatementExpression = Expression
     *  ConstantExpression = Expression
     *  }
     */
    JCExpression term() {
        JCExpression t = term1();
        if (isMode(EXPR) &&
            (token.kind == EQ || PLUSEQ.compareTo(token.kind) <= 0 && token.kind.compareTo(GTGTGTEQ) <= 0))
            return termRest(t);
        else
            return t;
    }

    JCExpression termRest(JCExpression t) {
        switch (token.kind) {
        case EQ: {
            int pos = token.pos;
            nextToken();
            selectExprMode();
            JCExpression t1 = term();
            return toP(F.at(pos).Assign(t, t1));
        }
        case PLUSEQ:
        case SUBEQ:
        case STAREQ:
        case SLASHEQ:
        case PERCENTEQ:
        case AMPEQ:
        case BAREQ:
        case CARETEQ:
        case LTLTEQ:
        case GTGTEQ:
        case GTGTGTEQ:
            int pos = token.pos;
            TokenKind tk = token.kind;
            nextToken();
            selectExprMode();
            JCExpression t1 = term();
            return F.at(pos).Assignop(optag(tk), t, t1);
        default:
            return t;
        }
    }

    /** Expression1   = Expression2 [Expression1Rest]
     *  Type1         = Type2
     *  TypeNoParams1 = TypeNoParams2
     */
    JCExpression term1() {
        JCExpression t = term2();
        if (isMode(EXPR) && token.kind == QUES) {
            selectExprMode();
            return term1Rest(t);
        } else {
            return t;
        }
    }

    /** Expression1Rest = ["?" Expression ":" Expression1]
     */
    JCExpression term1Rest(JCExpression t) {
        if (token.kind == QUES) {
            int pos = token.pos;
            nextToken();
            JCExpression t1 = term();
            accept(COLON);
            JCExpression t2 = term1();
            return F.at(pos).Conditional(t, t1, t2);
        } else {
            return t;
        }
    }

    /** Expression2   = Expression3 [Expression2Rest]
     *  Type2         = Type3
     *  TypeNoParams2 = TypeNoParams3
     */
    JCExpression term2() {
        JCExpression t = term3();
        if (isMode(EXPR) && prec(token.kind) >= TreeInfo.orPrec) {
            selectExprMode();
            return term2Rest(t, TreeInfo.orPrec);
        } else {
            return t;
        }
    }

    /*  Expression2Rest = {infixop Expression3}
     *                  | Expression3 instanceof Type
     *                  | Expression3 instanceof Pattern
     *  infixop         = "||"
     *                  | "&&"
     *                  | "|"
     *                  | "^"
     *                  | "&"
     *                  | "==" | "!="
     *                  | "<" | ">" | "<=" | ">="
     *                  | "<<" | ">>" | ">>>"
     *                  | "+" | "-"
     *                  | "*" | "/" | "%"
     */
    JCExpression term2Rest(JCExpression t, int minprec) {
        JCExpression[] odStack = newOdStack();
        Token[] opStack = newOpStack();

        // optimization, was odStack = new Tree[...]; opStack = new Tree[...];
        int top = 0;
        odStack[0] = t;
        int startPos = token.pos;
        Token topOp = Tokens.DUMMY;
        while (prec(token.kind) >= minprec) {
            opStack[top] = topOp;

            if (token.kind == INSTANCEOF) {
                int pos = token.pos;
                nextToken();
                JCTree pattern;
                if (token.kind == LPAREN) {
                    checkSourceLevel(token.pos, Feature.PATTERN_SWITCH);
                    pattern = parsePattern(token.pos, null, null, false, false);
                } else {
                    int patternPos = token.pos;
                    JCModifiers mods = optFinal(0);
                    int typePos = token.pos;
                    JCExpression type = unannotatedType(false);
                    if (token.kind == IDENTIFIER) {
                        checkSourceLevel(token.pos, Feature.PATTERN_MATCHING_IN_INSTANCEOF);
                        pattern = parsePattern(patternPos, mods, type, false, false);
                    } else if (token.kind == LPAREN) {
                        pattern = parsePattern(patternPos, mods, type, false, false);
                    } else if (token.kind == UNDERSCORE) {
                        checkSourceLevel(token.pos, Feature.UNNAMED_VARIABLES);
                        pattern = parsePattern(patternPos, mods, type, false, false);
                    } else {
                        checkNoMods(typePos, mods.flags & ~Flags.DEPRECATED);
                        if (mods.annotations.nonEmpty()) {
                            List<JCAnnotation> typeAnnos =
                                    mods.annotations
                                        .map(decl -> {
                                            JCAnnotation typeAnno = F.at(decl.pos)
                                                                     .TypeAnnotation(decl.annotationType,
                                                                                      decl.args);
                                            endPosTable.replaceTree(decl, typeAnno);
                                            return typeAnno;
                                        });
                            type = insertAnnotationsToMostInner(type, typeAnnos, false);
                        }
                        pattern = type;
                    }
                }
                odStack[top] = F.at(pos).TypeTest(odStack[top], pattern);
            } else {
                topOp = token;
                nextToken();
                top++;
                odStack[top] = term3();
            }
            while (top > 0 && prec(topOp.kind) >= prec(token.kind)) {
                odStack[top - 1] = F.at(topOp.pos).Binary(optag(topOp.kind), odStack[top - 1], odStack[top]);
                top--;
                topOp = opStack[top];
            }
        }
        Assert.check(top == 0);
        t = odStack[0];

        if (t.hasTag(JCTree.Tag.PLUS)) {
            t = foldStrings(t);
        }

        odStackSupply.add(odStack);
        opStackSupply.add(opStack);
        return t;
    }
    //where
        /** If tree is a concatenation of string literals, replace it
         *  by a single literal representing the concatenated string.
         */
        protected JCExpression foldStrings(JCExpression tree) {
            if (!allowStringFolding)
                return tree;
            ListBuffer<JCExpression> opStack = new ListBuffer<>();
            ListBuffer<JCLiteral> litBuf = new ListBuffer<>();
            boolean needsFolding = false;
            JCExpression curr = tree;
            while (true) {
                if (curr.hasTag(JCTree.Tag.PLUS)) {
                    JCBinary op = (JCBinary)curr;
                    needsFolding |= foldIfNeeded(op.rhs, litBuf, opStack, false);
                    curr = op.lhs;
                } else {
                    needsFolding |= foldIfNeeded(curr, litBuf, opStack, true);
                    break; //last one!
                }
            }
            if (needsFolding) {
                List<JCExpression> ops = opStack.toList();
                JCExpression res = ops.head;
                for (JCExpression op : ops.tail) {
                    res = F.at(op.getStartPosition()).Binary(optag(TokenKind.PLUS), res, op);
                    storeEnd(res, getEndPos(op));
                }
                return res;
            } else {
                return tree;
            }
        }

        private boolean foldIfNeeded(JCExpression tree, ListBuffer<JCLiteral> litBuf,
                                                ListBuffer<JCExpression> opStack, boolean last) {
            JCLiteral str = stringLiteral(tree);
            if (str != null) {
                litBuf.prepend(str);
                return last && merge(litBuf, opStack);
            } else {
                boolean res = merge(litBuf, opStack);
                litBuf.clear();
                opStack.prepend(tree);
                return res;
            }
        }

        boolean merge(ListBuffer<JCLiteral> litBuf, ListBuffer<JCExpression> opStack) {
            if (litBuf.isEmpty()) {
                return false;
            } else if (litBuf.size() == 1) {
                opStack.prepend(litBuf.first());
                return false;
            } else {
                JCExpression t = F.at(litBuf.first().getStartPosition()).Literal(TypeTag.CLASS,
                        litBuf.stream().map(lit -> (String)lit.getValue()).collect(Collectors.joining()));
                storeEnd(t, litBuf.last().getEndPosition(endPosTable));
                opStack.prepend(t);
                return true;
            }
        }

        private JCLiteral stringLiteral(JCTree tree) {
            if (tree.hasTag(LITERAL)) {
                JCLiteral lit = (JCLiteral)tree;
                if (lit.typetag == TypeTag.CLASS) {
                    return lit;
                }
            }
            return null;
        }


        /** optimization: To save allocating a new operand/operator stack
         *  for every binary operation, we use supplys.
         */
        ArrayList<JCExpression[]> odStackSupply = new ArrayList<>();
        ArrayList<Token[]> opStackSupply = new ArrayList<>();

        private JCExpression[] newOdStack() {
            if (odStackSupply.isEmpty())
                return new JCExpression[infixPrecedenceLevels + 1];
            return odStackSupply.remove(odStackSupply.size() - 1);
        }

        private Token[] newOpStack() {
            if (opStackSupply.isEmpty())
                return new Token[infixPrecedenceLevels + 1];
            return opStackSupply.remove(opStackSupply.size() - 1);
        }

    /**
     *  Expression3    = PrefixOp Expression3
     *                 | "(" Expr | TypeNoParams ")" Expression3
     *                 | Primary {Selector} {PostfixOp}
     *
     *  {@literal
     *  Primary        = "(" Expression ")"
     *                 | Literal
     *                 | [TypeArguments] THIS [Arguments]
     *                 | [TypeArguments] SUPER SuperSuffix
     *                 | NEW [TypeArguments] Creator
     *                 | "(" Arguments ")" "->" ( Expression | Block )
     *                 | Ident "->" ( Expression | Block )
     *                 | [Annotations] Ident { "." [Annotations] Ident }
     *                 | Expression3 MemberReferenceSuffix
     *                   [ [Annotations] "[" ( "]" BracketsOpt "." CLASS | Expression "]" )
     *                   | Arguments
     *                   | "." ( CLASS | THIS | [TypeArguments] SUPER Arguments | NEW [TypeArguments] InnerCreator )
     *                   ]
     *                 | BasicType BracketsOpt "." CLASS
     *  }
     *
     *  PrefixOp       = "++" | "--" | "!" | "~" | "+" | "-"
     *  PostfixOp      = "++" | "--"
     *  Type3          = Ident { "." Ident } [TypeArguments] {TypeSelector} BracketsOpt
     *                 | BasicType
     *  TypeNoParams3  = Ident { "." Ident } BracketsOpt
     *  Selector       = "." [TypeArguments] Ident [Arguments]
     *                 | "." THIS
     *                 | "." [TypeArguments] SUPER SuperSuffix
     *                 | "." NEW [TypeArguments] InnerCreator
     *                 | "[" Expression "]"
     *  TypeSelector   = "." Ident [TypeArguments]
     *  SuperSuffix    = Arguments | "." Ident [Arguments]
     */
    protected JCExpression term3() {
        int pos = token.pos;
        JCExpression t;
        List<JCExpression> typeArgs = typeArgumentsOpt(EXPR);
        switch (token.kind) {
        case QUES:
            if (isMode(TYPE) && isMode(TYPEARG) && !isMode(NOPARAMS)) {
                selectTypeMode();
                return typeArgument();
            } else
                return illegal();
        case PLUSPLUS: case SUBSUB: case BANG: case TILDE: case PLUS: case SUB:
            if (typeArgs == null && isMode(EXPR)) {
                TokenKind tk = token.kind;
                nextToken();
                selectExprMode();
                if (tk == SUB &&
                    (token.kind == INTLITERAL || token.kind == LONGLITERAL) &&
                    token.radix() == 10) {
                    selectExprMode();
                    t = literal(names.hyphen, pos);
                } else {
                    t = term3();
                    return F.at(pos).Unary(unoptag(tk), t);
                }
            } else return illegal();
            break;
        case LPAREN:
            if (typeArgs == null && isMode(EXPR)) {
                ParensResult pres = analyzeParens();
                switch (pres) {
                    case CAST:
                       accept(LPAREN);
                       selectTypeMode();
                       t = parseIntersectionType(pos, parseType());
                       accept(RPAREN);
                       selectExprMode();
                       JCExpression t1 = term3();
                       return F.at(pos).TypeCast(t, t1);
                    case IMPLICIT_LAMBDA:
                    case EXPLICIT_LAMBDA:
                        t = lambdaExpressionOrStatement(true, pres == ParensResult.EXPLICIT_LAMBDA, pos);
                        break;
                    default: //PARENS
                        accept(LPAREN);
                        selectExprMode();
                        t = termRest(term1Rest(term2Rest(term3(), TreeInfo.orPrec)));
                        accept(RPAREN);
                        t = toP(F.at(pos).Parens(t));
                        break;
                }
            } else {
                return illegal();
            }
            break;
        case THIS:
            if (isMode(EXPR)) {
                selectExprMode();
                t = to(F.at(pos).Ident(names._this));
                nextToken();
                if (typeArgs == null)
                    t = argumentsOpt(null, t);
                else
                    t = arguments(typeArgs, t);
                typeArgs = null;
            } else return illegal();
            break;
        case SUPER:
            if (isMode(EXPR)) {
                selectExprMode();
                t = to(F.at(pos).Ident(names._super));
                t = superSuffix(typeArgs, t);
                typeArgs = null;
            } else return illegal();
            break;
        case INTLITERAL: case LONGLITERAL: case FLOATLITERAL: case DOUBLELITERAL:
        case CHARLITERAL: case STRINGLITERAL:
        case TRUE: case FALSE: case NULL:
            if (typeArgs == null && isMode(EXPR)) {
                selectExprMode();
                t = literal(names.empty);
            } else return illegal();
            break;
        case NEW:
            if (typeArgs != null) return illegal();
            if (isMode(EXPR)) {
                selectExprMode();
                nextToken();
                if (token.kind == LT) typeArgs = typeArguments(false);
                t = creator(pos, typeArgs);
                typeArgs = null;
            } else return illegal();
            break;
        case MONKEYS_AT:
            // Only annotated cast types and method references are valid
            List<JCAnnotation> typeAnnos = typeAnnotationsOpt();
            if (typeAnnos.isEmpty()) {
                // else there would be no '@'
                throw new AssertionError("Expected type annotations, but found none!");
            }

            JCExpression expr = term3();

            if (!isMode(TYPE)) {
                // Type annotations on class literals no longer legal
                switch (expr.getTag()) {
                case REFERENCE: {
                    JCMemberReference mref = (JCMemberReference) expr;
                    mref.expr = toP(F.at(pos).AnnotatedType(typeAnnos, mref.expr));
                    t = mref;
                    break;
                }
                case SELECT: {
                    JCFieldAccess sel = (JCFieldAccess) expr;

                    if (sel.name != names._class) {
                        return illegal();
                    } else {
                        log.error(token.pos, Errors.NoAnnotationsOnDotClass);
                        return expr;
                    }
                }
                default:
                    return illegal(typeAnnos.head.pos);
                }

            } else {
                // Type annotations targeting a cast
                t = insertAnnotationsToMostInner(expr, typeAnnos, false);
            }
            break;
        case UNDERSCORE: case IDENTIFIER: case ASSERT: case ENUM:
            if (typeArgs != null) return illegal();
            if (isMode(EXPR) && !isMode(NOLAMBDA) && peekToken(ARROW)) {
                t = lambdaExpressionOrStatement(false, false, pos);
            } else {
                t = toP(F.at(token.pos).Ident(ident()));
                loop: while (true) {
                    pos = token.pos;
                    final List<JCAnnotation> annos = typeAnnotationsOpt();

                    // need to report an error later if LBRACKET is for array
                    // index access rather than array creation level
                    if (!annos.isEmpty() && token.kind != LBRACKET && token.kind != ELLIPSIS)
                        return illegal(annos.head.pos);

                    switch (token.kind) {
                    case LBRACKET:
                        nextToken();
                        if (token.kind == RBRACKET) {
                            nextToken();
                            t = bracketsOpt(t);
                            t = toP(F.at(pos).TypeArray(t));
                            if (annos.nonEmpty()) {
                                t = toP(F.at(pos).AnnotatedType(annos, t));
                            }
                            t = bracketsSuffix(t);
                        } else {
                            if (isMode(EXPR)) {
                                selectExprMode();
                                JCExpression t1 = term();
                                if (!annos.isEmpty()) t = illegal(annos.head.pos);
                                t = to(F.at(pos).Indexed(t, t1));
                            }
                            accept(RBRACKET);
                        }
                        break loop;
                    case LPAREN:
                        if (isMode(EXPR)) {
                            selectExprMode();
                            t = arguments(typeArgs, t);
                            if (!annos.isEmpty()) t = illegal(annos.head.pos);
                            typeArgs = null;
                        }
                        break loop;
                    case DOT:
                        nextToken();
                        if (token.kind == TokenKind.IDENTIFIER && typeArgs != null) {
                            return illegal();
                        }
                        int prevmode = mode;
                        setMode(mode & ~NOPARAMS);
                        typeArgs = typeArgumentsOpt(EXPR);
                        setMode(prevmode);
                        if (isMode(EXPR)) {
                            switch (token.kind) {
                            case CLASS:
                                if (typeArgs != null) return illegal();
                                selectExprMode();
                                t = to(F.at(pos).Select(t, names._class));
                                nextToken();
                                break loop;
                            case THIS:
                                if (typeArgs != null) return illegal();
                                selectExprMode();
                                t = to(F.at(pos).Select(t, names._this));
                                nextToken();
                                break loop;
                            case SUPER:
                                selectExprMode();
                                t = to(F.at(pos).Select(t, names._super));
                                t = superSuffix(typeArgs, t);
                                typeArgs = null;
                                break loop;
                            case NEW:
                                if (typeArgs != null) return illegal();
                                selectExprMode();
                                int pos1 = token.pos;
                                nextToken();
                                if (token.kind == LT) typeArgs = typeArguments(false);
                                t = innerCreator(pos1, typeArgs, t);
                                typeArgs = null;
                                break loop;
                            }
                        }

                        List<JCAnnotation> tyannos = null;
                        if (isMode(TYPE) && token.kind == MONKEYS_AT) {
                            tyannos = typeAnnotationsOpt();
                        }
                        // typeArgs saved for next loop iteration.
                        t = toP(F.at(pos).Select(t, ident()));
                        if (token.pos <= endPosTable.errorEndPos &&
                            token.kind == MONKEYS_AT) {
                            //error recovery, case like:
                            //int i = expr.<missing-ident>
                            //@Deprecated
                            if (typeArgs != null) illegal();
                            return toP(t);
                        }
                        if (tyannos != null && tyannos.nonEmpty()) {
                            t = toP(F.at(tyannos.head.pos).AnnotatedType(tyannos, t));
                        }
                        break;
                    case ELLIPSIS:
                        if (this.permitTypeAnnotationsPushBack) {
                            this.typeAnnotationsPushedBack = annos;
                        } else if (annos.nonEmpty()) {
                            // Don't return here -- error recovery attempt
                            illegal(annos.head.pos);
                        }
                        break loop;
                    case LT:
                        if (!isMode(TYPE) && isUnboundMemberRef()) {
                            //this is an unbound method reference whose qualifier
                            //is a generic type i.e. A<S>::m
                            int pos1 = token.pos;
                            accept(LT);
                            ListBuffer<JCExpression> args = new ListBuffer<>();
                            args.append(typeArgument());
                            while (token.kind == COMMA) {
                                nextToken();
                                args.append(typeArgument());
                            }
                            accept(GT);
                            t = toP(F.at(pos1).TypeApply(t, args.toList()));
                            while (token.kind == DOT) {
                                nextToken();
                                selectTypeMode();
                                t = toP(F.at(token.pos).Select(t, ident()));
                                t = typeArgumentsOpt(t);
                            }
                            t = bracketsOpt(t);
                            if (token.kind != COLCOL) {
                                //method reference expected here
                                t = illegal();
                            }
                            selectExprMode();
                            return term3Rest(t, typeArgs);
                        }
                        break loop;
                    default:
                        break loop;
                    }
                }
            }
            if (typeArgs != null) illegal();
            t = typeArgumentsOpt(t);
            break;
        case BYTE: case SHORT: case CHAR: case INT: case LONG: case FLOAT:
        case DOUBLE: case BOOLEAN:
            if (typeArgs != null) illegal();
            t = bracketsSuffix(bracketsOpt(basicType()));
            break;
        case VOID:
            if (typeArgs != null) illegal();
            if (isMode(EXPR)) {
                nextToken();
                if (token.kind == DOT) {
                    JCPrimitiveTypeTree ti = toP(F.at(pos).TypeIdent(TypeTag.VOID));
                    t = bracketsSuffix(ti);
                } else {
                    return illegal(pos);
                }
            } else {
                // Support the corner case of myMethodHandle.<void>invoke() by passing
                // a void type (like other primitive types) to the next phase.
                // The error will be reported in Attr.attribTypes or Attr.visitApply.
                JCPrimitiveTypeTree ti = to(F.at(pos).TypeIdent(TypeTag.VOID));
                nextToken();
                return ti;
                //return illegal();
            }
            break;
        case SWITCH:
            checkSourceLevel(Feature.SWITCH_EXPRESSION);
            allowYieldStatement = true;
            int switchPos = token.pos;
            nextToken();
            JCExpression selector = parExpression();
            accept(LBRACE);
            ListBuffer<JCCase> cases = new ListBuffer<>();
            while (true) {
                pos = token.pos;
                switch (token.kind) {
                case CASE:
                case DEFAULT:
                    cases.appendList(switchExpressionStatementGroup());
                    break;
                case RBRACE: case EOF:
                    JCSwitchExpression e = to(F.at(switchPos).SwitchExpression(selector,
                                                                               cases.toList()));
                    e.bracePos = token.pos;
                    accept(RBRACE);
                    return e;
                default:
                    nextToken(); // to ensure progress
                    syntaxError(pos, Errors.Expected3(CASE, DEFAULT, RBRACE));
                }
            }
            // Not reachable.
        default:
            return illegal();
        }
        return term3Rest(t, typeArgs);
    }

    private List<JCCase> switchExpressionStatementGroup() {
        ListBuffer<JCCase> caseExprs = new ListBuffer<>();
        int casePos = token.pos;
        ListBuffer<JCCaseLabel> pats = new ListBuffer<>();

        if (token.kind == DEFAULT) {
            nextToken();
            pats.append(toP(F.at(casePos).DefaultCaseLabel()));
        } else {
            accept(CASE);
            boolean allowDefault = false;
            while (true) {
                JCCaseLabel label = parseCaseLabel(allowDefault);
                pats.append(label);
                if (token.kind != COMMA) break;
                checkSourceLevel(Feature.SWITCH_MULTIPLE_CASE_LABELS);
                nextToken();
                allowDefault = TreeInfo.isNullCaseLabel(label);
            };
        }
        JCExpression guard = parseGuard(pats.last());
        List<JCStatement> stats = null;
        JCTree body = null;
        CaseTree.CaseKind kind;
        switch (token.kind) {
            case ARROW:
                checkSourceLevel(Feature.SWITCH_RULE);
                nextToken();
                if (token.kind == TokenKind.THROW || token.kind == TokenKind.LBRACE) {
                    stats = List.of(parseStatement());
                    body = stats.head;
                    kind = JCCase.RULE;
                } else {
                    JCExpression value = parseExpression();
                    stats = List.of(to(F.at(value).Yield(value)));
                    body = value;
                    kind = JCCase.RULE;
                    accept(SEMI);
                }
                break;
            default:
                accept(COLON, tk -> Errors.Expected2(COLON, ARROW));
                stats = blockStatements();
                kind = JCCase.STATEMENT;
                break;
        }
        caseExprs.append(toP(F.at(casePos).Case(kind, pats.toList(), guard, stats, body)));
        return caseExprs.toList();
    }

    JCExpression term3Rest(JCExpression t, List<JCExpression> typeArgs) {
        if (typeArgs != null) illegal();
        while (true) {
            int pos1 = token.pos;
            final List<JCAnnotation> annos = typeAnnotationsOpt();

            if (token.kind == LBRACKET) {
                nextToken();
                if (isMode(TYPE)) {
                    int prevmode = mode;
                    selectTypeMode();
                    if (token.kind == RBRACKET) {
                        nextToken();
                        t = bracketsOpt(t);
                        t = toP(F.at(pos1).TypeArray(t));
                        if (token.kind == COLCOL) {
                            selectExprMode();
                            continue;
                        }
                        if (annos.nonEmpty()) {
                            t = toP(F.at(pos1).AnnotatedType(annos, t));
                        }
                        return t;
                    }
                    setMode(prevmode);
                }
                if (isMode(EXPR)) {
                    selectExprMode();
                    JCExpression t1 = term();
                    t = to(F.at(pos1).Indexed(t, t1));
                }
                accept(RBRACKET);
            } else if (token.kind == DOT) {
                nextToken();
                typeArgs = typeArgumentsOpt(EXPR);
                if (token.kind == SUPER && isMode(EXPR)) {
                    selectExprMode();
                    t = to(F.at(pos1).Select(t, names._super));
                    nextToken();
                    t = arguments(typeArgs, t);
                    typeArgs = null;
                } else if (token.kind == NEW && isMode(EXPR)) {
                    if (typeArgs != null) return illegal();
                    selectExprMode();
                    int pos2 = token.pos;
                    nextToken();
                    if (token.kind == LT) typeArgs = typeArguments(false);
                    t = innerCreator(pos2, typeArgs, t);
                    typeArgs = null;
                } else {
                    List<JCAnnotation> tyannos = null;
                    if (isMode(TYPE) && token.kind == MONKEYS_AT) {
                        // is the mode check needed?
                        tyannos = typeAnnotationsOpt();
                    }
                    t = toP(F.at(pos1).Select(t, ident(true)));
                    if (token.pos <= endPosTable.errorEndPos &&
                        token.kind == MONKEYS_AT) {
                        //error recovery, case like:
                        //int i = expr.<missing-ident>
                        //@Deprecated
                        break;
                    }
                    if (tyannos != null && tyannos.nonEmpty()) {
                        t = toP(F.at(tyannos.head.pos).AnnotatedType(tyannos, t));
                    }
                    t = argumentsOpt(typeArgs, typeArgumentsOpt(t));
                    typeArgs = null;
                }
            } else if (isMode(EXPR) && token.kind == COLCOL) {
                selectExprMode();
                if (typeArgs != null) return illegal();
                accept(COLCOL);
                t = memberReferenceSuffix(pos1, t);
            } else {
                if (!annos.isEmpty()) {
                    if (permitTypeAnnotationsPushBack)
                        typeAnnotationsPushedBack = annos;
                    else
                        return illegal(annos.head.pos);
                }
                break;
            }
        }
        while ((token.kind == PLUSPLUS || token.kind == SUBSUB) && isMode(EXPR)) {
            selectExprMode();
            t = to(F.at(token.pos).Unary(
                  token.kind == PLUSPLUS ? POSTINC : POSTDEC, t));
            nextToken();
        }
        return toP(t);
    }

    /**
     * If we see an identifier followed by a '&lt;' it could be an unbound
     * method reference or a binary expression. To disambiguate, look for a
     * matching '&gt;' and see if the subsequent terminal is either '.' or '::'.
     */
    @SuppressWarnings("fallthrough")
    boolean isUnboundMemberRef() {
        int pos = 0, depth = 0;
        outer: for (Token t = S.token(pos) ; ; t = S.token(++pos)) {
            switch (t.kind) {
                case IDENTIFIER: case UNDERSCORE: case QUES: case EXTENDS: case SUPER:
                case DOT: case RBRACKET: case LBRACKET: case COMMA:
                case BYTE: case SHORT: case INT: case LONG: case FLOAT:
                case DOUBLE: case BOOLEAN: case CHAR:
                case MONKEYS_AT:
                    break;

                case LPAREN:
                    // skip annotation values
                    int nesting = 0;
                    for (; ; pos++) {
                        TokenKind tk2 = S.token(pos).kind;
                        switch (tk2) {
                            case EOF:
                                return false;
                            case LPAREN:
                                nesting++;
                                break;
                            case RPAREN:
                                nesting--;
                                if (nesting == 0) {
                                    continue outer;
                                }
                                break;
                        }
                    }

                case LT:
                    depth++; break;
                case GTGTGT:
                    depth--;
                case GTGT:
                    depth--;
                case GT:
                    depth--;
                    if (depth == 0) {
                        TokenKind nextKind = S.token(pos + 1).kind;
                        return
                            nextKind == TokenKind.DOT ||
                            nextKind == TokenKind.LBRACKET ||
                            nextKind == TokenKind.COLCOL;
                    }
                    break;
                default:
                    return false;
            }
        }
    }

    /**
     * If we see an identifier followed by a '&lt;' it could be an unbound
     * method reference or a binary expression. To disambiguate, look for a
     * matching '&gt;' and see if the subsequent terminal is either '.' or '::'.
     */
    @SuppressWarnings("fallthrough")
    ParensResult analyzeParens() {
        int depth = 0;
        boolean type = false;
        ParensResult defaultResult = ParensResult.PARENS;
        outer: for (int lookahead = 0; ; lookahead++) {
            TokenKind tk = S.token(lookahead).kind;
            switch (tk) {
                case COMMA:
                    type = true;
                case EXTENDS: case SUPER: case DOT: case AMP:
                    //skip
                    break;
                case QUES:
                    if (peekToken(lookahead, EXTENDS) ||
                            peekToken(lookahead, SUPER)) {
                        //wildcards
                        type = true;
                    }
                    break;
                case BYTE: case SHORT: case INT: case LONG: case FLOAT:
                case DOUBLE: case BOOLEAN: case CHAR: case VOID:
                    if (peekToken(lookahead, RPAREN)) {
                        //Type, ')' -> cast
                        return ParensResult.CAST;
                    } else if (peekToken(lookahead, LAX_IDENTIFIER)) {
                        //Type, Identifier/'_'/'assert'/'enum' -> explicit lambda
                        return ParensResult.EXPLICIT_LAMBDA;
                    }
                    break;
                case LPAREN:
                    if (lookahead != 0) {
                        // '(' in a non-starting position -> parens
                        return ParensResult.PARENS;
                    } else if (peekToken(lookahead, RPAREN)) {
                        // '(', ')' -> explicit lambda
                        return ParensResult.EXPLICIT_LAMBDA;
                    }
                    break;
                case RPAREN:
                    // if we have seen something that looks like a type,
                    // then it's a cast expression
                    if (type) return ParensResult.CAST;
                    // otherwise, disambiguate cast vs. parenthesized expression
                    // based on subsequent token.
                    switch (S.token(lookahead + 1).kind) {
                        /*case PLUSPLUS: case SUBSUB: */
                        case BANG: case TILDE:
                        case LPAREN: case THIS: case SUPER:
                        case INTLITERAL: case LONGLITERAL: case FLOATLITERAL:
                        case DOUBLELITERAL: case CHARLITERAL: case STRINGLITERAL:
                        case STRINGFRAGMENT:
                        case TRUE: case FALSE: case NULL:
                        case NEW: case IDENTIFIER: case ASSERT: case ENUM: case UNDERSCORE:
                        case SWITCH:
                        case BYTE: case SHORT: case CHAR: case INT:
                        case LONG: case FLOAT: case DOUBLE: case BOOLEAN: case VOID:
                            return ParensResult.CAST;
                        default:
                            return defaultResult;
                    }
                case UNDERSCORE:
                case ASSERT:
                case ENUM:
                case IDENTIFIER:
                    if (peekToken(lookahead, LAX_IDENTIFIER)) {
                        // Identifier, Identifier/'_'/'assert'/'enum' -> explicit lambda
                        return ParensResult.EXPLICIT_LAMBDA;
                    } else if (peekToken(lookahead, RPAREN, ARROW)) {
                        // Identifier, ')' '->' -> implicit lambda
                        return !isMode(NOLAMBDA) ? ParensResult.IMPLICIT_LAMBDA
                                                 : ParensResult.PARENS;
                    } else if (depth == 0 && peekToken(lookahead, COMMA)) {
                        defaultResult = ParensResult.IMPLICIT_LAMBDA;
                    }
                    type = false;
                    break;
                case FINAL:
                case ELLIPSIS:
                    //those can only appear in explicit lambdas
                    return ParensResult.EXPLICIT_LAMBDA;
                case MONKEYS_AT:
                    type = true;
                    lookahead = skipAnnotation(lookahead);
                    break;
                case LBRACKET:
                    if (peekToken(lookahead, RBRACKET, LAX_IDENTIFIER)) {
                        // '[', ']', Identifier/'_'/'assert'/'enum' -> explicit lambda
                        return ParensResult.EXPLICIT_LAMBDA;
                    } else if (peekToken(lookahead, RBRACKET, RPAREN) ||
                            peekToken(lookahead, RBRACKET, AMP)) {
                        // '[', ']', ')' -> cast
                        // '[', ']', '&' -> cast (intersection type)
                        return ParensResult.CAST;
                    } else if (peekToken(lookahead, RBRACKET)) {
                        //consume the ']' and skip
                        type = true;
                        lookahead++;
                        break;
                    } else {
                        return ParensResult.PARENS;
                    }
                case LT:
                    depth++; break;
                case GTGTGT:
                    depth--;
                case GTGT:
                    depth--;
                case GT:
                    depth--;
                    if (depth == 0) {
                        if (peekToken(lookahead, RPAREN) ||
                                peekToken(lookahead, AMP)) {
                            // '>', ')' -> cast
                            // '>', '&' -> cast
                            return ParensResult.CAST;
                        } else if (peekToken(lookahead, LAX_IDENTIFIER, COMMA) ||
                                peekToken(lookahead, LAX_IDENTIFIER, RPAREN, ARROW) ||
                                peekToken(lookahead, ELLIPSIS)) {
                            // '>', Identifier/'_'/'assert'/'enum', ',' -> explicit lambda
                            // '>', Identifier/'_'/'assert'/'enum', ')', '->' -> explicit lambda
                            // '>', '...' -> explicit lambda
                            return ParensResult.EXPLICIT_LAMBDA;
                        }
                        //it looks a type, but could still be (i) a cast to generic type,
                        //(ii) an unbound method reference or (iii) an explicit lambda
                        type = true;
                        break;
                    } else if (depth < 0) {
                        //unbalanced '<', '>' - not a generic type
                        return ParensResult.PARENS;
                    }
                    break;
                default:
                    //this includes EOF
                    return defaultResult;
            }
        }
    }

    private int skipAnnotation(int lookahead) {
        lookahead += 1; //skip '@'
        while (peekToken(lookahead, DOT)) {
            lookahead += 2;
        }
        if (peekToken(lookahead, LPAREN)) {
            lookahead++;
            //skip annotation values
            int nesting = 0;
            for (; ; lookahead++) {
                TokenKind tk2 = S.token(lookahead).kind;
                switch (tk2) {
                    case EOF:
                        return lookahead;
                    case LPAREN:
                        nesting++;
                        break;
                    case RPAREN:
                        nesting--;
                        if (nesting == 0) {
                            return lookahead;
                        }
                    break;
                }
            }
        }
        return lookahead;
    }

    /** Accepts all identifier-like tokens */
    protected Predicate<TokenKind> LAX_IDENTIFIER = t -> t == IDENTIFIER || t == UNDERSCORE || t == ASSERT || t == ENUM;

    enum ParensResult {
        CAST,
        EXPLICIT_LAMBDA,
        IMPLICIT_LAMBDA,
        PARENS
    }

    JCExpression lambdaExpressionOrStatement(boolean hasParens, boolean explicitParams, int pos) {
        List<JCVariableDecl> params = explicitParams ?
                formalParameters(true, false) :
                implicitParameters(hasParens);
        if (explicitParams) {
            LambdaClassifier lambdaClassifier = new LambdaClassifier();
            for (JCVariableDecl param: params) {
                Name restrictedTypeName;
                if (param.vartype != null &&
                        (restrictedTypeName = restrictedTypeName(param.vartype, false)) != null &&
                        param.vartype.hasTag(TYPEARRAY)) {
                    log.error(DiagnosticFlag.SYNTAX, param.pos,
                        Feature.VAR_SYNTAX_IMPLICIT_LAMBDAS.allowedInSource(source)
                            ? Errors.RestrictedTypeNotAllowedArray(restrictedTypeName) : Errors.RestrictedTypeNotAllowedHere(restrictedTypeName));
                }
                lambdaClassifier.addParameter(param);
                if (lambdaClassifier.result() == LambdaParameterKind.ERROR) {
                    break;
                }
            }
            if (lambdaClassifier.diagFragment != null) {
                log.error(DiagnosticFlag.SYNTAX, pos, Errors.InvalidLambdaParameterDeclaration(lambdaClassifier.diagFragment));
            }
            for (JCVariableDecl param: params) {
                if (param.vartype != null
                        && restrictedTypeName(param.vartype, true) != null) {
                    checkSourceLevel(param.pos, Feature.VAR_SYNTAX_IMPLICIT_LAMBDAS);
                    param.startPos = TreeInfo.getStartPos(param.vartype);
                    param.vartype = null;
                }
            }
        }
        return lambdaExpressionOrStatementRest(params, pos);
    }

    enum LambdaParameterKind {
        VAR(0),
        EXPLICIT(1),
        IMPLICIT(2),
        ERROR(-1);

        private final int index;

        LambdaParameterKind(int index) {
            this.index = index;
        }
    }

    private static final Fragment[][] decisionTable = new Fragment[][] {
        /*              VAR                              EXPLICIT                         IMPLICIT  */
        /* VAR      */ {null,                            VarAndExplicitNotAllowed,        VarAndImplicitNotAllowed},
        /* EXPLICIT */ {VarAndExplicitNotAllowed,        null,                            ImplicitAndExplicitNotAllowed},
        /* IMPLICIT */ {VarAndImplicitNotAllowed,        ImplicitAndExplicitNotAllowed,   null},
    };

    class LambdaClassifier {
        LambdaParameterKind kind;
        Fragment diagFragment;

        /**
         * analyzeParens() has already classified the lambda as EXPLICIT_LAMBDA, due to
         * two consecutive identifiers. Because of that {@code (<explicit lambda>)}, the
         * parser will always attempt to parse a type, followed by a name. If the lambda
         * contains an illegal mix of implicit and explicit parameters, it is possible
         * for the parser to see a {@code ,} when expecting a name, in which case the
         * variable is created with an erroneous name. The logic below makes sure that
         * the lambda parameters are all declared with either an explicit type (e.g.
         * {@code String x}), or with an inferred type (using {@code var x}). Any other
         * combination is rejected.
         * */
        void addParameter(JCVariableDecl param) {
            Assert.check(param.vartype != null);

            if (param.name == names.error) {
                reduce(LambdaParameterKind.IMPLICIT);
            }
            else if (restrictedTypeName(param.vartype, false) != null) {
                reduce(LambdaParameterKind.VAR);
            } else {
                reduce(LambdaParameterKind.EXPLICIT);
            }
        }

        private void reduce(LambdaParameterKind newKind) {
            if (kind == null) {
                kind = newKind;
            } else if (kind != newKind && kind != LambdaParameterKind.ERROR) {
                LambdaParameterKind currentKind = kind;
                kind = LambdaParameterKind.ERROR;
                boolean varIndex = currentKind.index == LambdaParameterKind.VAR.index ||
                        newKind.index == LambdaParameterKind.VAR.index;
                diagFragment = Feature.VAR_SYNTAX_IMPLICIT_LAMBDAS.allowedInSource(source) || !varIndex ?
                        decisionTable[currentKind.index][newKind.index] : null;
            }
        }

        LambdaParameterKind result() {
            return kind;
        }
    }

    JCExpression lambdaExpressionOrStatementRest(List<JCVariableDecl> args, int pos) {
        accept(ARROW);

        return token.kind == LBRACE ?
            lambdaStatement(args, pos, token.pos) :
            lambdaExpression(args, pos);
    }

    JCExpression lambdaStatement(List<JCVariableDecl> args, int pos, int pos2) {
        JCBlock block = block(pos2, 0);
        return toP(F.at(pos).Lambda(args, block));
    }

    JCExpression lambdaExpression(List<JCVariableDecl> args, int pos) {
        JCTree expr = parseExpression();
        return toP(F.at(pos).Lambda(args, expr));
    }

    /** SuperSuffix = Arguments | "." [TypeArguments] Ident [Arguments]
     */
    JCExpression superSuffix(List<JCExpression> typeArgs, JCExpression t) {
        nextToken();
        if (token.kind == LPAREN || typeArgs != null) {
            t = arguments(typeArgs, t);
        } else if (token.kind == COLCOL) {
            if (typeArgs != null) return illegal();
            t = memberReferenceSuffix(t);
        } else {
            int pos = token.pos;
            accept(DOT);
            typeArgs = (token.kind == LT) ? typeArguments(false) : null;
            t = toP(F.at(pos).Select(t, ident()));
            t = argumentsOpt(typeArgs, t);
        }
        return t;
    }

    /** BasicType = BYTE | SHORT | CHAR | INT | LONG | FLOAT | DOUBLE | BOOLEAN
     */
    JCPrimitiveTypeTree basicType() {
        JCPrimitiveTypeTree t = to(F.at(token.pos).TypeIdent(typetag(token.kind)));
        nextToken();
        return t;
    }

    /** ArgumentsOpt = [ Arguments ]
     */
    JCExpression argumentsOpt(List<JCExpression> typeArgs, JCExpression t) {
        if (isMode(EXPR) && token.kind == LPAREN || typeArgs != null) {
            selectExprMode();
            return arguments(typeArgs, t);
        } else {
            return t;
        }
    }

    /** Arguments = "(" [Expression { COMMA Expression }] ")"
     */
    List<JCExpression> arguments() {
        ListBuffer<JCExpression> args = new ListBuffer<>();
        if (token.kind == LPAREN) {
            nextToken();
            if (token.kind != RPAREN) {
                args.append(parseExpression());
                while (token.kind == COMMA) {
                    nextToken();
                    args.append(parseExpression());
                }
            }
            accept(RPAREN, tk -> Errors.Expected2(RPAREN, COMMA));
        } else {
            syntaxError(token.pos, Errors.Expected(LPAREN));
        }
        return args.toList();
    }

    JCExpression arguments(List<JCExpression> typeArgs, JCExpression t) {
        int pos = token.pos;
        List<JCExpression> args = arguments();
        JCExpression mi = F.at(pos).Apply(typeArgs, t, args);
        if (t.hasTag(IDENT) && isInvalidUnqualifiedMethodIdentifier(((JCIdent) t).pos,
                                                                    ((JCIdent) t).name)) {
            log.error(DiagnosticFlag.SYNTAX, t, Errors.InvalidYield);
            mi = F.Erroneous(List.of(mi));
        }
        return toP(mi);
    }

    boolean isInvalidUnqualifiedMethodIdentifier(int pos, Name name) {
        if (name == names.yield) {
            if (allowYieldStatement) {
                return true;
            } else {
                log.warning(pos, Warnings.InvalidYield);
            }
        }
        return false;
    }

    /**  TypeArgumentsOpt = [ TypeArguments ]
     */
    JCExpression typeArgumentsOpt(JCExpression t) {
        if (token.kind == LT &&
            isMode(TYPE) &&
            !isMode(NOPARAMS)) {
            selectTypeMode();
            return typeArguments(t, false);
        } else {
            return t;
        }
    }
    List<JCExpression> typeArgumentsOpt() {
        return typeArgumentsOpt(TYPE);
    }

    List<JCExpression> typeArgumentsOpt(int useMode) {
        if (token.kind == LT) {
            if (!isMode(useMode) ||
                isMode(NOPARAMS)) {
                illegal();
            }
            setMode(useMode);
            return typeArguments(false);
        }
        return null;
    }

    /**
     *  {@literal
     *  TypeArguments  = "<" TypeArgument {"," TypeArgument} ">"
     *  }
     */
    List<JCExpression> typeArguments(boolean diamondAllowed) {
        if (token.kind == LT) {
            nextToken();
            if (token.kind == GT && diamondAllowed) {
                setMode(mode | DIAMOND);
                nextToken();
                return List.nil();
            } else {
                ListBuffer<JCExpression> args = new ListBuffer<>();
                args.append(!isMode(EXPR) ? typeArgument() : parseType());
                while (token.kind == COMMA) {
                    nextToken();
                    args.append(!isMode(EXPR) ? typeArgument() : parseType());
                }
                switch (token.kind) {

                case GTGTGTEQ: case GTGTEQ: case GTEQ:
                case GTGTGT: case GTGT:
                    token = S.split();
                    break;
                case GT:
                    nextToken();
                    break;
                default:
                    args.append(syntaxError(token.pos, Errors.Expected2(GT, COMMA)));
                    break;
                }
                return args.toList();
            }
        } else {
            return List.of(syntaxError(token.pos, Errors.Expected(LT)));
        }
    }

    /**
     *  {@literal
     *  TypeArgument = Type
     *               | [Annotations] "?"
     *               | [Annotations] "?" EXTENDS Type {"&" Type}
     *               | [Annotations] "?" SUPER Type
     *  }
     */
    JCExpression typeArgument() {
        List<JCAnnotation> annotations = typeAnnotationsOpt();
        if (token.kind != QUES) return parseType(false, annotations);
        int pos = token.pos;
        nextToken();
        JCExpression result;
        if (token.kind == EXTENDS) {
            TypeBoundKind t = to(F.at(pos).TypeBoundKind(BoundKind.EXTENDS));
            nextToken();
            JCExpression bound = parseType();
            result = F.at(pos).Wildcard(t, bound);
        } else if (token.kind == SUPER) {
            TypeBoundKind t = to(F.at(pos).TypeBoundKind(BoundKind.SUPER));
            nextToken();
            JCExpression bound = parseType();
            result = F.at(pos).Wildcard(t, bound);
        } else if (LAX_IDENTIFIER.test(token.kind)) {
            //error recovery
            TypeBoundKind t = F.at(Position.NOPOS).TypeBoundKind(BoundKind.UNBOUND);
            JCExpression wc = toP(F.at(pos).Wildcard(t, null));
            JCIdent id = toP(F.at(token.pos).Ident(ident()));
            JCErroneous err = F.at(pos).Erroneous(List.<JCTree>of(wc, id));
            reportSyntaxError(err, Errors.Expected3(GT, EXTENDS, SUPER));
            result = err;
        } else {
            TypeBoundKind t = toP(F.at(pos).TypeBoundKind(BoundKind.UNBOUND));
            result = toP(F.at(pos).Wildcard(t, null));
        }
        if (!annotations.isEmpty()) {
            result = toP(F.at(annotations.head.pos).AnnotatedType(annotations,result));
        }
        return result;
    }

    JCTypeApply typeArguments(JCExpression t, boolean diamondAllowed) {
        int pos = token.pos;
        List<JCExpression> args = typeArguments(diamondAllowed);
        return toP(F.at(pos).TypeApply(t, args));
    }

    /**
     * BracketsOpt = { [Annotations] "[" "]" }*
     *
     * <p>
     *
     * <code>annotations</code> is the list of annotations targeting
     * the expression <code>t</code>.
     */
    private JCExpression bracketsOpt(JCExpression t,
            List<JCAnnotation> annotations) {
        List<JCAnnotation> nextLevelAnnotations = typeAnnotationsOpt();

        if (token.kind == LBRACKET) {
            int pos = token.pos;
            nextToken();
            t = bracketsOptCont(t, pos, nextLevelAnnotations);
        } else if (!nextLevelAnnotations.isEmpty()) {
            if (permitTypeAnnotationsPushBack) {
                this.typeAnnotationsPushedBack = nextLevelAnnotations;
            } else {
                return illegal(nextLevelAnnotations.head.pos);
            }
        }

        if (!annotations.isEmpty()) {
            t = toP(F.at(token.pos).AnnotatedType(annotations, t));
        }
        return t;
    }

    /** BracketsOpt = [ "[" "]" { [Annotations] "[" "]"} ]
     */
    private JCExpression bracketsOpt(JCExpression t) {
        return bracketsOpt(t, List.nil());
    }

    private JCExpression bracketsOptCont(JCExpression t, int pos,
            List<JCAnnotation> annotations) {
        accept(RBRACKET);
        t = bracketsOpt(t);
        t = toP(F.at(pos).TypeArray(t));
        if (annotations.nonEmpty()) {
            t = toP(F.at(pos).AnnotatedType(annotations, t));
        }
        return t;
    }

    /** BracketsSuffixExpr = "." CLASS
     *  BracketsSuffixType =
     */
    JCExpression bracketsSuffix(JCExpression t) {
        if (isMode(EXPR) && token.kind == DOT) {
            selectExprMode();
            int pos = token.pos;
            nextToken();
            accept(CLASS);
            if (token.pos == endPosTable.errorEndPos) {
                // error recovery
                Name name;
                if (LAX_IDENTIFIER.test(token.kind)) {
                    name = token.name();
                    nextToken();
                } else {
                    name = names.error;
                }
                t = F.at(pos).Erroneous(List.<JCTree>of(toP(F.at(pos).Select(t, name))));
            } else {
                Tag tag = t.getTag();
                // Type annotations are illegal on class literals. Annotated non array class literals
                // are complained about directly in term3(), Here check for type annotations on dimensions
                // taking care to handle some interior dimension(s) being annotated.
                if ((tag == TYPEARRAY && TreeInfo.containsTypeAnnotation(t)) || tag == ANNOTATED_TYPE)
                    syntaxError(token.pos, Errors.NoAnnotationsOnDotClass);
                t = toP(F.at(pos).Select(t, names._class));
            }
        } else if (isMode(TYPE)) {
            if (token.kind != COLCOL) {
                selectTypeMode();
            }
        } else if (token.kind != COLCOL) {
            syntaxError(token.pos, Errors.DotClassExpected);
        }
        return t;
    }

    /**
     * MemberReferenceSuffix = "::" [TypeArguments] Ident
     *                       | "::" [TypeArguments] "new"
     */
    JCExpression memberReferenceSuffix(JCExpression t) {
        int pos1 = token.pos;
        accept(COLCOL);
        return memberReferenceSuffix(pos1, t);
    }

    JCExpression memberReferenceSuffix(int pos1, JCExpression t) {
        selectExprMode();
        List<JCExpression> typeArgs = null;
        if (token.kind == LT) {
            typeArgs = typeArguments(false);
        }
        Name refName;
        ReferenceMode refMode;
        if (token.kind == NEW) {
            refMode = ReferenceMode.NEW;
            refName = names.init;
            nextToken();
        } else {
            refMode = ReferenceMode.INVOKE;
            refName = ident();
        }
        return toP(F.at(t.getStartPosition()).Reference(refMode, refName, t, typeArgs));
    }

    /** Creator = [Annotations] Qualident [TypeArguments] ( ArrayCreatorRest | ClassCreatorRest )
     */
    JCExpression creator(int newpos, List<JCExpression> typeArgs) {
        List<JCAnnotation> newAnnotations = typeAnnotationsOpt();

        switch (token.kind) {
        case BYTE: case SHORT: case CHAR: case INT: case LONG: case FLOAT:
        case DOUBLE: case BOOLEAN:
            if (typeArgs == null) {
                if (newAnnotations.isEmpty()) {
                    return arrayCreatorRest(newpos, basicType());
                } else {
                    return arrayCreatorRest(newpos, toP(F.at(newAnnotations.head.pos).AnnotatedType(newAnnotations, basicType())));
                }
            }
            break;
        default:
        }
        JCExpression t = qualident(true);

        int prevmode = mode;
        selectTypeMode();
        boolean diamondFound = false;
        int lastTypeargsPos = -1;
        if (token.kind == LT) {
            lastTypeargsPos = token.pos;
            t = typeArguments(t, true);
            diamondFound = isMode(DIAMOND);
        }
        while (token.kind == DOT) {
            if (diamondFound) {
                //cannot select after a diamond
                illegal();
            }
            int pos = token.pos;
            nextToken();
            List<JCAnnotation> tyannos = typeAnnotationsOpt();
            t = toP(F.at(pos).Select(t, ident()));

            if (tyannos != null && tyannos.nonEmpty()) {
                t = toP(F.at(tyannos.head.pos).AnnotatedType(tyannos, t));
            }

            if (token.kind == LT) {
                lastTypeargsPos = token.pos;
                t = typeArguments(t, true);
                diamondFound = isMode(DIAMOND);
            }
        }
        setMode(prevmode);
        if (token.kind == LBRACKET || token.kind == MONKEYS_AT) {
            // handle type annotations for non primitive arrays
            if (newAnnotations.nonEmpty()) {
                t = insertAnnotationsToMostInner(t, newAnnotations, false);
            }

            JCExpression e = arrayCreatorRest(newpos, t);
            if (diamondFound) {
                reportSyntaxError(lastTypeargsPos, Errors.CannotCreateArrayWithDiamond);
                return toP(F.at(newpos).Erroneous(List.of(e)));
            }
            else if (typeArgs != null) {
                int pos = newpos;
                if (!typeArgs.isEmpty() && typeArgs.head.pos != Position.NOPOS) {
                    // note: this should always happen but we should
                    // not rely on this as the parser is continuously
                    // modified to improve error recovery.
                    pos = typeArgs.head.pos;
                }
                setErrorEndPos(S.prevToken().endPos);
                JCErroneous err = F.at(pos).Erroneous(typeArgs.prepend(e));
                reportSyntaxError(err, Errors.CannotCreateArrayWithTypeArguments);
                return toP(err);
            }
            return e;
        } else if (token.kind == LPAREN) {
            // handle type annotations for instantiations and anonymous classes
            if (newAnnotations.nonEmpty()) {
                t = insertAnnotationsToMostInner(t, newAnnotations, false);
            }
            return classCreatorRest(newpos, null, typeArgs, t);
        } else {
            setErrorEndPos(token.pos);
            reportSyntaxError(token.pos, Errors.Expected2(LPAREN, LBRACKET));
            t = toP(F.at(newpos).NewClass(null, typeArgs, t, List.nil(), null));
            return toP(F.at(newpos).Erroneous(List.<JCTree>of(t)));
        }
    }

    /** InnerCreator = [Annotations] Ident [TypeArguments] ClassCreatorRest
     */
    JCExpression innerCreator(int newpos, List<JCExpression> typeArgs, JCExpression encl) {
        List<JCAnnotation> newAnnotations = typeAnnotationsOpt();

        JCExpression t = toP(F.at(token.pos).Ident(ident()));

        if (newAnnotations.nonEmpty()) {
            t = toP(F.at(newAnnotations.head.pos).AnnotatedType(newAnnotations, t));
        }

        if (token.kind == LT) {
            int prevmode = mode;
            t = typeArguments(t, true);
            setMode(prevmode);
        }
        return classCreatorRest(newpos, encl, typeArgs, t);
    }

    /** ArrayCreatorRest = [Annotations] "[" ( "]" BracketsOpt ArrayInitializer
     *                         | Expression "]" {[Annotations]  "[" Expression "]"} BracketsOpt )
     */
    JCExpression arrayCreatorRest(int newpos, JCExpression elemtype) {
        List<JCAnnotation> annos = typeAnnotationsOpt();

        accept(LBRACKET);
        if (token.kind == RBRACKET) {
            accept(RBRACKET);
            elemtype = bracketsOpt(elemtype, annos);
            if (token.kind == LBRACE) {
                JCNewArray na = (JCNewArray)arrayInitializer(newpos, elemtype);
                if (annos.nonEmpty()) {
                    // when an array initializer is present then
                    // the parsed annotations should target the
                    // new array tree
                    // bracketsOpt inserts the annotation in
                    // elemtype, and it needs to be corrected
                    //
                    JCAnnotatedType annotated = (JCAnnotatedType)elemtype;
                    assert annotated.annotations == annos;
                    na.annotations = annotated.annotations;
                    na.elemtype = annotated.underlyingType;
                }
                return na;
            } else {
                JCExpression t = toP(F.at(newpos).NewArray(elemtype, List.nil(), null));
                return syntaxError(token.pos, List.of(t), Errors.ArrayDimensionMissing);
            }
        } else {
            ListBuffer<JCExpression> dims = new ListBuffer<>();

            // maintain array dimension type annotations
            ListBuffer<List<JCAnnotation>> dimAnnotations = new ListBuffer<>();
            dimAnnotations.append(annos);

            dims.append(parseExpression());
            accept(RBRACKET);
            while (token.kind == LBRACKET
                    || token.kind == MONKEYS_AT) {
                List<JCAnnotation> maybeDimAnnos = typeAnnotationsOpt();
                int pos = token.pos;
                nextToken();
                if (token.kind == RBRACKET) { // no dimension
                    elemtype = bracketsOptCont(elemtype, pos, maybeDimAnnos);
                } else {
                    dimAnnotations.append(maybeDimAnnos);
                    dims.append(parseExpression());
                    accept(RBRACKET);
                }
            }

            List<JCExpression> elems = null;
            int errpos = token.pos;

            if (token.kind == LBRACE) {
                elems = arrayInitializerElements(newpos, elemtype);
            }

            JCNewArray na = toP(F.at(newpos).NewArray(elemtype, dims.toList(), elems));
            na.dimAnnotations = dimAnnotations.toList();

            if (elems != null) {
                return syntaxError(errpos, List.of(na), Errors.IllegalArrayCreationBothDimensionAndInitialization);
            }

            return na;
        }
    }

    /** ClassCreatorRest = Arguments [ClassBody]
     */
    JCNewClass classCreatorRest(int newpos,
                                  JCExpression encl,
                                  List<JCExpression> typeArgs,
                                  JCExpression t)
    {
        List<JCExpression> args = arguments();
        JCClassDecl body = null;
        if (token.kind == LBRACE) {
            ignoreDanglingComments(); // ignore any comments from before the '{'
            int pos = token.pos;
            List<JCTree> defs = classInterfaceOrRecordBody(names.empty, false, false);
            JCModifiers mods = F.at(Position.NOPOS).Modifiers(0);
            body = toP(F.at(pos).AnonymousClassDef(mods, defs));
        }
        return toP(F.at(newpos).NewClass(encl, typeArgs, t, args, body));
    }

    /** ArrayInitializer = "{" [VariableInitializer {"," VariableInitializer}] [","] "}"
     */
    JCExpression arrayInitializer(int newpos, JCExpression t) {
        List<JCExpression> elems = arrayInitializerElements(newpos, t);
        return toP(F.at(newpos).NewArray(t, List.nil(), elems));
    }

    List<JCExpression> arrayInitializerElements(int newpos, JCExpression t) {
        accept(LBRACE);
        ListBuffer<JCExpression> elems = new ListBuffer<>();
        if (token.kind == COMMA) {
            nextToken();
        } else if (token.kind != RBRACE) {
            elems.append(variableInitializer());
            while (token.kind == COMMA) {
                nextToken();
                if (token.kind == RBRACE) break;
                elems.append(variableInitializer());
            }
        }
        accept(RBRACE);
        return elems.toList();
    }

    /** VariableInitializer = ArrayInitializer | Expression
     */
    public JCExpression variableInitializer() {
        return token.kind == LBRACE ? arrayInitializer(token.pos, null) : parseExpression();
    }

    /** ParExpression = "(" Expression ")"
     */
    JCExpression parExpression() {
        int pos = token.pos;
        accept(LPAREN);
        JCExpression t = parseExpression();
        accept(RPAREN);
        return toP(F.at(pos).Parens(t));
    }

    /** Block = "{" BlockStatements "}"
     */
    JCBlock block(int pos, long flags) {
        accept(LBRACE);
        ignoreDanglingComments();   // ignore any comments from before the '{'
        List<JCStatement> stats = blockStatements();
        JCBlock t = F.at(pos).Block(flags, stats);
        while (token.kind == CASE || token.kind == DEFAULT) {
            syntaxError(token.pos, Errors.Orphaned(token.kind));
            switchBlockStatementGroups();
        }
        // the Block node has a field "bracePos" for first char of last token, which is
        // usually but not necessarily the last char of the last token.
        t.bracePos = token.pos;
        accept(RBRACE);
        return toP(t);
    }

    public JCBlock block() {
        return block(token.pos, 0);
    }

    /** BlockStatements = { BlockStatement }
     *  BlockStatement  = LocalVariableDeclarationStatement
     *                  | ClassOrInterfaceOrEnumDeclaration
     *                  | [Ident ":"] Statement
     *  LocalVariableDeclarationStatement
     *                  = { FINAL | '@' Annotation } Type VariableDeclarators ";"
     */
    List<JCStatement> blockStatements() {
        //todo: skip to anchor on error(?)
        int lastErrPos = -1;
        ListBuffer<JCStatement> stats = new ListBuffer<>();
        while (true) {
            List<JCStatement> stat = blockStatement();
            ignoreDanglingComments();  // ignore comments not consumed by the statement
            if (stat.isEmpty()) {
                return stats.toList();
            } else {
                // error recovery
                if (token.pos == lastErrPos)
                    return stats.toList();
                if (token.pos <= endPosTable.errorEndPos) {
                    skip(false, true, true, true);
                    lastErrPos = token.pos;
                }
                stats.addAll(stat);
            }
        }
    }

    /*
     * Parse a Statement (JLS 14.5). As an enhancement to improve error recovery,
     * this method will also recognize variable and class declarations (which are
     * not legal for a Statement) by delegating the parsing to BlockStatement (JLS 14.2).
     * If any illegal declarations are found, they will be wrapped in an erroneous tree,
     * and an error will be produced by this method.
     */
    JCStatement parseStatementAsBlock() {
        int pos = token.pos;
        List<JCStatement> stats = blockStatement();
        if (stats.isEmpty()) {
            JCErroneous e = syntaxError(pos, Errors.IllegalStartOfStmt);
            return toP(F.at(pos).Exec(e));
        } else {
            JCStatement first = stats.head;
            Error error = null;
            switch (first.getTag()) {
            case CLASSDEF:
                error = Errors.ClassNotAllowed;
                break;
            case VARDEF:
                error = Errors.VariableNotAllowed;
                break;
            }
            if (error != null) {
                log.error(DiagnosticFlag.SYNTAX, first, error);
                List<JCBlock> blist = List.of(F.at(first.pos).Block(0, stats));
                return toP(F.at(pos).Exec(F.at(first.pos).Erroneous(blist)));
            }
            return first;
        }
    }

    /**This method parses a statement appearing inside a block.
     */
    List<JCStatement> blockStatement() {
        //todo: skip to anchor on error(?)
        Comment dc;
        int pos = token.pos;
        switch (token.kind) {
        case RBRACE: case CASE: case DEFAULT: case EOF:
            return List.nil();
        case LBRACE: case IF: case FOR: case WHILE: case DO: case TRY:
        case SWITCH: case SYNCHRONIZED: case RETURN: case THROW: case BREAK:
        case CONTINUE: case SEMI: case ELSE: case FINALLY: case CATCH:
        case ASSERT:
            return List.of(parseSimpleStatement());
        case MONKEYS_AT:
        case FINAL: {
            dc = token.docComment();
            JCModifiers mods = modifiersOpt();
            if (isDeclaration()) {
                return List.of(classOrRecordOrInterfaceOrEnumDeclaration(mods, dc));
            } else {
                JCExpression t = parseType(true);
                return localVariableDeclarations(mods, t, dc);
            }
        }
        case ABSTRACT: case STRICTFP: {
            dc = token.docComment();
            JCModifiers mods = modifiersOpt();
            return List.of(classOrRecordOrInterfaceOrEnumDeclaration(mods, dc));
        }
        case INTERFACE:
        case CLASS:
            dc = token.docComment();
            return List.of(classOrRecordOrInterfaceOrEnumDeclaration(modifiersOpt(), dc));
        case ENUM:
            if (!allowRecords) {
                log.error(DiagnosticFlag.SYNTAX, token.pos, Errors.LocalEnum);
            }
            dc = token.docComment();
            return List.of(classOrRecordOrInterfaceOrEnumDeclaration(modifiersOpt(), dc));
        case IDENTIFIER:
            if (token.name() == names.yield && allowYieldStatement) {
                Token next = S.token(1);
                boolean isYieldStatement;
                switch (next.kind) {
                    case PLUS: case SUB: case STRINGLITERAL: case CHARLITERAL:
                    case STRINGFRAGMENT:
                    case INTLITERAL: case LONGLITERAL: case FLOATLITERAL: case DOUBLELITERAL:
                    case NULL: case IDENTIFIER: case UNDERSCORE: case TRUE: case FALSE:
                    case NEW: case SWITCH: case THIS: case SUPER:
                    case BYTE, CHAR, SHORT, INT, LONG, FLOAT, DOUBLE, VOID, BOOLEAN:
                        isYieldStatement = true;
                        break;
                    case PLUSPLUS: case SUBSUB:
                        isYieldStatement = S.token(2).kind != SEMI;
                        break;
                    case BANG: case TILDE:
                        isYieldStatement = S.token(1).kind != SEMI;
                        break;
                    case LPAREN:
                        int lookahead = 2;
                        int balance = 1;
                        boolean hasComma = false;
                        boolean inTypeArgs = false;
                        Token l;
                        while ((l = S.token(lookahead)).kind != EOF && balance != 0) {
                            switch (l.kind) {
                                case LPAREN: balance++; break;
                                case RPAREN: balance--; break;
                                case COMMA: if (balance == 1 && !inTypeArgs) hasComma = true; break;
                                case LT: inTypeArgs = true; break;
                                case GT: inTypeArgs = false;
                            }
                            lookahead++;
                        }
                        isYieldStatement = (!hasComma && lookahead != 3) || l.kind == ARROW;
                        break;
                    case SEMI: //error recovery - this is not a valid statement:
                        isYieldStatement = true;
                        break;
                    default:
                        isYieldStatement = false;
                        break;
                }

                if (isYieldStatement) {
                    nextToken();
                    JCExpression t = term(EXPR);
                    accept(SEMI);
                    return List.of(toP(F.at(pos).Yield(t)));
                }

                //else intentional fall-through
            } else {
                if (isNonSealedClassStart(true)) {
                    log.error(token.pos, Errors.SealedOrNonSealedLocalClassesNotAllowed);
                    nextToken();
                    nextToken();
                    nextToken();
                    return List.of(classOrRecordOrInterfaceOrEnumDeclaration(modifiersOpt(), token.docComment()));
                } else if (isSealedClassStart(true)) {
                    checkSourceLevel(Feature.SEALED_CLASSES);
                    log.error(token.pos, Errors.SealedOrNonSealedLocalClassesNotAllowed);
                    nextToken();
                    return List.of(classOrRecordOrInterfaceOrEnumDeclaration(modifiersOpt(), token.docComment()));
                }
            }
        }
        dc = token.docComment();
        if (isRecordStart() && allowRecords) {
            return List.of(recordDeclaration(F.at(pos).Modifiers(0), dc));
        } else {
            Token prevToken = token;
            JCExpression t = term(EXPR | TYPE);
            if (token.kind == COLON && t.hasTag(IDENT)) {
                nextToken();
                JCStatement stat = parseStatementAsBlock();
                return List.of(F.at(pos).Labelled(prevToken.name(), stat));
            } else if (wasTypeMode() && LAX_IDENTIFIER.test(token.kind)) {
                pos = token.pos;
                JCModifiers mods = F.at(Position.NOPOS).Modifiers(0);
                F.at(pos);
                return localVariableDeclarations(mods, t, dc);
            } else {
                // This Exec is an "ExpressionStatement"; it subsumes the terminating semicolon
                t = checkExprStat(t);
                accept(SEMI);
                JCExpressionStatement expr = toP(F.at(pos).Exec(t));
                return List.of(expr);
            }
        }
    }
    //where
        private List<JCStatement> localVariableDeclarations(JCModifiers mods, JCExpression type, Comment dc) {
            if (dc != null) {
                // ignore a well-placed doc comment, but save any misplaced ones
                saveDanglingDocComments(dc);
            }
            ListBuffer<JCStatement> stats =
                    variableDeclarators(mods, type, new ListBuffer<>(), true);
            // A "LocalVariableDeclarationStatement" subsumes the terminating semicolon
            accept(SEMI);
            storeEnd(stats.last(), S.prevToken().endPos);
            return stats.toList();
        }

    /** Statement =
     *       Block
     *     | IF ParExpression Statement [ELSE Statement]
     *     | FOR "(" ForInitOpt ";" [Expression] ";" ForUpdateOpt ")" Statement
     *     | FOR "(" FormalParameter : Expression ")" Statement
     *     | WHILE ParExpression Statement
     *     | DO Statement WHILE ParExpression ";"
     *     | TRY Block ( Catches | [Catches] FinallyPart )
     *     | TRY "(" ResourceSpecification ";"opt ")" Block [Catches] [FinallyPart]
     *     | SWITCH ParExpression "{" SwitchBlockStatementGroups "}"
     *     | SYNCHRONIZED ParExpression Block
     *     | RETURN [Expression] ";"
     *     | THROW Expression ";"
     *     | BREAK [Ident] ";"
     *     | CONTINUE [Ident] ";"
     *     | ASSERT Expression [ ":" Expression ] ";"
     *     | ";"
     */
    public JCStatement parseSimpleStatement() {
        ignoreDanglingComments(); // ignore comments before statement
        int pos = token.pos;
        switch (token.kind) {
        case LBRACE:
            return block();
        case IF: {
            nextToken();
            JCExpression cond = parExpression();
            JCStatement thenpart = parseStatementAsBlock();
            JCStatement elsepart = null;
            if (token.kind == ELSE) {
                nextToken();
                elsepart = parseStatementAsBlock();
            }
            return F.at(pos).If(cond, thenpart, elsepart);
        }
        case FOR: {
            nextToken();
            accept(LPAREN);
            List<JCStatement> inits = token.kind == SEMI ? List.nil() : forInit();
            if (inits.length() == 1 &&
                inits.head.hasTag(VARDEF) &&
                ((JCVariableDecl) inits.head).init == null &&
                token.kind == COLON) {
                JCVariableDecl var = (JCVariableDecl)inits.head;
                accept(COLON);
                JCExpression expr = parseExpression();
                accept(RPAREN);
                JCStatement body = parseStatementAsBlock();
                return F.at(pos).ForeachLoop(var, expr, body);
            } else {
                accept(SEMI);
                JCExpression cond = token.kind == SEMI ? null : parseExpression();
                accept(SEMI);
                List<JCExpressionStatement> steps = token.kind == RPAREN ? List.nil() : forUpdate();
                accept(RPAREN);
                JCStatement body = parseStatementAsBlock();
                return F.at(pos).ForLoop(inits, cond, steps, body);
            }
        }
        case WHILE: {
            nextToken();
            JCExpression cond = parExpression();
            JCStatement body = parseStatementAsBlock();
            return F.at(pos).WhileLoop(cond, body);
        }
        case DO: {
            nextToken();
            JCStatement body = parseStatementAsBlock();
            accept(WHILE);
            JCExpression cond = parExpression();
            accept(SEMI);
            JCDoWhileLoop t = toP(F.at(pos).DoLoop(body, cond));
            return t;
        }
        case TRY: {
            nextToken();
            List<JCTree> resources = List.nil();
            if (token.kind == LPAREN) {
                nextToken();
                resources = resources();
                accept(RPAREN);
            }
            JCBlock body = block();
            ListBuffer<JCCatch> catchers = new ListBuffer<>();
            JCBlock finalizer = null;
            if (token.kind == CATCH || token.kind == FINALLY) {
                while (token.kind == CATCH) catchers.append(catchClause());
                if (token.kind == FINALLY) {
                    nextToken();
                    finalizer = block();
                }
            } else {
                if (resources.isEmpty()) {
                    log.error(DiagnosticFlag.SYNTAX, pos, Errors.TryWithoutCatchFinallyOrResourceDecls);
                }
            }
            return F.at(pos).Try(resources, body, catchers.toList(), finalizer);
        }
        case SWITCH: {
            nextToken();
            JCExpression selector = parExpression();
            accept(LBRACE);
            List<JCCase> cases = switchBlockStatementGroups();
            JCSwitch t = to(F.at(pos).Switch(selector, cases));
            accept(RBRACE);
            return t;
        }
        case SYNCHRONIZED: {
            nextToken();
            JCExpression lock = parExpression();
            JCBlock body = block();
            return F.at(pos).Synchronized(lock, body);
        }
        case RETURN: {
            nextToken();
            JCExpression result = token.kind == SEMI ? null : parseExpression();
            accept(SEMI);
            JCReturn t = toP(F.at(pos).Return(result));
            return t;
        }
        case THROW: {
            nextToken();
            JCExpression exc = parseExpression();
            accept(SEMI);
            JCThrow t = toP(F.at(pos).Throw(exc));
            return t;
        }
        case BREAK: {
            nextToken();
            Name label = LAX_IDENTIFIER.test(token.kind) ? ident() : null;
            accept(SEMI);
            JCBreak t = toP(F.at(pos).Break(label));
            return t;
        }
        case CONTINUE: {
            nextToken();
            Name label = LAX_IDENTIFIER.test(token.kind) ? ident() : null;
            accept(SEMI);
            JCContinue t =  toP(F.at(pos).Continue(label));
            return t;
        }
        case SEMI:
            nextToken();
            return toP(F.at(pos).Skip());
        case ELSE:
            int elsePos = token.pos;
            nextToken();
            return doRecover(elsePos, BasicErrorRecoveryAction.BLOCK_STMT, Errors.ElseWithoutIf);
        case FINALLY:
            int finallyPos = token.pos;
            nextToken();
            return doRecover(finallyPos, BasicErrorRecoveryAction.BLOCK_STMT, Errors.FinallyWithoutTry);
        case CATCH:
            return doRecover(token.pos, BasicErrorRecoveryAction.CATCH_CLAUSE, Errors.CatchWithoutTry);
        case ASSERT: {
            nextToken();
            JCExpression assertion = parseExpression();
            JCExpression message = null;
            if (token.kind == COLON) {
                nextToken();
                message = parseExpression();
            }
            accept(SEMI);
            JCAssert t = toP(F.at(pos).Assert(assertion, message));
            return t;
        }
        default:
            Assert.error();
            return null;
        }
    }

    @Override
    public JCStatement parseStatement() {
        return parseStatementAsBlock();
    }

    private JCStatement doRecover(int startPos, ErrorRecoveryAction action, Error errorKey) {
        int errPos = S.errPos();
        JCTree stm = action.doRecover(this);
        S.errPos(errPos);
        return toP(F.Exec(syntaxError(startPos, List.of(stm), errorKey)));
    }

    /** CatchClause     = CATCH "(" FormalParameter ")" Block
     * TODO: the "FormalParameter" is not correct, it uses the special "catchTypes" rule below.
     */
    protected JCCatch catchClause() {
        int pos = token.pos;
        accept(CATCH);
        accept(LPAREN);
        JCModifiers mods = optFinal(Flags.PARAMETER);
        List<JCExpression> catchTypes = catchTypes();
        JCExpression paramType = catchTypes.size() > 1 ?
                toP(F.at(catchTypes.head.getStartPosition()).TypeUnion(catchTypes)) :
                catchTypes.head;
        JCVariableDecl formal = variableDeclaratorId(mods, paramType, true, false, false);
        accept(RPAREN);
        JCBlock body = block();
        return F.at(pos).Catch(formal, body);
    }

    List<JCExpression> catchTypes() {
        ListBuffer<JCExpression> catchTypes = new ListBuffer<>();
        catchTypes.add(parseType());
        while (token.kind == BAR) {
            nextToken();
            // Instead of qualident this is now parseType.
            // But would that allow too much, e.g. arrays or generics?
            catchTypes.add(parseType());
        }
        return catchTypes.toList();
    }

    /** SwitchBlockStatementGroups = { SwitchBlockStatementGroup }
     *  SwitchBlockStatementGroup = SwitchLabel BlockStatements
     *  SwitchLabel = CASE ConstantExpression ":" | DEFAULT ":"
     */
    List<JCCase> switchBlockStatementGroups() {
        ListBuffer<JCCase> cases = new ListBuffer<>();
        while (true) {
            int pos = token.pos;
            switch (token.kind) {
            case CASE:
            case DEFAULT:
                cases.appendList(switchBlockStatementGroup());
                break;
            case RBRACE: case EOF:
                return cases.toList();
            default:
                nextToken(); // to ensure progress
                syntaxError(pos, Errors.Expected3(CASE, DEFAULT, RBRACE));
            }
        }
    }

    protected List<JCCase> switchBlockStatementGroup() {
        int pos = token.pos;
        List<JCStatement> stats;
        JCCase c;
        ListBuffer<JCCase> cases = new ListBuffer<JCCase>();
        switch (token.kind) {
        case CASE: {
            nextToken();
            ListBuffer<JCCaseLabel> pats = new ListBuffer<>();
            boolean allowDefault = false;
            while (true) {
                JCCaseLabel label = parseCaseLabel(allowDefault);
                pats.append(label);
                if (token.kind != COMMA) break;
                nextToken();
                checkSourceLevel(Feature.SWITCH_MULTIPLE_CASE_LABELS);
                allowDefault = TreeInfo.isNullCaseLabel(label);
            };
            JCExpression guard = parseGuard(pats.last());
            CaseTree.CaseKind caseKind;
            JCTree body = null;
            if (token.kind == ARROW) {
                checkSourceLevel(Feature.SWITCH_RULE);
                accept(ARROW);
                caseKind = JCCase.RULE;
                JCStatement statement = parseStatementAsBlock();
                if (!statement.hasTag(EXEC) && !statement.hasTag(BLOCK) && !statement.hasTag(Tag.THROW)) {
                    log.error(statement.pos(), Errors.SwitchCaseUnexpectedStatement);
                }
                stats = List.of(statement);
                body = stats.head;
            } else {
                accept(COLON, tk -> Errors.Expected2(COLON, ARROW));
                caseKind = JCCase.STATEMENT;
                stats = blockStatements();
            }
            c = F.at(pos).Case(caseKind, pats.toList(), guard, stats, body);
            if (stats.isEmpty())
                storeEnd(c, S.prevToken().endPos);
            return cases.append(c).toList();
        }
        case DEFAULT: {
            nextToken();
            JCCaseLabel defaultPattern = toP(F.at(pos).DefaultCaseLabel());
            JCExpression guard = parseGuard(defaultPattern);
            CaseTree.CaseKind caseKind;
            JCTree body = null;
            if (token.kind == ARROW) {
                checkSourceLevel(Feature.SWITCH_RULE);
                accept(ARROW);
                caseKind = JCCase.RULE;
                JCStatement statement = parseStatementAsBlock();
                if (!statement.hasTag(EXEC) && !statement.hasTag(BLOCK) && !statement.hasTag(Tag.THROW)) {
                    log.error(statement.pos(), Errors.SwitchCaseUnexpectedStatement);
                }
                stats = List.of(statement);
                body = stats.head;
            } else {
                accept(COLON, tk -> Errors.Expected2(COLON, ARROW));
                caseKind = JCCase.STATEMENT;
                stats = blockStatements();
            }
            c = F.at(pos).Case(caseKind, List.of(defaultPattern), guard, stats, body);
            if (stats.isEmpty())
                storeEnd(c, S.prevToken().endPos);
            return cases.append(c).toList();
        }
        }
        throw new AssertionError("should not reach here");
    }

    private JCCaseLabel parseCaseLabel(boolean allowDefault) {
        int patternPos = token.pos;
        JCCaseLabel label;

        if (token.kind == DEFAULT) {
            checkSourceLevel(token.pos, Feature.PATTERN_SWITCH);
            if (!allowDefault) {
                reportSyntaxError(new SimpleDiagnosticPosition(token.pos),
                                  Errors.DefaultLabelNotAllowed);
            }
            nextToken();
            label = toP(F.at(patternPos).DefaultCaseLabel());
        } else {
            JCModifiers mods = optFinal(0);
            boolean pattern = mods.flags != 0 || mods.annotations.nonEmpty() ||
                              analyzePattern(0) == PatternResult.PATTERN;
            if (pattern) {
                checkSourceLevel(token.pos, Feature.PATTERN_SWITCH);
                JCPattern p = parsePattern(patternPos, mods, null, false, true);
                return toP(F.at(patternPos).PatternCaseLabel(p));
            } else {
                JCExpression expr = term(EXPR | NOLAMBDA);
                return toP(F.at(patternPos).ConstantCaseLabel(expr));
            }
        }

        return label;
    }

    private JCExpression parseGuard(JCCaseLabel label) {
        JCExpression guard = null;

        if (token.kind == IDENTIFIER && token.name() == names.when) {
            int pos = token.pos;

            nextToken();
            guard = term(EXPR | NOLAMBDA);

            if (!(label instanceof JCPatternCaseLabel)) {
                guard = syntaxError(pos, List.of(guard), Errors.GuardNotAllowed);
            }
        }

        return guard;
    }
    @SuppressWarnings("fallthrough")
    PatternResult analyzePattern(int lookahead) {
        int typeDepth = 0;
        int parenDepth = 0;
        PatternResult pendingResult = PatternResult.EXPRESSION;
        while (true) {
            TokenKind token = S.token(lookahead).kind;
            switch (token) {
                case BYTE: case SHORT: case INT: case LONG: case FLOAT:
                case DOUBLE: case BOOLEAN: case CHAR: case VOID:
                case ASSERT, ENUM, IDENTIFIER:
                    if (typeDepth == 0 && peekToken(lookahead, LAX_IDENTIFIER)) {
                        if (parenDepth == 0) {
                            return PatternResult.PATTERN;
                        } else {
                            pendingResult = PatternResult.PATTERN;
                        }
                    } else if (typeDepth == 0 && parenDepth == 0 && (peekToken(lookahead, tk -> tk == ARROW || tk == COMMA))) {
                        return PatternResult.EXPRESSION;
                    }
                    break;
                case UNDERSCORE:
                    // TODO: REFACTOR to remove the code duplication
                    if (typeDepth == 0 && peekToken(lookahead, tk -> tk == RPAREN || tk == COMMA)) {
                        return PatternResult.PATTERN;
                    } else if (typeDepth == 0 && peekToken(lookahead, LAX_IDENTIFIER)) {
                        if (parenDepth == 0) {
                            return PatternResult.PATTERN;
                        } else {
                            pendingResult = PatternResult.PATTERN;
                        }
                    }
                    break;
                case DOT, QUES, EXTENDS, SUPER, COMMA: break;
                case LT: typeDepth++; break;
                case GTGTGT: typeDepth--;
                case GTGT: typeDepth--;
                case GT:
                    typeDepth--;
                    if (typeDepth == 0 && !peekToken(lookahead, DOT)) {
                         return peekToken(lookahead, LAX_IDENTIFIER) ||
                                peekToken(lookahead, tk -> tk == LPAREN) ? PatternResult.PATTERN
                                                                         : PatternResult.EXPRESSION;
                    } else if (typeDepth < 0) return PatternResult.EXPRESSION;
                    break;
                case MONKEYS_AT:
                    lookahead = skipAnnotation(lookahead);
                    break;
                case LBRACKET:
                    if (peekToken(lookahead, RBRACKET, LAX_IDENTIFIER)) {
                        return PatternResult.PATTERN;
                    } else if (peekToken(lookahead, RBRACKET)) {
                        lookahead++;
                        break;
                    } else {
                        // This is a potential guard, if we are already in a pattern
                        return pendingResult;
                    }
                case LPAREN:
                    if (S.token(lookahead + 1).kind == RPAREN) {
                        return parenDepth != 0 && S.token(lookahead + 2).kind == ARROW
                                ? PatternResult.EXPRESSION
                                : PatternResult.PATTERN;
                    }
                    parenDepth++; break;
                case RPAREN:
                    parenDepth--;
                    if (parenDepth == 0 &&
                        typeDepth == 0 &&
                        peekToken(lookahead, TokenKind.IDENTIFIER) &&
                        S.token(lookahead + 1).name() == names.when) {
                        return PatternResult.PATTERN;
                    }
                    break;
                case ARROW: return parenDepth > 0 ? PatternResult.EXPRESSION
                                                   : pendingResult;
                case FINAL:
                    if (parenDepth > 0) return PatternResult.PATTERN;
                default: return pendingResult;
            }
            lookahead++;
        }
    }

    private enum PatternResult {
        EXPRESSION,
        PATTERN;
    }

    /** MoreStatementExpressions = { COMMA StatementExpression }
     */
    <T extends ListBuffer<? super JCExpressionStatement>> T moreStatementExpressions(int pos,
                                                                    JCExpression first,
                                                                    T stats) {
        // This Exec is a "StatementExpression"; it subsumes no terminating token
        stats.append(toP(F.at(pos).Exec(checkExprStat(first))));
        while (token.kind == COMMA) {
            nextToken();
            pos = token.pos;
            JCExpression t = parseExpression();
            // This Exec is a "StatementExpression"; it subsumes no terminating token
            stats.append(toP(F.at(pos).Exec(checkExprStat(t))));
        }
        return stats;
    }

    /** ForInit = StatementExpression MoreStatementExpressions
     *           |  { FINAL | '@' Annotation } Type VariableDeclarators
     */
    List<JCStatement> forInit() {
        ListBuffer<JCStatement> stats = new ListBuffer<>();
        int pos = token.pos;
        if (token.kind == FINAL || token.kind == MONKEYS_AT) {
            return variableDeclarators(optFinal(0), parseType(true), stats, true).toList();
        } else {
            JCExpression t = term(EXPR | TYPE);
            if (wasTypeMode() && LAX_IDENTIFIER.test(token.kind)) {
                return variableDeclarators(modifiersOpt(), t, stats, true).toList();
            } else if (wasTypeMode() && token.kind == COLON) {
                log.error(DiagnosticFlag.SYNTAX, pos, Errors.BadInitializer("for-loop"));
                return List.of((JCStatement)F.at(pos).VarDef(modifiersOpt(), names.error, t, null));
            } else {
                return moreStatementExpressions(pos, t, stats).toList();
            }
        }
    }

    /** ForUpdate = StatementExpression MoreStatementExpressions
     */
    List<JCExpressionStatement> forUpdate() {
        return moreStatementExpressions(token.pos,
                                        parseExpression(),
                                        new ListBuffer<JCExpressionStatement>()).toList();
    }

    /** AnnotationsOpt = { '@' Annotation }
     *
     * @param kind Whether to parse an ANNOTATION or TYPE_ANNOTATION
     */
    protected List<JCAnnotation> annotationsOpt(Tag kind) {
        if (token.kind != MONKEYS_AT) return List.nil(); // optimization
        ListBuffer<JCAnnotation> buf = new ListBuffer<>();
        int prevmode = mode;
        while (token.kind == MONKEYS_AT) {
            int pos = token.pos;
            nextToken();
            buf.append(annotation(pos, kind));
        }
        setLastMode(mode);
        setMode(prevmode);
        List<JCAnnotation> annotations = buf.toList();

        return annotations;
    }

    List<JCAnnotation> typeAnnotationsOpt() {
        List<JCAnnotation> annotations = annotationsOpt(Tag.TYPE_ANNOTATION);
        return annotations;
    }

    /** ModifiersOpt = { Modifier }
     *  Modifier = PUBLIC | PROTECTED | PRIVATE | STATIC | ABSTRACT | FINAL
     *           | NATIVE | SYNCHRONIZED | TRANSIENT | VOLATILE | "@"
     *           | "@" Annotation
     */
    protected JCModifiers modifiersOpt() {
        return modifiersOpt(null);
    }
    protected JCModifiers modifiersOpt(JCModifiers partial) {
        long flags;
        ListBuffer<JCAnnotation> annotations = new ListBuffer<>();
        int pos;
        if (partial == null) {
            flags = 0;
            pos = token.pos;
        } else {
            flags = partial.flags;
            annotations.appendList(partial.annotations);
            pos = partial.pos;
        }
        if (token.deprecatedFlag()) {
            flags |= Flags.DEPRECATED;
        }
        int lastPos;
    loop:
        while (true) {
            long flag;
            switch (token.kind) {
            case PRIVATE     : flag = Flags.PRIVATE; break;
            case PROTECTED   : flag = Flags.PROTECTED; break;
            case PUBLIC      : flag = Flags.PUBLIC; break;
            case STATIC      : flag = Flags.STATIC; break;
            case TRANSIENT   : flag = Flags.TRANSIENT; break;
            case FINAL       : flag = Flags.FINAL; break;
            case ABSTRACT    : flag = Flags.ABSTRACT; break;
            case NATIVE      : flag = Flags.NATIVE; break;
            case VOLATILE    : flag = Flags.VOLATILE; break;
            case SYNCHRONIZED: flag = Flags.SYNCHRONIZED; break;
            case STRICTFP    : flag = Flags.STRICTFP; break;
            case MONKEYS_AT  : flag = Flags.ANNOTATION; break;
            case DEFAULT     : flag = Flags.DEFAULT; break;
            case ERROR       : flag = 0; nextToken(); break;
            case IDENTIFIER  : {
                if (isNonSealedClassStart(false)) {
                    flag = Flags.NON_SEALED;
                    nextToken();
                    nextToken();
                    break;
                }
                if (isSealedClassStart(false)) {
                    checkSourceLevel(Feature.SEALED_CLASSES);
                    flag = Flags.SEALED;
                    break;
                }
                break loop;
            }
            default: break loop;
            }
            if ((flags & flag) != 0) log.error(DiagnosticFlag.SYNTAX, token.pos, Errors.RepeatedModifier);
            lastPos = token.pos;
            nextToken();
            if (flag == Flags.ANNOTATION) {
                if (token.kind != INTERFACE) {
                    JCAnnotation ann = annotation(lastPos, Tag.ANNOTATION);
                    // if first modifier is an annotation, set pos to annotation's.
                    if (flags == 0 && annotations.isEmpty())
                        pos = ann.pos;
                    annotations.append(ann);
                    flag = 0;
                }
            }
            flags |= flag;
        }
        switch (token.kind) {
        case ENUM: flags |= Flags.ENUM; break;
        case INTERFACE: flags |= Flags.INTERFACE; break;
        default: break;
        }

        /* A modifiers tree with no modifier tokens or annotations
         * has no text position. */
        if ((flags & (Flags.ModifierFlags | Flags.ANNOTATION)) == 0 && annotations.isEmpty())
            pos = Position.NOPOS;

        JCModifiers mods = F.at(pos).Modifiers(flags, annotations.toList());
        if (pos != Position.NOPOS)
            storeEnd(mods, S.prevToken().endPos);
        return mods;
    }

    /** Annotation              = "@" Qualident [ "(" AnnotationFieldValues ")" ]
     *
     * @param pos position of "@" token
     * @param kind Whether to parse an ANNOTATION or TYPE_ANNOTATION
     */
    JCAnnotation annotation(int pos, Tag kind) {
        // accept(AT); // AT consumed by caller
        JCTree ident = qualident(false);
        List<JCExpression> fieldValues = annotationFieldValuesOpt();
        JCAnnotation ann;
        if (kind == Tag.ANNOTATION) {
            ann = F.at(pos).Annotation(ident, fieldValues);
        } else if (kind == Tag.TYPE_ANNOTATION) {
            ann = F.at(pos).TypeAnnotation(ident, fieldValues);
        } else {
            throw new AssertionError("Unhandled annotation kind: " + kind);
        }
        return toP(ann);
    }

    List<JCExpression> annotationFieldValuesOpt() {
        return (token.kind == LPAREN) ? annotationFieldValues() : List.nil();
    }

    /** AnnotationFieldValues   = "(" [ AnnotationFieldValue { "," AnnotationFieldValue } ] ")" */
    List<JCExpression> annotationFieldValues() {
        accept(LPAREN);
        ListBuffer<JCExpression> buf = new ListBuffer<>();
        if (token.kind != RPAREN) {
            buf.append(annotationFieldValue());
            while (token.kind == COMMA) {
                nextToken();
                buf.append(annotationFieldValue());
            }
        }
        accept(RPAREN);
        return buf.toList();
    }

    /** AnnotationFieldValue    = AnnotationValue
     *                          | Identifier "=" AnnotationValue
     */
    JCExpression annotationFieldValue() {
        if (LAX_IDENTIFIER.test(token.kind)) {
            selectExprMode();
            JCExpression t1 = term1();
            if (t1.hasTag(IDENT) && token.kind == EQ) {
                int pos = token.pos;
                accept(EQ);
                JCExpression v = annotationValue();
                return toP(F.at(pos).Assign(t1, v));
            } else {
                return t1;
            }
        }
        return annotationValue();
    }

    /* AnnotationValue          = ConditionalExpression
     *                          | Annotation
     *                          | "{" [ AnnotationValue { "," AnnotationValue } ] [","] "}"
     */
    JCExpression annotationValue() {
        int pos;
        switch (token.kind) {
        case MONKEYS_AT:
            pos = token.pos;
            nextToken();
            return annotation(pos, Tag.ANNOTATION);
        case LBRACE:
            pos = token.pos;
            accept(LBRACE);
            ListBuffer<JCExpression> buf = new ListBuffer<>();
            if (token.kind == COMMA) {
                nextToken();
            } else if (token.kind != RBRACE) {
                buf.append(annotationValue());
                while (token.kind == COMMA) {
                    nextToken();
                    if (token.kind == RBRACE) break;
                    buf.append(annotationValue());
                }
            }
            accept(RBRACE, tk -> Errors.AnnotationMissingElementValue);
            return toP(F.at(pos).NewArray(null, List.nil(), buf.toList()));
        default:
            selectExprMode();
            return term1();
        }
    }

    /** VariableDeclarators = VariableDeclarator { "," VariableDeclarator }
     */
    public <T extends ListBuffer<? super JCVariableDecl>> T variableDeclarators(JCModifiers mods,
                                                                         JCExpression type,
                                                                         T vdefs,
                                                                         boolean localDecl)
    {
        return variableDeclaratorsRest(token.pos, mods, type, identOrUnderscore(), false, null, vdefs, localDecl);
    }

    /** VariableDeclaratorsRest = VariableDeclaratorRest { "," VariableDeclarator }
     *  ConstantDeclaratorsRest = ConstantDeclaratorRest { "," ConstantDeclarator }
     *
     *  @param reqInit  Is an initializer always required?
     *  @param dc       The documentation comment for the variable declarations, or null.
     */
    protected <T extends ListBuffer<? super JCVariableDecl>> T variableDeclaratorsRest(int pos,
                                                                     JCModifiers mods,
                                                                     JCExpression type,
                                                                     Name name,
                                                                     boolean reqInit,
                                                                     Comment dc,
                                                                     T vdefs,
                                                                     boolean localDecl)
    {
        JCVariableDecl head = variableDeclaratorRest(pos, mods, type, name, reqInit, dc, localDecl, false);
        vdefs.append(head);
        while (token.kind == COMMA) {
            // All but last of multiple declarators subsume a comma
            storeEnd((JCTree)vdefs.last(), token.endPos);
            nextToken();
            vdefs.append(variableDeclarator(mods, type, reqInit, dc, localDecl));
        }
        return vdefs;
    }

    /** VariableDeclarator = Ident VariableDeclaratorRest
     *  ConstantDeclarator = Ident ConstantDeclaratorRest
     */
    JCVariableDecl variableDeclarator(JCModifiers mods, JCExpression type, boolean reqInit, Comment dc, boolean localDecl) {
        return variableDeclaratorRest(token.pos, mods, type, identOrUnderscore(), reqInit, dc, localDecl, true);
    }

    /** VariableDeclaratorRest = BracketsOpt ["=" VariableInitializer]
     *  ConstantDeclaratorRest = BracketsOpt "=" VariableInitializer
     *
     *  @param reqInit  Is an initializer always required?
     *  @param dc       The documentation comment for the variable declarations, or null.
     */
    JCVariableDecl variableDeclaratorRest(int pos, JCModifiers mods, JCExpression type, Name name,
                                  boolean reqInit, Comment dc, boolean localDecl, boolean compound) {
        boolean declaredUsingVar = false;
        JCExpression init = null;
        type = bracketsOpt(type);

        if (Feature.UNNAMED_VARIABLES.allowedInSource(source) && name == names.underscore) {
            if (!localDecl) {
                log.error(DiagnosticFlag.SYNTAX, pos, Errors.UseOfUnderscoreNotAllowed);
            }
            name = names.empty;
        }

        saveDanglingDocComments(dc);

        if (token.kind == EQ) {
            nextToken();
            init = variableInitializer();
        }
        else if (reqInit) syntaxError(token.pos, Errors.Expected(EQ));

        if (Feature.UNNAMED_VARIABLES.allowedInSource(source) && name == names.empty
                && localDecl
                && init == null
                && token.kind != COLON) { // if its unnamed local variable, it needs to have an init unless in enhanced-for
            syntaxError(token.pos, Errors.Expected(EQ));
        }

        int startPos = Position.NOPOS;
        JCTree elemType = TreeInfo.innermostType(type, true);
        if (elemType.hasTag(IDENT)) {
            Name typeName = ((JCIdent) elemType).name;
            if (restrictedTypeNameStartingAtSource(typeName, pos, !compound && localDecl) != null) {
                if (typeName != names.var) {
                    reportSyntaxError(elemType.pos, Errors.RestrictedTypeNotAllowedHere(typeName));
                } else if (type.hasTag(TYPEARRAY) && !compound) {
                    //error - 'var' and arrays
                    reportSyntaxError(elemType.pos, Errors.RestrictedTypeNotAllowedArray(typeName));
                } else {
                    declaredUsingVar = true;
                    if (compound)
                        //error - 'var' in compound local var decl
                        reportSyntaxError(elemType.pos, Errors.RestrictedTypeNotAllowedCompound(typeName));
                    startPos = TreeInfo.getStartPos(mods);
                    if (startPos == Position.NOPOS)
                        startPos = TreeInfo.getStartPos(type);
                    //implicit type
                    type = null;
                }
            }
        }
        JCVariableDecl result = toP(F.at(pos).VarDef(mods, name, type, init, declaredUsingVar));
        result.startPos = startPos;
        return attach(result, dc);
    }

    Name restrictedTypeName(JCExpression e, boolean shouldWarn) {
        switch (e.getTag()) {
            case IDENT:
                return restrictedTypeNameStartingAtSource(((JCIdent)e).name, e.pos, shouldWarn) != null ? ((JCIdent)e).name : null;
            case TYPEARRAY:
                return restrictedTypeName(((JCArrayTypeTree)e).elemtype, shouldWarn);
            default:
                return null;
        }
    }

    Source restrictedTypeNameStartingAtSource(Name name, int pos, boolean shouldWarn) {
        if (name == names.var) {
            if (Feature.LOCAL_VARIABLE_TYPE_INFERENCE.allowedInSource(source)) {
                return Source.JDK10;
            } else if (shouldWarn) {
                log.warning(pos, Warnings.RestrictedTypeNotAllowed(name, Source.JDK10));
            }
        }
        if (name == names.yield) {
            if (allowYieldStatement) {
                return Source.JDK14;
            } else if (shouldWarn) {
                log.warning(pos, Warnings.RestrictedTypeNotAllowed(name, Source.JDK14));
            }
        }
        if (name == names.record) {
            if (allowRecords) {
                return Source.JDK14;
            } else if (shouldWarn) {
                log.warning(pos, Warnings.RestrictedTypeNotAllowedPreview(name, Source.JDK14));
            }
        }
        if (name == names.sealed) {
            if (allowSealedTypes) {
                return Source.JDK15;
            } else if (shouldWarn) {
                log.warning(pos, Warnings.RestrictedTypeNotAllowedPreview(name, Source.JDK15));
            }
        }
        if (name == names.permits) {
            if (allowSealedTypes) {
                return Source.JDK15;
            } else if (shouldWarn) {
                log.warning(pos, Warnings.RestrictedTypeNotAllowedPreview(name, Source.JDK15));
            }
        }
        return null;
    }

    /** VariableDeclaratorId = Ident BracketsOpt
     */
    JCVariableDecl variableDeclaratorId(JCModifiers mods, JCExpression type, boolean catchParameter, boolean lambdaParameter, boolean recordComponent) {
        int pos = token.pos;
        Name name;
        if (allowThisIdent ||
            !lambdaParameter ||
            LAX_IDENTIFIER.test(token.kind) ||
            mods.flags != Flags.PARAMETER ||
            mods.annotations.nonEmpty()) {
            JCExpression pn;
            if (token.kind == UNDERSCORE && (catchParameter || lambdaParameter)) {
                pn = toP(F.at(token.pos).Ident(identOrUnderscore()));
            } else {
                pn = qualident(false);
            }
            if (pn.hasTag(Tag.IDENT) && ((JCIdent)pn).name != names._this) {
                name = ((JCIdent)pn).name;
            } else if (lambdaParameter && type == null) {
                // we have a lambda parameter that is not an identifier this is a syntax error
                type = pn;
                name = names.empty;
                reportSyntaxError(pos, Errors.Expected(IDENTIFIER));
            } else {
                if (allowThisIdent) {
                    if ((mods.flags & Flags.VARARGS) != 0) {
                        log.error(token.pos, Errors.VarargsAndReceiver);
                    }
                    if (token.kind == LBRACKET) {
                        log.error(token.pos, Errors.ArrayAndReceiver);
                    }
                    if (pn.hasTag(Tag.SELECT) && ((JCFieldAccess)pn).name != names._this) {
                        log.error(token.pos, Errors.WrongReceiver);
                    }
                }
                return toP(F.at(pos).ReceiverVarDef(mods, pn, type));
            }
        } else {
            /** if it is a lambda parameter and the token kind is not an identifier,
             *  and there are no modifiers or annotations, then this means that the compiler
             *  supposed the lambda to be explicit but it can contain a mix of implicit,
             *  var or explicit parameters. So we assign the error name to the parameter name
             *  instead of issuing an error and analyze the lambda parameters as a whole at
             *  a higher level.
             */
            name = names.error;
        }
        if ((mods.flags & Flags.VARARGS) != 0 &&
                token.kind == LBRACKET) {
            log.error(token.pos, Errors.VarargsAndOldArraySyntax);
        }
        if (recordComponent && token.kind == LBRACKET) {
            log.error(token.pos, Errors.RecordComponentAndOldArraySyntax);
        }
        type = bracketsOpt(type);

        if (Feature.UNNAMED_VARIABLES.allowedInSource(source) && name == names.underscore) {
            name = names.empty;
        }

        return toP(F.at(pos).VarDef(mods, name, type, null,
                type != null && type.hasTag(IDENT) && ((JCIdent)type).name == names.var));
    }

    /** Resources = Resource { ";" Resources }
     */
    List<JCTree> resources() {
        ListBuffer<JCTree> defs = new ListBuffer<>();
        defs.append(resource());
        while (token.kind == SEMI) {
            // All but last of multiple declarators must subsume a semicolon
            storeEnd(defs.last(), token.endPos);
            int semiColonPos = token.pos;
            nextToken();
            if (token.kind == RPAREN) { // Optional trailing semicolon
                                       // after last resource
                break;
            }
            defs.append(resource());
        }
        return defs.toList();
    }

    /** Resource = VariableModifiersOpt Type VariableDeclaratorId "=" Expression
     *           | Expression
     */
    protected JCTree resource() {
        if (token.kind == FINAL || token.kind == MONKEYS_AT) {
            JCModifiers mods = optFinal(0);
            JCExpression t = parseType(true);
            return variableDeclaratorRest(token.pos, mods, t, identOrUnderscore(), true, null, true, false);
        }
        JCExpression t = term(EXPR | TYPE);
        if (wasTypeMode() && LAX_IDENTIFIER.test(token.kind)) {
            JCModifiers mods = F.Modifiers(0);
            return variableDeclaratorRest(token.pos, mods, t, identOrUnderscore(), true, null, true, false);
        } else {
            checkSourceLevel(Feature.EFFECTIVELY_FINAL_VARIABLES_IN_TRY_WITH_RESOURCES);
            if (!t.hasTag(IDENT) && !t.hasTag(SELECT)) {
                log.error(t.pos(), Errors.TryWithResourcesExprNeedsVar);
            }

            return t;
        }
    }

    /** CompilationUnit = [ { "@" Annotation } PACKAGE Qualident ";"] {ImportDeclaration} {TypeDeclaration}
     */
    public JCTree.JCCompilationUnit parseCompilationUnit() {
        Token firstToken = token;
        JCModifiers mods = null;
        boolean consumedToplevelDoc = false;
        boolean seenImport = false;
        boolean seenPackage = false;
        ListBuffer<JCTree> defs = new ListBuffer<>();
        if (token.kind == MONKEYS_AT)
            mods = modifiersOpt();

        if (token.kind == PACKAGE) {
            int packagePos = token.pos;
            List<JCAnnotation> annotations = List.nil();
            seenPackage = true;
            if (mods != null) {
                checkNoMods(mods.flags & ~Flags.DEPRECATED);
                annotations = mods.annotations;
                mods = null;
            }
            nextToken();
            JCExpression pid = qualident(false);
            accept(SEMI);
            JCPackageDecl pd = toP(F.at(packagePos).PackageDecl(annotations, pid));
            attach(pd, firstToken.docComment());
            consumedToplevelDoc = true;
            defs.append(pd);
            updateUnexpectedTopLevelDefinitionStartError(true);
        }

        boolean firstTypeDecl = true;   // have we seen a class, enum, or interface declaration yet?
        boolean isImplicitClass = false;
        OUTER: while (token.kind != EOF) {
            if (token.pos <= endPosTable.errorEndPos) {
                // error recovery
                skip(firstTypeDecl, false, false, false);
                if (token.kind == EOF)
                    break;
            }
            // JLS 7.3 doesn't allow extra semicolons after package or import declarations,
            // but here we try to provide a more helpful error message if we encounter any.
            // Do that by slurping in as many semicolons as possible, and then seeing what
            // comes after before deciding how best to handle them.
            ListBuffer<JCTree> semiList = new ListBuffer<>();
            while (firstTypeDecl && mods == null && token.kind == SEMI) {
                int pos = token.pos;
                nextToken();
                semiList.append(toP(F.at(pos).Skip()));
                if (token.kind == EOF)
                    break OUTER;
            }
            if (firstTypeDecl && mods == null && token.kind == IMPORT) {
                if (!semiList.isEmpty()) {
                    if (source.compareTo(Source.JDK21) >= 0)
                        reportSyntaxError(semiList.first().pos, Errors.ExtraneousSemicolon);
                    else
                        log.warning(semiList.first().pos, Warnings.ExtraneousSemicolon);
                }
                seenImport = true;
                defs.append(importDeclaration());
            } else {
                Comment docComment = token.docComment();
                if (firstTypeDecl && !seenImport && !seenPackage) {
                    docComment = firstToken.docComment();
                    consumedToplevelDoc = true;
                }
                if (mods != null || token.kind != SEMI)
                    mods = modifiersOpt(mods);
                if (firstTypeDecl && token.kind == IDENTIFIER) {
                    if (!semiList.isEmpty()) {
                        if (source.compareTo(Source.JDK21) >= 0)
                            reportSyntaxError(semiList.first().pos, Errors.ExtraneousSemicolon);
                        else
                            log.warning(semiList.first().pos, Warnings.ExtraneousSemicolon);
                    }
                    ModuleKind kind = ModuleKind.STRONG;
                    if (token.name() == names.open) {
                        kind = ModuleKind.OPEN;
                        nextToken();
                    }
                    if (token.kind == IDENTIFIER && token.name() == names.module) {
                        if (mods != null) {
                            checkNoMods(mods.flags & ~Flags.DEPRECATED);
                        }
                        defs.append(moduleDecl(mods, kind, docComment));
                        consumedToplevelDoc = true;
                        break;
                    } else if (kind != ModuleKind.STRONG) {
                        reportSyntaxError(token.pos, Errors.ExpectedModule);
                    }
                }

                defs.appendList(semiList.toList());
                boolean isTopLevelMethodOrField = false;

                // Due to a significant number of existing negative tests
                // this code speculatively tests to see if a top level method
                // or field can parse. If the method or field can parse then
                // it is parsed. Otherwise, parsing continues as though
                // implicitly declared classes did not exist and error reporting
                // is the same as in the past.
                if (!isDeclaration(true)) {
                    final JCModifiers finalMods = mods;
                    JavacParser speculative = new VirtualParser(this);
                    List<JCTree> speculativeResult =
                            speculative.topLevelMethodOrFieldDeclaration(finalMods, null);
                    if (speculativeResult.head.hasTag(METHODDEF) ||
                        speculativeResult.head.hasTag(VARDEF)) {
                        isTopLevelMethodOrField = true;
                    }
                }

                if (isTopLevelMethodOrField) {
                    checkSourceLevel(token.pos, Feature.IMPLICIT_CLASSES);
                    defs.appendList(topLevelMethodOrFieldDeclaration(mods, docComment));
                    isImplicitClass = true;
                } else if (isDefiniteStatementStartToken()) {
                    int startPos = token.pos;
                    List<JCStatement> statements = blockStatement();
                    defs.append(syntaxError(startPos,
                                            statements,
                                            Errors.StatementNotExpected,
                                            true));
                } else {
                    JCTree def = typeDeclaration(mods, docComment);
                    if (def instanceof JCExpressionStatement statement)
                        def = statement.expr;
                    defs.append(def);
                }

                mods = null;
                firstTypeDecl = false;
            }
        }
        List<JCTree> topLevelDefs = isImplicitClass ? constructImplicitClass(defs.toList(), S.prevToken().endPos) : defs.toList();
        JCTree.JCCompilationUnit toplevel = F.at(firstToken.pos).TopLevel(topLevelDefs);
        if (!consumedToplevelDoc)
            attach(toplevel, firstToken.docComment());
        if (defs.isEmpty())
            storeEnd(toplevel, S.prevToken().endPos);
        if (keepDocComments)
            toplevel.docComments = docComments;
        if (keepLineMap)
            toplevel.lineMap = S.getLineMap();
        toplevel.endPositions = this.endPosTable;
        return toplevel;
    }

    // Restructure top level to be an implicitly declared class.
    private List<JCTree> constructImplicitClass(List<JCTree> origDefs, int endPos) {
        ListBuffer<JCTree> topDefs = new ListBuffer<>();
        ListBuffer<JCTree> defs = new ListBuffer<>();

        for (JCTree def : origDefs) {
            if (def.hasTag(Tag.PACKAGEDEF)) {
                log.error(def.pos(), Errors.ImplicitClassShouldNotHavePackageDeclaration);
            } else if (def.hasTag(Tag.IMPORT) || def.hasTag(Tag.MODULEIMPORT)) {
                topDefs.append(def);
            } else if (!def.hasTag(Tag.SKIP)) {
                defs.append(def);
            }
        }

        int primaryPos = getStartPos(defs.first());
        String simplename = PathFileObject.getSimpleName(log.currentSourceFile());

        if (simplename.endsWith(".java")) {
            simplename = simplename.substring(0, simplename.length() - ".java".length());
        }
        if (!SourceVersion.isIdentifier(simplename) || SourceVersion.isKeyword(simplename)) {
            log.error(primaryPos, Errors.BadFileName(simplename));
        }

        Name name = names.fromString(simplename);
        JCModifiers implicitMods = F.at(Position.NOPOS)
                .Modifiers(Flags.FINAL|Flags.IMPLICIT_CLASS, List.nil());
        JCClassDecl implicit = F.at(primaryPos).ClassDef(
                implicitMods, name, List.nil(), null, List.nil(), List.nil(),
                defs.toList());
        storeEnd(implicit, endPos);
        topDefs.append(implicit);
        return topDefs.toList();
    }

    JCModuleDecl moduleDecl(JCModifiers mods, ModuleKind kind, Comment dc) {
        int pos = token.pos;
        checkSourceLevel(Feature.MODULES);

        nextToken();
        JCExpression name = qualident(false);
        List<JCDirective> directives = null;

        accept(LBRACE);
        directives = moduleDirectiveList();
        accept(RBRACE);
        int endPos = S.prevToken().endPos;
        accept(EOF);

        JCModuleDecl result = F.at(pos).ModuleDef(mods, kind, name, directives);
        storeEnd(result, endPos);
        return attach(result, dc);
    }

    List<JCDirective> moduleDirectiveList() {
        ListBuffer<JCDirective> defs = new ListBuffer<>();
        while (token.kind == IDENTIFIER) {
            int pos = token.pos;
            if (token.name() == names.requires) {
                nextToken();
                boolean isTransitive = false;
                boolean isStaticPhase = false;
            loop:
                while (true) {
                    switch (token.kind) {
                        case IDENTIFIER:
                            if (token.name() == names.transitive) {
                                Token t1 = S.token(1);
                                if (t1.kind == SEMI || t1.kind == DOT) {
                                    break loop;
                                }
                                if (isTransitive) {
                                    log.error(DiagnosticFlag.SYNTAX, token.pos, Errors.RepeatedModifier);
                                }
                                isTransitive = true;
                                break;
                            } else {
                                break loop;
                            }
                        case STATIC:
                            if (isStaticPhase) {
                                log.error(DiagnosticFlag.SYNTAX, token.pos, Errors.RepeatedModifier);
                            }
                            isStaticPhase = true;
                            break;
                        default:
                            break loop;
                    }
                    nextToken();
                }
                JCExpression moduleName = qualident(false);
                accept(SEMI);
                defs.append(toP(F.at(pos).Requires(isTransitive, isStaticPhase, moduleName)));
            } else if (token.name() == names.exports || token.name() == names.opens) {
                boolean exports = token.name() == names.exports;
                nextToken();
                JCExpression pkgName = qualident(false);
                List<JCExpression> moduleNames = null;
                if (token.kind == IDENTIFIER && token.name() == names.to) {
                    nextToken();
                    moduleNames = qualidentList(false);
                }
                accept(SEMI);
                JCDirective d;
                if (exports) {
                    d = F.at(pos).Exports(pkgName, moduleNames);
                } else {
                    d = F.at(pos).Opens(pkgName, moduleNames);
                }
                defs.append(toP(d));
            } else if (token.name() == names.provides) {
                nextToken();
                JCExpression serviceName = qualident(false);
                List<JCExpression> implNames;
                if (token.kind == IDENTIFIER && token.name() == names.with) {
                    nextToken();
                    implNames = qualidentList(false);
                } else {
                    log.error(DiagnosticFlag.SYNTAX, token.pos, Errors.ExpectedStr("'" + names.with + "'"));
                    implNames = List.nil();
                }
                accept(SEMI);
                defs.append(toP(F.at(pos).Provides(serviceName, implNames)));
            } else if (token.name() == names.uses) {
                nextToken();
                JCExpression service = qualident(false);
                accept(SEMI);
                defs.append(toP(F.at(pos).Uses(service)));
            } else {
                setErrorEndPos(pos);
                reportSyntaxError(pos, Errors.InvalidModuleDirective);
                break;
            }
        }
        return defs.toList();
    }

    /** ImportDeclaration = IMPORT [ STATIC ] Ident { "." Ident } [ "." "*" ] ";"
     */
    protected JCTree importDeclaration() {
        int pos = token.pos;
        nextToken();
        boolean importStatic = false;
        if (token.kind == STATIC) {
            importStatic = true;
            nextToken();
        } else if (token.kind == IDENTIFIER && token.name() == names.module &&
                   peekToken(TokenKind.IDENTIFIER)) {
            checkSourceLevel(Feature.MODULE_IMPORTS);
            nextToken();
            JCExpression moduleName = qualident(false);
            accept(SEMI);
            return toP(F.at(pos).ModuleImport(moduleName));
        }
        JCExpression pid = toP(F.at(token.pos).Ident(ident()));
        do {
            int pos1 = token.pos;
            accept(DOT);
            if (token.kind == STAR) {
                pid = to(F.at(pos1).Select(pid, names.asterisk));
                nextToken();
                break;
            } else {
                pid = toP(F.at(pos1).Select(pid, ident()));
            }
        } while (token.kind == DOT);
        accept(SEMI);
        return toP(F.at(pos).Import((JCFieldAccess)pid, importStatic));
    }

    /** TypeDeclaration = ClassOrInterfaceOrEnumDeclaration
     *                  | ";"
     */
    JCTree typeDeclaration(JCModifiers mods, Comment docComment) {
        int pos = token.pos;
        if (mods == null && token.kind == SEMI) {
            nextToken();
            return toP(F.at(pos).Skip());
        } else {
            return classOrRecordOrInterfaceOrEnumDeclaration(modifiersOpt(mods), docComment);
        }
    }

    /** ClassOrInterfaceOrEnumDeclaration = ModifiersOpt
     *           (ClassDeclaration | InterfaceDeclaration | EnumDeclaration)
     *  @param mods     Any modifiers starting the class or interface declaration
     *  @param dc       The documentation comment for the class, or null.
     */
    protected JCStatement classOrRecordOrInterfaceOrEnumDeclaration(JCModifiers mods, Comment dc) {
        if (token.kind == CLASS) {
            return classDeclaration(mods, dc);
        } if (isRecordStart()) {
            return recordDeclaration(mods, dc);
        } else if (token.kind == INTERFACE) {
            return interfaceDeclaration(mods, dc);
        } else if (token.kind == ENUM) {
            return enumDeclaration(mods, dc);
        } else {
            int pos = token.pos;
            List<JCTree> errs;
            if (LAX_IDENTIFIER.test(token.kind)) {
                errs = List.of(mods, toP(F.at(pos).Ident(ident())));
                setErrorEndPos(token.pos);
            } else {
                errs = List.of(mods);
            }

            return toP(F.Exec(syntaxError(pos, errs, unexpectedTopLevelDefinitionStartError)));

        }
    }

    /** ClassDeclaration = CLASS Ident TypeParametersOpt [EXTENDS Type]
     *                     [IMPLEMENTS TypeList] ClassBody
     *  @param mods    The modifiers starting the class declaration
     *  @param dc       The documentation comment for the class, or null.
     */
    protected JCClassDecl classDeclaration(JCModifiers mods, Comment dc) {
        int pos = token.pos;
        accept(CLASS);
        Name name = typeName();

        List<JCTypeParameter> typarams = typeParametersOpt();

        JCExpression extending = null;
        if (token.kind == EXTENDS) {
            nextToken();
            extending = parseType();
        }
        List<JCExpression> implementing = List.nil();
        if (token.kind == IMPLEMENTS) {
            nextToken();
            implementing = typeList();
        }
        List<JCExpression> permitting = permitsClause(mods, "class");

        saveDanglingDocComments(dc);

        List<JCTree> defs = classInterfaceOrRecordBody(name, false, false);
        JCClassDecl result = toP(F.at(pos).ClassDef(
            mods, name, typarams, extending, implementing, permitting, defs));
        return attach(result, dc);
    }

    protected JCClassDecl recordDeclaration(JCModifiers mods, Comment dc) {
        int pos = token.pos;
        nextToken();
        mods.flags |= Flags.RECORD;
        Name name = typeName();

        List<JCTypeParameter> typarams = typeParametersOpt();

        List<JCVariableDecl> headerFields = formalParameters(false, true);

        List<JCExpression> implementing = List.nil();
        if (token.kind == IMPLEMENTS) {
            nextToken();
            implementing = typeList();
        }

        saveDanglingDocComments(dc);

        List<JCTree> defs = classInterfaceOrRecordBody(name, false, true);
        java.util.List<JCVariableDecl> fields = new ArrayList<>();
        for (JCVariableDecl field : headerFields) {
            fields.add(field);
        }
        for (JCTree def : defs) {
            if (def.hasTag(METHODDEF)) {
                JCMethodDecl methDef = (JCMethodDecl) def;
                if (methDef.name == names.init && methDef.params.isEmpty() && (methDef.mods.flags & Flags.COMPACT_RECORD_CONSTRUCTOR) != 0) {
                    ListBuffer<JCVariableDecl> tmpParams = new ListBuffer<>();
                    for (JCVariableDecl param : headerFields) {
                        tmpParams.add(F.at(param)
                                // we will get flags plus annotations from the record component
                                .VarDef(F.Modifiers(Flags.PARAMETER | Flags.GENERATED_MEMBER | Flags.MANDATED | param.mods.flags & Flags.VARARGS,
                                        param.mods.annotations),
                                param.name, param.vartype, null));
                    }
                    methDef.params = tmpParams.toList();
                }
            }
        }
        for (int i = fields.size() - 1; i >= 0; i--) {
            JCVariableDecl field = fields.get(i);
            defs = defs.prepend(field);
        }
        JCClassDecl result = toP(F.at(pos).ClassDef(mods, name, typarams, null, implementing, defs));
        return attach(result, dc);
    }

    Name typeName() {
        int pos = token.pos;
        Name name = ident();
        Source source = restrictedTypeNameStartingAtSource(name, pos, true);
        if (source != null) {
            reportSyntaxError(pos, Errors.RestrictedTypeNotAllowed(name, source));
        }
        return name;
    }

    /** InterfaceDeclaration = INTERFACE Ident TypeParametersOpt
     *                         [EXTENDS TypeList] InterfaceBody
     *  @param mods    The modifiers starting the interface declaration
     *  @param dc       The documentation comment for the interface, or null.
     */
    protected JCClassDecl interfaceDeclaration(JCModifiers mods, Comment dc) {
        int pos = token.pos;
        accept(INTERFACE);

        Name name = typeName();

        List<JCTypeParameter> typarams = typeParametersOpt();

        List<JCExpression> extending = List.nil();
        if (token.kind == EXTENDS) {
            nextToken();
            extending = typeList();
        }
        List<JCExpression> permitting = permitsClause(mods, "interface");

        saveDanglingDocComments(dc);

        List<JCTree> defs;
        defs = classInterfaceOrRecordBody(name, true, false);
        JCClassDecl result = toP(F.at(pos).ClassDef(
            mods, name, typarams, null, extending, permitting, defs));
        return attach(result, dc);
    }

    List<JCExpression> permitsClause(JCModifiers mods, String classOrInterface) {
        if (allowSealedTypes && token.kind == IDENTIFIER && token.name() == names.permits) {
            checkSourceLevel(Feature.SEALED_CLASSES);
            if ((mods.flags & Flags.SEALED) == 0) {
                log.error(token.pos, Errors.InvalidPermitsClause(Fragments.ClassIsNotSealed(classOrInterface)));
            }
            nextToken();
            return qualidentList(false);
        }
        return List.nil();
    }

    /** EnumDeclaration = ENUM Ident [IMPLEMENTS TypeList] EnumBody
     *  @param mods    The modifiers starting the enum declaration
     *  @param dc       The documentation comment for the enum, or null.
     */
    protected JCClassDecl enumDeclaration(JCModifiers mods, Comment dc) {
        int pos = token.pos;
        accept(ENUM);

        Name name = typeName();

        int typeNamePos = token.pos;
        List<JCTypeParameter> typarams = typeParametersOpt(true);
        if (typarams == null || !typarams.isEmpty()) {
            int errorPosition = typarams == null
                    ? typeNamePos
                    : typarams.head.pos;
            log.error(DiagnosticFlag.SYNTAX, errorPosition, Errors.EnumCantBeGeneric);
        }

        List<JCExpression> implementing = List.nil();
        if (token.kind == IMPLEMENTS) {
            nextToken();
            implementing = typeList();
        }

        saveDanglingDocComments(dc);

        List<JCTree> defs = enumBody(name);
        mods.flags |= Flags.ENUM;
        JCClassDecl result = toP(F.at(pos).
            ClassDef(mods, name, List.nil(),
                     null, implementing, defs));
        return attach(result, dc);
    }

    /** EnumBody = "{" { EnumeratorDeclarationList } [","]
     *                  [ ";" {ClassBodyDeclaration} ] "}"
     */
    List<JCTree> enumBody(Name enumName) {
        accept(LBRACE);
        ListBuffer<JCTree> defs = new ListBuffer<>();
        boolean wasSemi = false;
        boolean hasStructuralErrors = false;
        boolean wasError = false;
        if (token.kind == COMMA) {
            nextToken();
            if (token.kind == SEMI) {
                wasSemi = true;
                nextToken();
            } else if (token.kind != RBRACE) {
                reportSyntaxError(S.prevToken().endPos,
                                  Errors.Expected2(RBRACE, SEMI));
                wasError = true;
            }
        }
        while (token.kind != RBRACE && token.kind != EOF) {
            if (token.kind == SEMI) {
                accept(SEMI);
                wasSemi = true;
                if (token.kind == RBRACE || token.kind == EOF) break;
            }
            EnumeratorEstimate memberType = estimateEnumeratorOrMember(enumName);
            if (memberType == EnumeratorEstimate.UNKNOWN) {
                memberType = wasSemi ? EnumeratorEstimate.MEMBER
                                     : EnumeratorEstimate.ENUMERATOR;
            }
            if (memberType == EnumeratorEstimate.ENUMERATOR) {
                wasError = false;
                if (wasSemi && !hasStructuralErrors) {
                    reportSyntaxError(token.pos, Errors.EnumConstantNotExpected);
                    hasStructuralErrors = true;
                }
                defs.append(enumeratorDeclaration(enumName));
                if (token.pos <= endPosTable.errorEndPos) {
                    // error recovery
                   skip(false, true, true, false);
                } else {
                    if (token.kind != RBRACE && token.kind != SEMI && token.kind != EOF) {
                        if (token.kind == COMMA) {
                            nextToken();
                        } else {
                            setErrorEndPos(token.pos);
                            reportSyntaxError(S.prevToken().endPos,
                                              Errors.Expected3(COMMA, RBRACE, SEMI));
                            wasError = true;
                        }
                    }
                }
            } else {
                if (!wasSemi && !hasStructuralErrors && !wasError) {
                    reportSyntaxError(token.pos, Errors.EnumConstantExpected);
                    hasStructuralErrors = true;
                }
                wasError = false;
                defs.appendList(classOrInterfaceOrRecordBodyDeclaration(null, enumName,
                                                                false, false));
                if (token.pos <= endPosTable.errorEndPos) {
                    // error recovery
                   skip(false, true, true, false);
                }
            }
        }
        accept(RBRACE);
        return defs.toList();
    }

    @SuppressWarnings("fallthrough")
    private EnumeratorEstimate estimateEnumeratorOrMember(Name enumName) {
        // if we are seeing a record declaration inside of an enum we want the same error message as expected for a
        // let's say an interface declaration inside an enum
        boolean ident = token.kind == TokenKind.IDENTIFIER ||
                        token.kind == TokenKind.UNDERSCORE;
        if (ident && token.name() != enumName &&
                (!allowRecords || !isRecordStart())) {
            Token next = S.token(1);
            switch (next.kind) {
                case LPAREN: case LBRACE: case COMMA: case SEMI:
                    return EnumeratorEstimate.ENUMERATOR;
            }
        }
        switch (token.kind) {
            case IDENTIFIER:
                if (allowRecords && isRecordStart()) {
                    return EnumeratorEstimate.MEMBER;
                }
            case MONKEYS_AT: case LT: case UNDERSCORE:
                return EnumeratorEstimate.UNKNOWN;
            default:
                return EnumeratorEstimate.MEMBER;
        }
    }

    private enum EnumeratorEstimate {
        ENUMERATOR,
        MEMBER,
        UNKNOWN;
    }

    /** EnumeratorDeclaration = AnnotationsOpt [TypeArguments] IDENTIFIER [ Arguments ] [ "{" ClassBody "}" ]
     */
    JCTree enumeratorDeclaration(Name enumName) {
        Comment dc = token.docComment();
        int flags = Flags.PUBLIC|Flags.STATIC|Flags.FINAL|Flags.ENUM;
        if (token.deprecatedFlag()) {
            flags |= Flags.DEPRECATED;
        }
        int pos = token.pos;
        List<JCAnnotation> annotations = annotationsOpt(Tag.ANNOTATION);
        JCModifiers mods = F.at(annotations.isEmpty() ? Position.NOPOS : pos).Modifiers(flags, annotations);
        List<JCExpression> typeArgs = typeArgumentsOpt();
        int identPos = token.pos;
        Name name = ident();
        int createPos = token.pos;

        saveDanglingDocComments(dc);

        List<JCExpression> args = (token.kind == LPAREN)
            ? arguments() : List.nil();

        JCClassDecl body = null;
        if (token.kind == LBRACE) {
            JCModifiers mods1 = F.at(Position.NOPOS).Modifiers(Flags.ENUM);
            List<JCTree> defs = classInterfaceOrRecordBody(names.empty, false, false);
            body = toP(F.at(identPos).AnonymousClassDef(mods1, defs));
        }
        if (args.isEmpty() && body == null)
            createPos = identPos;
        JCIdent ident = F.at(identPos).Ident(enumName);
        JCNewClass create = F.at(createPos).NewClass(null, typeArgs, ident, args, body);
        if (createPos != identPos)
            storeEnd(create, S.prevToken().endPos);
        ident = F.at(identPos).Ident(enumName);
        JCTree result = toP(F.at(pos).VarDef(mods, name, ident, create));
        return attach(result, dc);
    }

    /** TypeList = Type {"," Type}
     */
    List<JCExpression> typeList() {
        ListBuffer<JCExpression> ts = new ListBuffer<>();
        ts.append(parseType());
        while (token.kind == COMMA) {
            nextToken();
            ts.append(parseType());
        }
        return ts.toList();
    }

    /** ClassBody     = "{" {ClassBodyDeclaration} "}"
     *  InterfaceBody = "{" {InterfaceBodyDeclaration} "}"
     */
    List<JCTree> classInterfaceOrRecordBody(Name className, boolean isInterface, boolean isRecord) {
        accept(LBRACE);
        if (token.pos <= endPosTable.errorEndPos) {
            // error recovery
            skip(false, true, false, false);
            if (token.kind == LBRACE)
                nextToken();
            else
                return List.nil();
        }
        ListBuffer<JCTree> defs = new ListBuffer<>();
        while (token.kind != RBRACE && token.kind != EOF) {
            defs.appendList(classOrInterfaceOrRecordBodyDeclaration(null, className, isInterface, isRecord));
            if (token.pos <= endPosTable.errorEndPos) {
               // error recovery
               skip(false, true, true, false);
            }
        }
        accept(RBRACE);
        return defs.toList();
    }

    /** ClassBodyDeclaration =
     *      ";"
     *    | [STATIC] Block
     *    | ModifiersOpt
     *      ( Type Ident
     *        ( VariableDeclaratorsRest ";" | MethodDeclaratorRest )
     *      | VOID Ident VoidMethodDeclaratorRest
     *      | TypeParameters [Annotations]
     *        ( Type Ident MethodDeclaratorRest
     *        | VOID Ident VoidMethodDeclaratorRest
     *        )
     *      | Ident ConstructorDeclaratorRest
     *      | TypeParameters Ident ConstructorDeclaratorRest
     *      | ClassOrInterfaceOrEnumDeclaration
     *      )
     *  InterfaceBodyDeclaration =
     *      ";"
     *    | ModifiersOpt
     *      ( Type Ident
     *        ( ConstantDeclaratorsRest ";" | MethodDeclaratorRest )
     *      | VOID Ident MethodDeclaratorRest
     *      | TypeParameters [Annotations]
     *        ( Type Ident MethodDeclaratorRest
     *        | VOID Ident VoidMethodDeclaratorRest
     *        )
     *      | ClassOrInterfaceOrEnumDeclaration
     *      )
     *
     */
    protected List<JCTree> classOrInterfaceOrRecordBodyDeclaration(JCModifiers mods, Name className,
                                                                   boolean isInterface,
                                                                   boolean isRecord) {
        if (token.kind == SEMI) {
            nextToken();
            return List.nil();
        } else {
            Comment dc = token.docComment();
            int pos = token.pos;
            mods = modifiersOpt(mods);
            if (isDeclaration()) {
                return List.of(classOrRecordOrInterfaceOrEnumDeclaration(mods, dc));
            } else if (token.kind == LBRACE &&
                       (mods.flags & Flags.StandardFlags & ~Flags.STATIC) == 0 &&
                       mods.annotations.isEmpty()) {
                if (isInterface) {
                    log.error(DiagnosticFlag.SYNTAX, token.pos, Errors.InitializerNotAllowed);
                } else if (isRecord && (mods.flags & Flags.STATIC) == 0) {
                    log.error(DiagnosticFlag.SYNTAX, token.pos, Errors.InstanceInitializerNotAllowedInRecords);
                }
                ignoreDanglingComments();   // no declaration with which dangling comments can be associated
                return List.of(block(pos, mods.flags));
            } else if (isDefiniteStatementStartToken()) {
                int startPos = token.pos;
                List<JCStatement> statements = blockStatement();
                return List.of(syntaxError(startPos,
                                           statements,
                                           Errors.StatementNotExpected));
            } else {
                return constructorOrMethodOrFieldDeclaration(mods, className, isInterface, isRecord, dc);
            }
        }
    }

    private List<JCTree> constructorOrMethodOrFieldDeclaration(JCModifiers mods, Name className,
                                                               boolean isInterface,
                                                               boolean isRecord, Comment dc) {
        int pos;
        pos = token.pos;
        List<JCTypeParameter> typarams = typeParametersOpt();
        // if there are type parameters but no modifiers, save the start
        // position of the method in the modifiers.
        if (typarams.nonEmpty() && mods.pos == Position.NOPOS) {
            mods.pos = pos;
            storeEnd(mods, pos);
        }
        List<JCAnnotation> annosAfterParams = annotationsOpt(Tag.ANNOTATION);

        if (annosAfterParams.nonEmpty()) {
            mods.annotations = mods.annotations.appendList(annosAfterParams);
            if (mods.pos == Position.NOPOS)
                mods.pos = mods.annotations.head.pos;
        }

        Token tk = token;
        pos = token.pos;
        JCExpression type;
        boolean isVoid = token.kind == VOID;

        if (isVoid) {
            type = to(F.at(pos).TypeIdent(TypeTag.VOID));
            nextToken();
        } else {
            // method returns types are un-annotated types
            type = unannotatedType(false);
        }

        // Constructor
        if ((token.kind == LPAREN && !isInterface ||
                isRecord && token.kind == LBRACE) && type.hasTag(IDENT)) {
            if (isInterface || tk.name() != className) {
                log.error(DiagnosticFlag.SYNTAX, pos, Errors.InvalidMethDeclRetTypeReq);
            } else if (annosAfterParams.nonEmpty()) {
                illegal(annosAfterParams.head.pos);
            }

            if (isRecord && token.kind == LBRACE) {
                mods.flags |= Flags.COMPACT_RECORD_CONSTRUCTOR;
            }

            return List.of(methodDeclaratorRest(
                    pos, mods, null, names.init, typarams,
                    isInterface, true, isRecord, dc));
        }

        // Record constructor
        if (isRecord && type.hasTag(IDENT) && token.kind == THROWS) {
            // trying to define a compact constructor with a throws clause
            log.error(DiagnosticFlag.SYNTAX, token.pos,
                    Errors.InvalidCanonicalConstructorInRecord(
                            Fragments.Compact,
                            className,
                            Fragments.ThrowsClauseNotAllowedForCanonicalConstructor(Fragments.Compact)));
            skip(false, true, false, false);
            return List.of(methodDeclaratorRest(
                    pos, mods, null, names.init, typarams,
                    isInterface, true, isRecord, dc));
        }

        pos = token.pos;
        Name name = ident();

        // Method
        if (token.kind == LPAREN) {
            return List.of(methodDeclaratorRest(
                    pos, mods, type, name, typarams,
                    isInterface, isVoid, false, dc));
        }

        // Field
        if (!isVoid && typarams.isEmpty()) {
            if (!isRecord || (isRecord && (mods.flags & Flags.STATIC) != 0)) {
                List<JCTree> defs =
                    variableDeclaratorsRest(pos, mods, type, name, isInterface, dc,
                                            new ListBuffer<JCTree>(), false).toList();
                accept(SEMI);
                storeEnd(defs.last(), S.prevToken().endPos);
                return defs;
            }

            int errPos = pos;
            variableDeclaratorsRest(pos, mods, type, name, isInterface, dc,
                    new ListBuffer<JCTree>(), false).toList();
            accept(SEMI);
            return List.of(syntaxError(errPos, null, Errors.RecordCannotDeclareInstanceFields));
         }

         pos = token.pos;
         List<JCTree> err;

         // Error recovery
         if (isVoid || typarams.nonEmpty()) {
             JCMethodDecl m =
                     toP(F.at(pos).MethodDef(mods, name, type, typarams,
                                             List.nil(), List.nil(), null, null));
             attach(m, dc);
             err = List.of(m);
         } else {
             err = List.nil();
         }

         return List.of(syntaxError(token.pos, err, Errors.Expected(LPAREN)));
    }

    private List<JCTree> topLevelMethodOrFieldDeclaration(JCModifiers mods, Comment dc) throws AssertionError {
        int pos = token.pos;
        dc = dc == null ? token.docComment() : dc;
        List<JCTypeParameter> typarams = typeParametersOpt();

        // if there are type parameters but no modifiers, save the start
        // position of the method in the modifiers.
        if (typarams.nonEmpty() && mods.pos == Position.NOPOS) {
            mods.pos = pos;
            storeEnd(mods, pos);
        }

        List<JCAnnotation> annosAfterParams = annotationsOpt(Tag.ANNOTATION);

        if (annosAfterParams.nonEmpty()) {
            mods.annotations = mods.annotations.appendList(annosAfterParams);
            if (mods.pos == Position.NOPOS)
                mods.pos = mods.annotations.head.pos;
        }

        pos = token.pos;
        JCExpression type;
        boolean isVoid = token.kind == VOID;

        if (isVoid) {
            type = to(F.at(pos).TypeIdent(TypeTag.VOID));
            nextToken();
        } else {
            type = unannotatedType(false);
        }

        if (token.kind == IDENTIFIER) {
            pos = token.pos;
            Name name = ident();

            // Method
            if (token.kind == LPAREN) {
                return List.of(methodDeclaratorRest(pos, mods, type, name, typarams,
                        false, isVoid, false, dc));
            }

            // Field
            if (!isVoid && typarams.isEmpty() && (token.kind == EQ || token.kind == SEMI)) {
                List<JCTree> defs =
                        variableDeclaratorsRest(pos, mods, type, name, false, dc,
                                new ListBuffer<JCTree>(), false).toList();
                accept(SEMI);
                storeEnd(defs.last(), S.prevToken().endPos);

                return defs;
            }
        } else if (token.kind == LPAREN && type.hasTag(IDENT)) {
            log.error(DiagnosticFlag.SYNTAX, pos, Errors.InvalidMethDeclRetTypeReq);

            return List.of(methodDeclaratorRest(
                    pos, mods, null, names.init, typarams,
                    false, true, false, dc));
        }

        return List.of(F.Erroneous());
    }

    protected boolean isDeclaration() {
        return isDeclaration(allowRecords);
    }

    private boolean isDeclaration(boolean allowRecords) {
        return token.kind == CLASS ||
               token.kind == INTERFACE ||
               token.kind == ENUM ||
               isRecordStart() && allowRecords;
    }

    /**
     * {@return true if and only if the current token is definitelly a token that
     *  starts a statement.}
     */
    private boolean isDefiniteStatementStartToken() {
        return switch (token.kind) {
            case IF, WHILE, DO, SWITCH, RETURN, TRY, FOR, ASSERT, BREAK,
                 CONTINUE, THROW -> true;
            default -> false;
        };
    }

    protected boolean isRecordStart() {
        if (token.kind == IDENTIFIER && token.name() == names.record && peekToken(TokenKind.IDENTIFIER)) {
            checkSourceLevel(Feature.RECORDS);
            return true;
        } else {
            return false;
        }
    }

    protected boolean isNonSealedClassStart(boolean local) {
        if (isNonSealedIdentifier(token, 0)) {
            Token next = S.token(3);
            return allowedAfterSealedOrNonSealed(next, local, true);
        }
        return false;
    }

    protected boolean isNonSealedIdentifier(Token someToken, int lookAheadOffset) {
        if (someToken.name() == names.non && peekToken(lookAheadOffset, TokenKind.SUB, TokenKind.IDENTIFIER)) {
            Token tokenSub = S.token(lookAheadOffset + 1);
            Token tokenSealed = S.token(lookAheadOffset + 2);
            if (someToken.endPos == tokenSub.pos &&
                    tokenSub.endPos == tokenSealed.pos &&
                    tokenSealed.name() == names.sealed) {
                checkSourceLevel(Feature.SEALED_CLASSES);
                return true;
            }
        }
        return false;
    }

    protected boolean isSealedClassStart(boolean local) {
        if (token.name() == names.sealed) {
            Token next = S.token(1);
            if (allowedAfterSealedOrNonSealed(next, local, false)) {
                checkSourceLevel(Feature.SEALED_CLASSES);
                return true;
            }
        }
        return false;
    }

    private boolean allowedAfterSealedOrNonSealed(Token next, boolean local, boolean currentIsNonSealed) {
        return local ?
            switch (next.kind) {
                case MONKEYS_AT -> {
                    Token afterNext = S.token(2);
                    yield afterNext.kind != INTERFACE || currentIsNonSealed;
                }
                case ABSTRACT, FINAL, STRICTFP, CLASS, INTERFACE, ENUM -> true;
                default -> false;
            } :
            switch (next.kind) {
                case MONKEYS_AT -> {
                    Token afterNext = S.token(2);
                    yield afterNext.kind != INTERFACE || currentIsNonSealed;
                }
                case PUBLIC, PROTECTED, PRIVATE, ABSTRACT, STATIC, FINAL, STRICTFP, CLASS, INTERFACE, ENUM -> true;
                case IDENTIFIER -> isNonSealedIdentifier(next, currentIsNonSealed ? 3 : 1) || next.name() == names.sealed;
                default -> false;
            };
    }

    /** MethodDeclaratorRest =
     *      FormalParameters BracketsOpt [THROWS TypeList] ( MethodBody | [DEFAULT AnnotationValue] ";")
     *  VoidMethodDeclaratorRest =
     *      FormalParameters [THROWS TypeList] ( MethodBody | ";")
     *  ConstructorDeclaratorRest =
     *      "(" FormalParameterListOpt ")" [THROWS TypeList] MethodBody
     */
    protected JCTree methodDeclaratorRest(int pos,
                              JCModifiers mods,
                              JCExpression type,
                              Name name,
                              List<JCTypeParameter> typarams,
                              boolean isInterface, boolean isVoid,
                              boolean isRecord,
                              Comment dc) {
        if (isInterface) {
            if ((mods.flags & Flags.PRIVATE) != 0) {
                checkSourceLevel(Feature.PRIVATE_INTERFACE_METHODS);
            }
        }
        JCVariableDecl prevReceiverParam = this.receiverParam;
        try {
            this.receiverParam = null;
            // Parsing formalParameters sets the receiverParam, if present
            List<JCVariableDecl> params = List.nil();
            List<JCExpression> thrown = List.nil();
            boolean unclosedParameterList;
            if (!isRecord || name != names.init || token.kind == LPAREN) {
                params = formalParameters();
                unclosedParameterList = token.pos == endPosTable.errorEndPos;
                if (!isVoid) type = bracketsOpt(type);
                if (token.kind == THROWS) {
                    nextToken();
                    thrown = qualidentList(true);
                }
            } else {
                unclosedParameterList = false;
            }

            saveDanglingDocComments(dc);

            JCBlock body = null;
            JCExpression defaultValue;
            if (token.kind == LBRACE) {
                body = block();
                defaultValue = null;
            } else {
                if (token.kind == DEFAULT) {
                    accept(DEFAULT);
                    defaultValue = annotationValue();
                    accept(SEMI);
                } else {
                    defaultValue = null;
                    accept(SEMI, tk -> Errors.Expected2(LBRACE, SEMI));
                }
                if (token.pos <= endPosTable.errorEndPos) {
                    // error recovery
                    // look if there is a probable missing opening brace,
                    // and if yes, parse as a block
                    boolean parseAsBlock = openingBraceMissing(unclosedParameterList);

                    if (parseAsBlock) {
                        body = block();
                    }
                }
            }

            JCMethodDecl result =
                    toP(F.at(pos).MethodDef(mods, name, type, typarams,
                                            receiverParam, params, thrown,
                                            body, defaultValue));
            return attach(result, dc);
        } finally {
            this.receiverParam = prevReceiverParam;
        }
    }

    /**
     * After seeing a method header, and not seeing an opening left brace,
     * attempt to estimate if acting as if the left brace was present and
     * parsing the upcoming code will get better results than not parsing
     * the code as a block.
     *
     * The estimate is as follows:
     * - tokens are skipped until member, statement or identifier is found,
     * - then, if there is a left brace, parse as a block,
     * - otherwise, if the head was broken, do not parse as a block,
     * - otherwise, look at the next token and:
     *   - if it definitelly starts a statement, parse as a block,
     *   - otherwise, if it is a closing/right brace, count opening and closing
     *     braces in the rest of the file, to see if imaginarily "adding" an opening
     *     brace would lead to a balanced count - if yes, parse as a block,
     *   - otherwise, speculatively parse the following code as a block, and if
     *     it contains statements that cannot be members, parse as a block,
     *   - otherwise, don't parse as a block.
     *
     * @param unclosedParameterList whether there was a serious problem in the
     *                              parameters list
     * @return true if and only if the following code should be parsed as a block.
     */
    private boolean openingBraceMissing(boolean unclosedParameterList) {
        skip(false, true, !unclosedParameterList, !unclosedParameterList);

        if (token.kind == LBRACE) {
            return true;
        } else if (unclosedParameterList) {
            return false;
        } else {
            return switch (token.kind) {
                //definitelly sees a statement:
                case CASE, DEFAULT, IF, FOR, WHILE, DO, TRY, SWITCH,
                    RETURN, THROW, BREAK, CONTINUE, ELSE, FINALLY,
                    CATCH, THIS, SUPER, NEW -> true;
                case RBRACE -> {
                    //check if adding an opening brace would balance out
                    //the opening and closing braces:
                    int braceBalance = 1;
                    VirtualScanner virtualScanner = new VirtualScanner(S);

                    virtualScanner.nextToken();

                    while (virtualScanner.token().kind != TokenKind.EOF) {
                        switch (virtualScanner.token().kind) {
                            case LBRACE -> braceBalance++;
                            case RBRACE -> braceBalance--;
                        }
                        virtualScanner.nextToken();
                    }

                    yield braceBalance == 0;
                }
                default -> {
                    //speculatively try to parse as a block, and check
                    //if the result would suggest there is a block
                    //e.g.: it contains a statement that is not
                    //a member declaration
                    JavacParser speculative = new VirtualParser(this);
                    JCBlock speculativeResult =
                            speculative.block();
                    if (!speculativeResult.stats.isEmpty()) {
                        JCStatement last = speculativeResult.stats.last();
                        yield !speculativeResult.stats.stream().allMatch(s -> s.hasTag(VARDEF) ||
                                s.hasTag(CLASSDEF) ||
                                s.hasTag(BLOCK) ||
                                s == last) ||
                            !(last instanceof JCExpressionStatement exprStatement &&
                            exprStatement.expr.hasTag(ERRONEOUS));
                    } else {
                        yield false;
                    }
                }
            };
        }
    }

    /** QualidentList = [Annotations] Qualident {"," [Annotations] Qualident}
     */
    List<JCExpression> qualidentList(boolean allowAnnos) {
        ListBuffer<JCExpression> ts = new ListBuffer<>();

        List<JCAnnotation> typeAnnos = allowAnnos ? typeAnnotationsOpt() : List.nil();
        JCExpression qi = qualident(allowAnnos);
        if (!typeAnnos.isEmpty()) {
            JCExpression at = insertAnnotationsToMostInner(qi, typeAnnos, false);
            ts.append(at);
        } else {
            ts.append(qi);
        }
        while (token.kind == COMMA) {
            nextToken();

            typeAnnos = allowAnnos ? typeAnnotationsOpt() : List.nil();
            qi = qualident(allowAnnos);
            if (!typeAnnos.isEmpty()) {
                JCExpression at = insertAnnotationsToMostInner(qi, typeAnnos, false);
                ts.append(at);
            } else {
                ts.append(qi);
            }
        }
        return ts.toList();
    }

    /**
     *  {@literal
     *  TypeParametersOpt = ["<" TypeParameter {"," TypeParameter} ">"]
     *  }
     */
    protected List<JCTypeParameter> typeParametersOpt() {
        return typeParametersOpt(false);
    }
    /** Parses a potentially empty type parameter list if needed with `allowEmpty`.
     *  The caller is free to choose the desirable error message in this (erroneous) case.
     */
    protected List<JCTypeParameter> typeParametersOpt(boolean parseEmpty) {
        if (token.kind == LT) {
            ListBuffer<JCTypeParameter> typarams = new ListBuffer<>();
            nextToken();

            if (parseEmpty && token.kind == GT) {
                accept(GT);
                return null;
            }

            typarams.append(typeParameter());
            while (token.kind == COMMA) {
                nextToken();
                typarams.append(typeParameter());
            }
            accept(GT);
            return typarams.toList();
        } else {
            return List.nil();
        }
    }

    /**
     *  {@literal
     *  TypeParameter = [Annotations] TypeVariable [TypeParameterBound]
     *  TypeParameterBound = EXTENDS Type {"&" Type}
     *  TypeVariable = Ident
     *  }
     */
    JCTypeParameter typeParameter() {
        int pos = token.pos;
        List<JCAnnotation> annos = typeAnnotationsOpt();
        Name name = typeName();
        ListBuffer<JCExpression> bounds = new ListBuffer<>();
        if (token.kind == EXTENDS) {
            nextToken();
            bounds.append(parseType());
            while (token.kind == AMP) {
                nextToken();
                bounds.append(parseType());
            }
        }
        return toP(F.at(pos).TypeParameter(name, bounds.toList(), annos));
    }

    /** FormalParameters = "(" [ FormalParameterList ] ")"
     *  FormalParameterList = [ FormalParameterListNovarargs , ] LastFormalParameter
     *  FormalParameterListNovarargs = [ FormalParameterListNovarargs , ] FormalParameter
     */
    List<JCVariableDecl> formalParameters() {
        return formalParameters(false, false);
    }
    List<JCVariableDecl> formalParameters(boolean lambdaParameters, boolean recordComponents) {
        ListBuffer<JCVariableDecl> params = new ListBuffer<>();
        JCVariableDecl lastParam;
        accept(LPAREN);
        if (token.kind != RPAREN) {
            this.allowThisIdent = !lambdaParameters && !recordComponents;
            lastParam = formalParameter(lambdaParameters, recordComponents);
            if (lastParam.nameexpr != null) {
                this.receiverParam = lastParam;
            } else {
                params.append(lastParam);
            }
            this.allowThisIdent = false;
            while (token.kind == COMMA) {
                if ((lastParam.mods.flags & Flags.VARARGS) != 0) {
                    log.error(DiagnosticFlag.SYNTAX, lastParam, Errors.VarargsMustBeLast);
                }
                nextToken();
                params.append(lastParam = formalParameter(lambdaParameters, recordComponents));
            }
        }
        if (token.kind == RPAREN) {
            nextToken();
        } else {
            setErrorEndPos(token.pos);
            reportSyntaxError(S.prevToken().endPos, Errors.Expected3(COMMA, RPAREN, LBRACKET));
        }
        return params.toList();
    }

    List<JCVariableDecl> implicitParameters(boolean hasParens) {
        if (hasParens) {
            accept(LPAREN);
        }
        ListBuffer<JCVariableDecl> params = new ListBuffer<>();
        if (token.kind != RPAREN && token.kind != ARROW) {
            params.append(implicitParameter());
            while (token.kind == COMMA) {
                nextToken();
                params.append(implicitParameter());
            }
        }
        if (hasParens) {
            accept(RPAREN);
        }
        return params.toList();
    }

    JCModifiers optFinal(long flags) {
        JCModifiers mods = modifiersOpt();
        checkNoMods(mods.flags & ~(Flags.FINAL | Flags.DEPRECATED));
        mods.flags |= flags;
        return mods;
    }

    /**
     * Inserts the annotations (and possibly a new array level)
     * to the left-most type in an array or nested type.
     *
     * When parsing a type like {@code @B Outer.Inner @A []}, the
     * {@code @A} annotation should target the array itself, while
     * {@code @B} targets the nested type {@code Outer}.
     *
     * Currently the parser parses the annotation first, then
     * the array, and then inserts the annotation to the left-most
     * nested type.
     *
     * When {@code createNewLevel} is true, then a new array
     * level is inserted as the most inner type, and have the
     * annotations target it.  This is useful in the case of
     * varargs, e.g. {@code String @A [] @B ...}, as the parser
     * first parses the type {@code String @A []} then inserts
     * a new array level with {@code @B} annotation.
     */
    private JCExpression insertAnnotationsToMostInner(
            JCExpression type, List<JCAnnotation> annos,
            boolean createNewLevel) {
        int origEndPos = getEndPos(type);
        JCExpression mostInnerType = type;
        JCArrayTypeTree mostInnerArrayType = null;
        while (TreeInfo.typeIn(mostInnerType).hasTag(TYPEARRAY)) {
            mostInnerArrayType = (JCArrayTypeTree) TreeInfo.typeIn(mostInnerType);
            mostInnerType = mostInnerArrayType.elemtype;
        }

        if (createNewLevel) {
            mostInnerType = to(F.at(token.pos).TypeArray(mostInnerType));
            origEndPos = getEndPos(mostInnerType);
        }

        JCExpression mostInnerTypeToReturn = mostInnerType;
        if (annos.nonEmpty()) {
            JCExpression lastToModify = mostInnerType;

            while (TreeInfo.typeIn(mostInnerType).hasTag(SELECT) ||
                    TreeInfo.typeIn(mostInnerType).hasTag(TYPEAPPLY)) {
                while (TreeInfo.typeIn(mostInnerType).hasTag(SELECT)) {
                    lastToModify = mostInnerType;
                    mostInnerType = ((JCFieldAccess) TreeInfo.typeIn(mostInnerType)).getExpression();
                }
                while (TreeInfo.typeIn(mostInnerType).hasTag(TYPEAPPLY)) {
                    lastToModify = mostInnerType;
                    mostInnerType = ((JCTypeApply) TreeInfo.typeIn(mostInnerType)).clazz;
                }
            }

            mostInnerType = F.at(annos.head.pos).AnnotatedType(annos, mostInnerType);

            if (TreeInfo.typeIn(lastToModify).hasTag(TYPEAPPLY)) {
                ((JCTypeApply) TreeInfo.typeIn(lastToModify)).clazz = mostInnerType;
            } else if (TreeInfo.typeIn(lastToModify).hasTag(SELECT)) {
                ((JCFieldAccess) TreeInfo.typeIn(lastToModify)).selected = mostInnerType;
            } else {
                // We never saw a SELECT or TYPEAPPLY, return the annotated type.
                mostInnerTypeToReturn = mostInnerType;
            }
        }

        if (mostInnerArrayType == null) {
            return mostInnerTypeToReturn;
        } else {
            mostInnerArrayType.elemtype = mostInnerTypeToReturn;
            return storeEnd(type, origEndPos);
        }
    }

    /** FormalParameter = { FINAL | '@' Annotation } Type VariableDeclaratorId
     *  LastFormalParameter = { FINAL | '@' Annotation } Type '...' Ident | FormalParameter
     */
    protected JCVariableDecl formalParameter(boolean lambdaParameter, boolean recordComponent) {
        JCModifiers mods = !recordComponent ? optFinal(Flags.PARAMETER) : modifiersOpt();
        if (recordComponent && mods.flags != 0) {
            log.error(mods.pos, Errors.RecordCantDeclareFieldModifiers);
        }
        if (recordComponent) {
            mods.flags |= Flags.RECORD | Flags.FINAL | Flags.PRIVATE | Flags.GENERATED_MEMBER;
        }
        // need to distinguish between vararg annos and array annos
        // look at typeAnnotationsPushedBack comment
        this.permitTypeAnnotationsPushBack = true;
        JCExpression type = parseType(lambdaParameter);
        this.permitTypeAnnotationsPushBack = false;

        if (token.kind == ELLIPSIS) {
            List<JCAnnotation> varargsAnnos = typeAnnotationsPushedBack;
            typeAnnotationsPushedBack = List.nil();
            mods.flags |= Flags.VARARGS;
            // insert var arg type annotations
            type = insertAnnotationsToMostInner(type, varargsAnnos, true);
            nextToken();
        } else {
            // if not a var arg, then typeAnnotationsPushedBack should be null
            if (typeAnnotationsPushedBack.nonEmpty()) {
                reportSyntaxError(typeAnnotationsPushedBack.head.pos, Errors.IllegalStartOfType);
            }
            typeAnnotationsPushedBack = List.nil();
        }
        return variableDeclaratorId(mods, type, false, lambdaParameter, recordComponent);
    }

    protected JCVariableDecl implicitParameter() {
        JCModifiers mods = F.at(token.pos).Modifiers(Flags.PARAMETER);
        return variableDeclaratorId(mods, null, false, true, false);
    }

/* ---------- auxiliary methods -------------- */
    /** Check that given tree is a legal expression statement.
     */
    protected JCExpression checkExprStat(JCExpression t) {
        if (!TreeInfo.isExpressionStatement(t)) {
            JCExpression ret = F.at(t.pos).Erroneous(List.<JCTree>of(t));
            log.error(DiagnosticFlag.SYNTAX, ret, Errors.NotStmt);
            return ret;
        } else {
            return t;
        }
    }

    /** Return precedence of operator represented by token,
     *  -1 if token is not a binary operator. @see TreeInfo.opPrec
     */
    static int prec(TokenKind token) {
        JCTree.Tag oc = optag(token);
        return (oc != NO_TAG) ? TreeInfo.opPrec(oc) : -1;
    }

    /**
     * Return the lesser of two positions, making allowance for either one
     * being unset.
     */
    static int earlier(int pos1, int pos2) {
        if (pos1 == Position.NOPOS)
            return pos2;
        if (pos2 == Position.NOPOS)
            return pos1;
        return (pos1 < pos2 ? pos1 : pos2);
    }

    /** Return operation tag of binary operator represented by token,
     *  No_TAG if token is not a binary operator.
     */
    static JCTree.Tag optag(TokenKind token) {
        switch (token) {
        case BARBAR:
            return OR;
        case AMPAMP:
            return AND;
        case BAR:
            return BITOR;
        case BAREQ:
            return BITOR_ASG;
        case CARET:
            return BITXOR;
        case CARETEQ:
            return BITXOR_ASG;
        case AMP:
            return BITAND;
        case AMPEQ:
            return BITAND_ASG;
        case EQEQ:
            return JCTree.Tag.EQ;
        case BANGEQ:
            return NE;
        case LT:
            return JCTree.Tag.LT;
        case GT:
            return JCTree.Tag.GT;
        case LTEQ:
            return LE;
        case GTEQ:
            return GE;
        case LTLT:
            return SL;
        case LTLTEQ:
            return SL_ASG;
        case GTGT:
            return SR;
        case GTGTEQ:
            return SR_ASG;
        case GTGTGT:
            return USR;
        case GTGTGTEQ:
            return USR_ASG;
        case PLUS:
            return JCTree.Tag.PLUS;
        case PLUSEQ:
            return PLUS_ASG;
        case SUB:
            return MINUS;
        case SUBEQ:
            return MINUS_ASG;
        case STAR:
            return MUL;
        case STAREQ:
            return MUL_ASG;
        case SLASH:
            return DIV;
        case SLASHEQ:
            return DIV_ASG;
        case PERCENT:
            return MOD;
        case PERCENTEQ:
            return MOD_ASG;
        case INSTANCEOF:
            return TYPETEST;
        default:
            return NO_TAG;
        }
    }

    /** Return operation tag of unary operator represented by token,
     *  No_TAG if token is not a binary operator.
     */
    static JCTree.Tag unoptag(TokenKind token) {
        switch (token) {
        case PLUS:
            return POS;
        case SUB:
            return NEG;
        case BANG:
            return NOT;
        case TILDE:
            return COMPL;
        case PLUSPLUS:
            return PREINC;
        case SUBSUB:
            return PREDEC;
        default:
            return NO_TAG;
        }
    }

    /** Return type tag of basic type represented by token,
     *  NONE if token is not a basic type identifier.
     */
    static TypeTag typetag(TokenKind token) {
        switch (token) {
        case BYTE:
            return TypeTag.BYTE;
        case CHAR:
            return TypeTag.CHAR;
        case SHORT:
            return TypeTag.SHORT;
        case INT:
            return TypeTag.INT;
        case LONG:
            return TypeTag.LONG;
        case FLOAT:
            return TypeTag.FLOAT;
        case DOUBLE:
            return TypeTag.DOUBLE;
        case BOOLEAN:
            return TypeTag.BOOLEAN;
        default:
            return TypeTag.NONE;
        }
    }

    void checkSourceLevel(Feature feature) {
        checkSourceLevel(token.pos, feature);
    }

    protected void checkSourceLevel(int pos, Feature feature) {
        if (preview.isPreview(feature) && !preview.isEnabled()) {
            //preview feature without --preview flag, error
            log.error(DiagnosticFlag.SOURCE_LEVEL, pos, preview.disabledError(feature));
        } else if (!feature.allowedInSource(source)) {
            //incompatible source level, error
            log.error(DiagnosticFlag.SOURCE_LEVEL, pos, feature.error(source.name));
        } else if (preview.isPreview(feature)) {
            //use of preview feature, warn
            preview.warnPreview(pos, feature);
        }
    }

<<<<<<< HEAD
    /**
     * A straightforward {@link EndPosTable} implementation.
=======
    private void updateUnexpectedTopLevelDefinitionStartError(boolean hasPackageDecl) {
        //TODO: proper tests for this logic (and updates):
        if (parseModuleInfo) {
            unexpectedTopLevelDefinitionStartError = Errors.ExpectedModuleOrOpen;
        } else if (Feature.IMPLICIT_CLASSES.allowedInSource(source) && !hasPackageDecl) {
            unexpectedTopLevelDefinitionStartError = Errors.ClassMethodOrFieldExpected;
        } else if (allowRecords) {
            unexpectedTopLevelDefinitionStartError = Errors.Expected4(CLASS, INTERFACE, ENUM, "record");
        } else {
            unexpectedTopLevelDefinitionStartError = Errors.Expected3(CLASS, INTERFACE, ENUM);
        }
    }

    /*
     * a functional source tree and end position mappings
>>>>>>> 90f0f1b8
     */
    protected static class SimpleEndPosTable extends AbstractEndPosTable {

        private final IntHashTable endPosMap = new IntHashTable();

        @Override
        public <T extends JCTree> T storeEnd(T tree, int endpos) {
            endPosMap.put(tree, Math.max(endpos, errorEndPos));
            return tree;
        }

        @Override
        public int getEndPos(JCTree tree) {
            int value = endPosMap.get(tree);
            // As long as Position.NOPOS==-1, this just returns value.
            return (value == -1) ? Position.NOPOS : value;
        }

        @Override
        public int replaceTree(JCTree oldTree, JCTree newTree) {
            int pos = endPosMap.remove(oldTree);
            if (pos != -1) {
                storeEnd(newTree, pos);
                return pos;
            }
            return Position.NOPOS;
        }
    }

    /**
     * A minimal implementation that only stores what's required.
     */
    protected static class MinimalEndPosTable extends SimpleEndPosTable {

        @Override
        public <T extends JCTree> T storeEnd(T tree, int endpos) {
            switch (tree.getTag()) {
            case MODULEDEF:
            case PACKAGEDEF:
            case CLASSDEF:
            case METHODDEF:
            case VARDEF:
            case BLOCK:
            case SWITCH:
            case SWITCH_EXPRESSION:
                break;
            default:
                return tree;
            }
            return super.storeEnd(tree, endpos);
        }
    }

    protected abstract static class AbstractEndPosTable implements EndPosTable {

        /**
         * Store the last error position.
         */
        public int errorEndPos = Position.NOPOS;

        @Override
        public void setErrorEndPos(int errPos) {
            if (errPos > errorEndPos) {
                errorEndPos = errPos;
            }
        }
    }
}<|MERGE_RESOLUTION|>--- conflicted
+++ resolved
@@ -5620,10 +5620,6 @@
         }
     }
 
-<<<<<<< HEAD
-    /**
-     * A straightforward {@link EndPosTable} implementation.
-=======
     private void updateUnexpectedTopLevelDefinitionStartError(boolean hasPackageDecl) {
         //TODO: proper tests for this logic (and updates):
         if (parseModuleInfo) {
@@ -5637,9 +5633,8 @@
         }
     }
 
-    /*
-     * a functional source tree and end position mappings
->>>>>>> 90f0f1b8
+    /**
+     * A straightforward {@link EndPosTable} implementation.
      */
     protected static class SimpleEndPosTable extends AbstractEndPosTable {
 
