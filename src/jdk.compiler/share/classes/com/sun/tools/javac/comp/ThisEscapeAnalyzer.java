/*
 * Copyright (c) 2023, 2025, Oracle and/or its affiliates. All rights reserved.
 * DO NOT ALTER OR REMOVE COPYRIGHT NOTICES OR THIS FILE HEADER.
 *
 * This code is free software; you can redistribute it and/or modify it
 * under the terms of the GNU General Public License version 2 only, as
 * published by the Free Software Foundation.  Oracle designates this
 * particular file as subject to the "Classpath" exception as provided
 * by Oracle in the LICENSE file that accompanied this code.
 *
 * This code is distributed in the hope that it will be useful, but WITHOUT
 * ANY WARRANTY; without even the implied warranty of MERCHANTABILITY or
 * FITNESS FOR A PARTICULAR PURPOSE.  See the GNU General Public License
 * version 2 for more details (a copy is included in the LICENSE file that
 * accompanied this code).
 *
 * You should have received a copy of the GNU General Public License version
 * 2 along with this work; if not, write to the Free Software Foundation,
 * Inc., 51 Franklin St, Fifth Floor, Boston, MA 02110-1301 USA.
 *
 * Please contact Oracle, 500 Oracle Parkway, Redwood Shores, CA 94065 USA
 * or visit www.oracle.com if you need additional information or have any
 * questions.
 */

package com.sun.tools.javac.comp;

import java.util.ArrayList;
import java.util.LinkedHashMap;
import java.util.EnumSet;
import java.util.HashSet;
import java.util.Map;
import java.util.Objects;
import java.util.Optional;
import java.util.Set;
import java.util.concurrent.atomic.AtomicReference;
import java.util.function.Consumer;
import java.util.function.Function;
import java.util.function.Predicate;
import java.util.stream.Collector;
import java.util.stream.Collectors;
import java.util.stream.IntStream;
import java.util.stream.Stream;

import com.sun.tools.javac.code.Directive;
import com.sun.tools.javac.code.Flags;
import com.sun.tools.javac.code.Lint;
import com.sun.tools.javac.code.Lint.LintCategory;
import com.sun.tools.javac.code.LintMapper;
import com.sun.tools.javac.code.Symbol;
import com.sun.tools.javac.code.Symbol.*;
import com.sun.tools.javac.code.Symtab;
import com.sun.tools.javac.code.Type;
import com.sun.tools.javac.code.Types;
import com.sun.tools.javac.resources.CompilerProperties.LintWarnings;
import com.sun.tools.javac.tree.JCTree;
import com.sun.tools.javac.tree.JCTree.*;
import com.sun.tools.javac.tree.TreeInfo;
import com.sun.tools.javac.tree.TreeScanner;
import com.sun.tools.javac.util.Assert;
import com.sun.tools.javac.util.Context;
<<<<<<< HEAD
import com.sun.tools.javac.util.JCDiagnostic.DiagnosticPosition;
=======
>>>>>>> 84002d12
import com.sun.tools.javac.util.JCDiagnostic.LintWarning;
import com.sun.tools.javac.util.List;
import com.sun.tools.javac.util.Log;
import com.sun.tools.javac.util.Names;
import com.sun.tools.javac.util.Pair;

import static com.sun.tools.javac.code.Kinds.Kind.*;
import static com.sun.tools.javac.code.Lint.LintCategory.THIS_ESCAPE;
import static com.sun.tools.javac.code.TypeTag.*;
import static com.sun.tools.javac.tree.JCTree.Tag.*;
import static com.sun.tools.javac.util.Position.NOPOS;

/**
 * Looks for possible 'this' escapes and generates corresponding warnings.
 *
 * <p>
 * A 'this' escape occurs in the following scenario:
 * <ul>
 *  <li>There is some class {@code A} and some subclass {@code B} that extends it
 *  <li>{@code A} defines an instance method {@code m()} which is overridden in {@code B}
 *  <li>Some constructor {@code B()} invokes some superclass constructor {@code A()}
 *  <li>At some point during the execution of {@code A()}, method {@code m()} is invoked and the
 *      reciever for the instance method is the new instance being constructed by {@code B()}
 * </ul>
 * This represents a problem because the method {@code B.m()} will execute before the constructor
 * {@code B()} has performed any of its own initialization.
 *
 * <p>
 * This class attempts to identify possible 'this' escapes while also striking a balance
 * between false positives, false negatives, and code complexity. We do this by "executing"
 * the code in candidate constructors and tracking where the original 'this' reference goes.
 * If it passes to code outside of the current module, we declare a possible leak.
 *
 * <p>
 * As we analyze constructors and the methods they invoke, we track the various object references that
 * might reference the 'this' instance we are watching (i.e., the one under construction). Such object
 * references are represented by the {@link Ref} class hierarchy, which models the various ways in which,
 * at any point during the execution of a constructor or some other method or constructor that it invokes,
 * there can live references to the object under construction lying around. In a nutshell, the analyzer
 * keeps track of these references and watches what happens to them as the code executes so it can catch
 * them in the act of trying to "escape".
 *
 * <p>
 * The {@link Ref} sub-types are:
 * <ul>
 *  <li>{@link ThisRef} - The current 'this' instance of the (instance) method being analyzed
 *  <li>{@link ExprRef} - The current expression being evaluated, i.e., what's on top of the Java stack
 *  <li>{@link VarRef} - Local variables and method parameters currently in scope
 *  <li>{@link YieldRef} - The current switch expression's yield value(s)
 *  <li>{@link ReturnRef} - The current method's return value(s)
 * </ul>
 *
 * <p>
 * Currently we don't attempt to explicitly track references stored in fields (for future study).
 *
 * <p>
 * For each object reference represented by a {@link Ref}, we track up to three distinct ways in which
 * it might refer to the new 'this' instance: the reference can be direct, indirect, or via an associated
 * enclosing instance (see {@link Indirection}).
 *
 * <p>
 * A few notes on this implementation:
 * <ul>
 *  <li>We "execute" constructors and track how the {@link Ref}'s evolve as the constructor executes.
 *  <li>We use a simplified "flooding" flow analysis where every possible code branch is taken and
 *      we take the union of the resulting {@link Ref}'s that are generated.
 *  <li>Loops are repeated until the set of {@link Ref}'s stabilizes; the maximum number of iterations
 *      possible is proportional to the number of variables in scope.
 *  <li>An "escape" is defined as the possible passing of a subclassed 'this' reference to code defined
 *      outside of the current module.
 *  <ul>
 *      <li>In other words, we don't try to protect the current module's code from itself.
 *      <li>For example, we ignore private constructors because they can never be directly invoked
 *          by external subclasses, etc. However, they can be indirectly invoked by other constructors.
 *  </ul>
 *  <li>If a constructor invokes a method defined in the same compilation unit, and that method cannot
 *      be overridden, then our analysis can safely "recurse" into the method.
 *  <ul>
 *      <li>When this occurs the warning displays each step in the stack trace to help in comprehension.
 *  </ul>
 *  <li>We assume that native methods do not leak.
 *  <li>We don't try to follow {@code super()} invocations; that's for the superclass analysis to handle.
 *  </ul>
 *
 * <p><b>This is NOT part of any supported API.
 * If you write code that depends on this, you do so at your own risk.
 * This code and its internal interfaces are subject to change or
 * deletion without notice.</b>
 */
public class ThisEscapeAnalyzer extends TreeScanner {

    protected static final Context.Key<ThisEscapeAnalyzer> contextKey = new Context.Key<>();

// Other singletons we utilize

    private final Names names;
    private final Symtab syms;
    private final Types types;
    private final Resolve rs;
    private final Log log;
    private final LintMapper lintMapper;

// These fields are scoped to the entire compilation unit

    /** Environment for symbol lookup.
     */
    private Env<AttrContext> topLevelEnv;

    /** Maps symbols of all methods to their corresponding declarations.
     */
    private final Map<Symbol, MethodInfo> methodMap = new LinkedHashMap<>();

    /** Contains classes whose outer instance (if any) is non-public.
     */
    private final Set<ClassSymbol> nonPublicOuters = new HashSet<>();

    /** The declaring class of the constructor we're currently analyzing.
     *  This is the 'this' type we're trying to detect leaks of.
     */
    private JCClassDecl targetClass;

    /** Snapshots of {@link #callStack} where possible 'this' escapes occur.
     */
    private final ArrayList<Warning> warningList = new ArrayList<>();

// These fields are scoped to the constructor being analyzed

    /** The method we're currently analyzing.
     *  This is either the analyzed constructor or some method it invokes.
     */
    private MethodInfo currentMethod;

    /** The current "call stack" during our analysis. The first entry is the initial
     *  constructor we started with, and subsequent entries correspond to invoked methods.
     *  If we're still in the initial constructor, the list will be empty.
     */
    private final ArrayList<StackFrame> callStack = new ArrayList<>();

    /** Used to terminate recursion in {@link #invokeInvokable invokeInvokable()}.
     */
    private final Set<Pair<JCMethodDecl, RefSet<Ref>>> invocations = new HashSet<>();

// These fields are scoped to the constructor or invoked method being analyzed

    /** Current lexical scope depth in the constructor or method we're currently analyzing.
     *  Depth zero is the outermost scope. Depth -1 means we're not analyzing.
     */
    private int depth = -1;

    /** Possible 'this' references in the constructor or method we're currently analyzing.
     *  Null value means we're not analyzing.
     */
    private RefSet<Ref> refs;

// Access

    public static ThisEscapeAnalyzer instance(Context context) {
        ThisEscapeAnalyzer instance = context.get(contextKey);
        if (instance == null)
            instance = new ThisEscapeAnalyzer(context);
        return instance;
    }

    @SuppressWarnings("this-escape")
    protected ThisEscapeAnalyzer(Context context) {
        context.put(contextKey, this);
        names = Names.instance(context);
        log = Log.instance(context);
        syms = Symtab.instance(context);
        types = Types.instance(context);
        rs = Resolve.instance(context);
        lintMapper = LintMapper.instance(context);
    }

//
// Main method
//

    public void analyzeTree(Env<AttrContext> env) {
        topLevelEnv = env;
        try {
            doAnalyzeTree(env);
        } finally {
            topLevelEnv = null;
            methodMap.clear();
            nonPublicOuters.clear();
            targetClass = null;
            warningList.clear();
            currentMethod = null;
            callStack.clear();
            invocations.clear();
            depth = -1;
            refs = null;
        }
    }

    private void doAnalyzeTree(Env<AttrContext> env) {

        // Sanity check
        Assert.check(checkInvariants(false, false));
        Assert.check(methodMap.isEmpty());      // we are not prepared to be used more than once

<<<<<<< HEAD
        // Short circuit if this calculation is unnecessary
        if (!lintMapper.lintAt(env.toplevel.sourcefile, env.tree.pos()).get().isEnabled(THIS_ESCAPE))
=======
        // Short circuit if warnings are totally disabled
        if (!lint.isEnabled(THIS_ESCAPE))
>>>>>>> 84002d12
            return;

        // Determine which packages are exported by the containing module, if any.
        // A null set indicates the unnamed module: all packages are implicitly exported.
        Set<PackageSymbol> exportedPackages = Optional.ofNullable(env.toplevel.modle)
            .filter(mod -> mod != syms.noModule)
            .filter(mod -> mod != syms.unnamedModule)
            .map(mod -> mod.exports.stream()
                            .map(Directive.ExportsDirective::getPackage)
                            .collect(Collectors.toSet()))
            .orElse(null);

        // Build a mapping from symbols of methods to their declarations.
        // Classify all ctors and methods as analyzable and/or invokable.
        // Record classes whose outer instance (if any) is non-public.
        new TreeScanner() {

            private JCClassDecl currentClass;
            private boolean nonPublicOuter;

            @Override
            public void visitClassDef(JCClassDecl tree) {
                JCClassDecl currentClassPrev = currentClass;
                boolean nonPublicOuterPrev = nonPublicOuter;
                try {
                    currentClass = tree;

                    // Track which clases have non-public outer instances
                    nonPublicOuter |= tree.sym.isAnonymous();
                    nonPublicOuter |= (tree.mods.flags & Flags.PUBLIC) == 0;
                    if (nonPublicOuter)
                        nonPublicOuters.add(currentClass.sym);

                    // Recurse
                    super.visitClassDef(tree);
                } finally {
                    currentClass = currentClassPrev;
                    nonPublicOuter = nonPublicOuterPrev;
<<<<<<< HEAD
=======
                    lint = lintPrev;
                }
            }

            @Override
            public void visitVarDef(JCVariableDecl tree) {
                Lint lintPrev = lint;
                lint = lint.augment(tree.sym);
                try {

                    // Track warning suppression of fields
                    if (tree.sym.owner.kind == TYP && !lint.isEnabled(THIS_ESCAPE))
                        suppressed.add(tree.sym);

                    // Recurse
                    super.visitVarDef(tree);
                } finally {
                    lint = lintPrev;
>>>>>>> 84002d12
                }
            }

            @Override
            public void visitMethodDef(JCMethodDecl tree) {

<<<<<<< HEAD
                // Gather some useful info
                boolean constructor = TreeInfo.isConstructor(tree);
                boolean extendableClass = currentClassIsExternallyExtendable();
                boolean nonPrivate = (tree.sym.flags() & (Flags.PUBLIC | Flags.PROTECTED)) != 0;
                boolean finalish = (tree.mods.flags & (Flags.STATIC | Flags.PRIVATE | Flags.FINAL)) != 0;

                // Determine if this is a constructor we should analyze
                boolean analyzable = extendableClass && constructor && nonPrivate;

                // Determine if it's safe to "invoke" the method in an analysis (i.e., it can't be overridden)
                boolean invokable = !extendableClass || constructor || finalish;

                // Add this method or constructor to our map
                methodMap.put(tree.sym, new MethodInfo(currentClass, tree, constructor, analyzable, invokable));
=======
                    // Track warning suppression of constructors
                    if (TreeInfo.isConstructor(tree) && !lint.isEnabled(THIS_ESCAPE))
                        suppressed.add(tree.sym);

                    // Gather some useful info
                    boolean constructor = TreeInfo.isConstructor(tree);
                    boolean extendableClass = currentClassIsExternallyExtendable();
                    boolean nonPrivate = (tree.sym.flags() & (Flags.PUBLIC | Flags.PROTECTED)) != 0;
                    boolean finalish = (tree.mods.flags & (Flags.STATIC | Flags.PRIVATE | Flags.FINAL)) != 0;

                    // Determine if this is a constructor we should analyze
                    boolean analyzable = extendableClass && constructor && nonPrivate;

                    // Determine if it's safe to "invoke" the method in an analysis (i.e., it can't be overridden)
                    boolean invokable = !extendableClass || constructor || finalish;

                    // Add this method or constructor to our map
                    methodMap.put(tree.sym, new MethodInfo(currentClass, tree, constructor, analyzable, invokable));
>>>>>>> 84002d12

                // Recurse
                super.visitMethodDef(tree);
            }

            // Determines if the current class could be extended in some other package/module
            private boolean currentClassIsExternallyExtendable() {
                return !currentClass.sym.isFinal() &&
                  currentClass.sym.isPublic() &&
                  (exportedPackages == null || exportedPackages.contains(currentClass.sym.packge())) &&
                  !currentClass.sym.isSealed() &&
                  !currentClass.sym.isDirectlyOrIndirectlyLocal() &&
                  !nonPublicOuter;
            }
        }.scan(env.tree);

        // Analyze the analyzable constructors we found
        methodMap.values().stream()
          .filter(MethodInfo::analyzable)
          .forEach(this::analyzeConstructor);

<<<<<<< HEAD
        // Manually apply any Lint suppressions
=======
        // Manually apply any Lint suppression
>>>>>>> 84002d12
        filterWarnings(warning -> !warning.isSuppressed());

        // Field intitializers and initialization blocks will generate a separate warning for each primary constructor.
        // Trim off stack frames up through the super() call so these will have identical stacks and get de-duplicated below.
        warningList.forEach(Warning::trimInitializerFrames);

        // Sort warnings so redundant warnings immediately follow whatever they are redundant for, then remove them
        warningList.sort(Warning::sortByStackFrames);
        AtomicReference<Warning> previousRef = new AtomicReference<>();
        filterWarnings(warning -> {
            Warning previous = previousRef.get();
            if (previous != null && warning.isRedundantWith(previous))
                return false;
            previousRef.set(warning);
            return true;
        });

        // Limit output to one warning per constructor, field initializer, or initializer block
        Set<JCTree> thingsWarnedAbout = new HashSet<>();
        filterWarnings(warning -> thingsWarnedAbout.add(warning.origin));

        // Emit warnings
        for (Warning warning : warningList) {
            LintWarning key = LintWarnings.PossibleThisEscape;
            for (StackFrame frame : warning.stack) {
<<<<<<< HEAD
                log.warning(frame.warningPos(), key);
=======
                log.warning(frame.site.pos(), key);
>>>>>>> 84002d12
                key = LintWarnings.PossibleThisEscapeLocation;
            }
        }

        // Done
        warningList.clear();
    }

    // Warning list editor (this is slightly more efficient than removeIf())
    private void filterWarnings(Predicate<Warning> filter) {
        int numRetained = 0;
        for (Warning warning : warningList) {
            if (filter.test(warning))
                warningList.set(numRetained++, warning);
        }
        warningList.subList(numRetained, warningList.size()).clear();
    }

    @Override
    public void scan(JCTree tree) {

        // Check node
        if (tree == null || tree.type == Type.stuckType)
            return;

        // Sanity check
        Assert.check(checkInvariants(true, false));

        // Can this expression node possibly leave a 'this' reference on the stack?
        boolean referenceExpressionNode;
        switch (tree.getTag()) {
            case SWITCH_EXPRESSION:
            case CONDEXPR:
            case YIELD:
            case APPLY:
            case NEWCLASS:
            case NEWARRAY:
            case LAMBDA:
            case PARENS:
            case ASSIGN:
            case TYPECAST:
            case INDEXED:
            case SELECT:
            case REFERENCE:
            case IDENT:
            case NULLCHK:
            case LETEXPR:
                referenceExpressionNode = true;
                break;
            default:
                referenceExpressionNode = false;
                break;
        }

        // Scan node
        super.scan(tree);

        // Sanity check
        Assert.check(checkInvariants(true, referenceExpressionNode));
    }

//
// Visitor methods - Class Declarations
//

    @Override
    public void visitClassDef(JCClassDecl tree) {
        return;     // we're busy analyzing another class - skip
    }

//
// Visitor methods - Variable Declarations
//

    @Override
    public void visitVarDef(JCVariableDecl tree) {
        visitVarDef(tree.sym, tree.init);
    }

    private void visitVarDef(VarSymbol sym, JCExpression expr) {

        // Scan initializer, if any
        scan(expr);
        if (isParamOrVar(sym))
            refs.replaceExprs(depth, ref -> new VarRef(sym, ref));
        else
            refs.discardExprs(depth);           // we don't track fields yet
    }

//
// Visitor methods - Methods
//

    @Override
    public void visitMethodDef(JCMethodDecl tree) {
        Assert.check(false);        // we should never get here
    }

    @Override
    public void visitApply(JCMethodInvocation invoke) {

        // Get method symbol
        Symbol sym = TreeInfo.symbolFor(invoke.meth);

        // Recurse on method expression and gather references from the method itself (if non-static)
        scan(invoke.meth);
        RefSet<ThisRef> receiverRefs = RefSet.newEmpty();
        if (sym != null && !sym.isStatic()) {
            refs.removeExprs(depth)
              .map(ThisRef::new)
              .forEach(receiverRefs::add);
        } else
            refs.discardExprs(depth);

        // If "super()": we don't invoke it (we don't track into superclasses) but we do execute any
        // non-static field initializers and initialization blocks because this is when they happen.
        if (TreeInfo.name(invoke.meth) == names._super) {
            currentMethod.declaringClass.defs.stream()
              .filter(def -> (TreeInfo.flags(def) & Flags.STATIC) == 0)
              .forEach(def -> {
                switch (def) {
                case JCBlock block          -> analyzeInitializer(invoke, block, receiverRefs, () -> visitBlock(block));
                case JCVariableDecl varDecl -> analyzeInitializer(invoke, varDecl, receiverRefs, () -> scan(varDecl));
                default -> { }
                }
              });
            return;
        }

        // "Invoke" the method
        invoke(invoke, sym, invoke.args, receiverRefs);
    }

    // Analyze a field initializer or initialization block after encountering a super() invocation
    private void analyzeInitializer(JCMethodInvocation site, JCTree initializer, RefSet<ThisRef> receiverRefs, Runnable action) {
        RefSet<Ref> refsPrev = refs;
        refs = RefSet.newEmpty();
        int depthPrev = depth;
        depth = 0;
        callStack.add(new StackFrame(currentMethod, initializer, site));
        try {
            refs.addAll(receiverRefs);
            action.run();
        } finally {
            callStack.remove(callStack.size() - 1);
            depth = depthPrev;
            refs = refsPrev;
        }
    }

    private void invoke(JCTree site, Symbol sym, List<JCExpression> args, RefSet<ThisRef> receiverRefs) {

        // Ignore final methods in java.lang.Object (getClass(), notify(), etc.)
        if (sym != null &&
            sym.owner.kind == TYP &&
            sym.owner.type.tsym == syms.objectType.tsym &&
            sym.isFinal()) {
            return;
        }

        // See if this method is known because it's declared somewhere in our file
        MethodInfo methodInfo = methodMap.get(sym);

        // If the method is not matched exactly, look a little harder. This especially helps
        // with anonymous interface classes, where the method symbols won't match.
        //
        // For example:
        //
        //  public Leaker() {
        //      Runnable r = new Runnable() {
        //          public void run() {
        //              Leaker.this.mightLeak();
        //          }
        //      };
        //      r.run();    // "r" has type Runnable, but we know it's really a Leaker$1
        //  }
        //
        if (methodInfo == null && receiverRefs.size() == 1) {
            ThisRef receiverRef = receiverRefs.iterator().next();
            methodInfo = methodMap.values().stream()
              .filter(info -> isTargetMethod(info, sym, receiverRef.tsym))
              .findFirst()
              .orElse(null);
        }

        // Analyze method if possible, otherwise assume nothing
        if (methodInfo != null && methodInfo.invokable)
            invokeInvokable(site, args, receiverRefs, methodInfo);
        else
            invokeUnknown(site, args, receiverRefs);
    }

    // Can we conclude that "info" represents the actual method invoked?
    private boolean isTargetMethod(MethodInfo info, Symbol method, TypeSymbol receiverType) {
        return method.kind == MTH &&                                            // not an error symbol, etc.
          info.declaration.name == method.name &&                               // method name matches
          info.declaringClass.sym == receiverType &&                            // same class as receiver
          !info.declaration.sym.isConstructor() &&                              // not a constructor
          (info.declaration.sym.flags() & Flags.STATIC) == 0 &&                 // not a static method
          info.declaration.sym.overrides(method, receiverType, types, false);   // method overrides
    }

    // Handle the invocation of a local analyzable method or constructor
    private void invokeInvokable(JCTree site, List<JCExpression> args, RefSet<ThisRef> receiverRefs, MethodInfo methodInfo) {
        Assert.check(methodInfo.invokable);

        // Collect 'this' references found in method parameters
        JCMethodDecl method = methodInfo.declaration;
        RefSet<VarRef> paramRefs = RefSet.newEmpty();
        List<JCVariableDecl> params = method.params;
        while (args.nonEmpty() && params.nonEmpty()) {
            VarSymbol sym = params.head.sym;
            scan(args.head);
            refs.removeExprs(depth)
              .map(ref -> new VarRef(sym, ref))
              .forEach(paramRefs::add);
            args = args.tail;
            params = params.tail;
        }

        // "Invoke" the method
        MethodInfo currentMethodPrev = currentMethod;
        currentMethod = methodInfo;
        RefSet<Ref> refsPrev = refs;
        refs = RefSet.newEmpty();
        int depthPrev = depth;
        depth = 0;
        callStack.add(new StackFrame(currentMethodPrev, null, site));
        try {

            // Add initial references from method receiver
            refs.addAll(receiverRefs);

            // Add initial references from parameters
            refs.addAll(paramRefs);

            // Stop trivial cases here
            if (refs.isEmpty())
                return;

            // Stop infinite recursion here
            Pair<JCMethodDecl, RefSet<Ref>> invocation = Pair.of(methodInfo.declaration, refs.clone());
            if (!invocations.add(invocation))
                return;

            // Scan method body to "execute" it
            try {
                scan(method.body);
            } finally {
                invocations.remove(invocation);
            }

            // Constructors "return" their new instances
            if (TreeInfo.isConstructor(methodInfo.declaration)) {
                refs.remove(ThisRef.class)
                  .map(ReturnRef::new)
                  .forEach(refs::add);
            }

            // "Return" any references from method return statements
            refs.remove(ReturnRef.class)
              .map(ref -> new ExprRef(depthPrev, ref))
              .forEach(refsPrev::add);
        } finally {
            callStack.remove(callStack.size() - 1);
            depth = depthPrev;
            refs = refsPrev;
            currentMethod = currentMethodPrev;
        }
    }

    // Handle invocation of an unknown or overridable method or constructor.
    private void invokeUnknown(JCTree invoke, List<JCExpression> args, RefSet<ThisRef> receiverRefs) {

        // Detect leak via receiver
        if (receiverRefs.stream().anyMatch(this::triggersUnknownInvokeLeak))
            leakAt(invoke);

        // Detect leaks via method parameters (except via non-public outer instance)
        for (JCExpression arg : args) {
            scan(arg);
            if (refs.removeExprs(depth).anyMatch(this::triggersUnknownInvokeLeak))
                leakAt(arg);
        }

        // Constructors "return" their new instance, so we should return the receiver refs
        if (invoke.hasTag(NEWCLASS)) {
            receiverRefs.stream()
              .map(ref -> new ExprRef(depth, ref))
              .forEach(refs::add);
        }
    }

    // Determine if a reference should qualify as a leak if it's passed to an unknown method.
    // To avoid false positives, we exclude references from non-public outer instances.
    private boolean triggersUnknownInvokeLeak(Ref ref) {
        return !nonPublicOuters.contains(ref.tsym) ||
          ref.indirections.stream().anyMatch(i -> i != Indirection.OUTER);
    }

//
// Visitor methods - new Foo()
//

    @Override
    public void visitNewClass(JCNewClass tree) {
        MethodInfo methodInfo = methodMap.get(tree.constructor);
        TypeSymbol tsym = tree.def != null ? tree.def.sym : tree.clazz.type.tsym;

        // Gather 'this' reference that the new instance itself will have
        RefSet<ThisRef> receiverRefs = receiverRefsForConstructor(tree.encl, tsym);

        // "Invoke" the constructor
        if (methodInfo != null && methodInfo.invokable)
            invokeInvokable(tree, tree.args, receiverRefs, methodInfo);
        else
            invokeUnknown(tree, tree.args, receiverRefs);
    }

    // Determine the references a constructor will inherit from its outer 'this' instance, if any
    private RefSet<ThisRef> receiverRefsForConstructor(JCExpression explicitOuterThis, TypeSymbol tsym) {

        // Create references based on explicit outer instance, if any
        if (explicitOuterThis != null) {
            scan(explicitOuterThis);
            return refs.removeExprs(depth)
              .map(ref -> ref.toOuter(explicitOuterThis.type.tsym))
              .flatMap(Optional::stream)
              .collect(RefSet.collector());
        }

        // Create references based on current outer instance, if any
        if (hasImplicitOuterInstance(tsym)) {
            return refs.find(ThisRef.class)
              .map(ref -> ref.toOuter(tsym))
              .flatMap(Optional::stream)
              .collect(RefSet.collector());
        }

        // None
        return RefSet.newEmpty();
    }

    // Determine if an unqualified "new Foo()" constructor gets 'this' as an implicit outer instance
    private boolean hasImplicitOuterInstance(TypeSymbol tsym) {
        ClassSymbol currentClassSym = currentMethod.declaringClass.sym;
        return tsym != currentClassSym
          && tsym.hasOuterInstance()
          && tsym.isEnclosedBy(currentClassSym);
    }

//
// Visitor methods - Codey Bits
//

    @Override
    public void visitBlock(JCBlock tree) {
        visitScoped(false, () -> super.visitBlock(tree));
        Assert.check(checkInvariants(true, false));
    }

    @Override
    public void visitDoLoop(JCDoWhileLoop tree) {
        visitLooped(tree, super::visitDoLoop);
    }

    @Override
    public void visitWhileLoop(JCWhileLoop tree) {
        visitLooped(tree, super::visitWhileLoop);
    }

    @Override
    public void visitForLoop(JCForLoop tree) {
        visitLooped(tree, super::visitForLoop);
    }

    @Override
    public void visitForeachLoop(JCEnhancedForLoop tree) {

        // Check for loop on array
        Type elemType = types.elemtype(tree.expr.type);

        // If not array, resolve the Iterable and Iterator methods
        record ForeachMethods(MethodSymbol iterator, MethodSymbol hasNext, MethodSymbol next) { }
        MethodSymbol iterator = null;
        MethodSymbol hasNext = null;
        MethodSymbol next = null;
        if (elemType == null) {
            Symbol iteratorSym = rs.resolveQualifiedMethod(tree.expr.pos(), topLevelEnv,
              tree.expr.type, names.iterator, List.nil(), List.nil());
            if (iteratorSym instanceof MethodSymbol) {
                iterator = (MethodSymbol)iteratorSym;
                Symbol hasNextSym = rs.resolveQualifiedMethod(tree.expr.pos(), topLevelEnv,
                  iterator.getReturnType(), names.hasNext, List.nil(), List.nil());
                Symbol nextSym = rs.resolveQualifiedMethod(tree.expr.pos(), topLevelEnv,
                  iterator.getReturnType(), names.next, List.nil(), List.nil());
                if (hasNextSym instanceof MethodSymbol)
                    hasNext = (MethodSymbol)hasNextSym;
                if (nextSym instanceof MethodSymbol)
                    next = (MethodSymbol)nextSym;
            }
        }
        ForeachMethods foreachMethods = iterator != null && hasNext != null && next != null ?
          new ForeachMethods(iterator, hasNext, next) : null;

        // Iterate loop
        visitLooped(tree, foreach -> {

            // Scan iteration target
            scan(foreach.expr);
            if (elemType != null) {                     // array iteration
                if (isParamOrVar(foreach.var.sym)) {
                    refs.removeExprs(depth)
                      .map(ref -> ref.toIndirect(elemType.tsym))
                      .flatMap(Optional::stream)
                      .map(ref -> new VarRef(foreach.var.sym, ref))
                      .forEach(refs::add);
                } else
                    refs.discardExprs(depth);           // we don't track fields yet
            } else if (foreachMethods != null) {        // Iterable iteration

                // "Invoke" the iterator() method
                RefSet<ThisRef> receiverRefs = refs.removeExprs(depth)
                  .map(ThisRef::new)
                  .collect(RefSet.collector());
                invoke(foreach.expr, foreachMethods.iterator, List.nil(), receiverRefs);

                // "Invoke" the hasNext() method
                receiverRefs = refs.removeExprs(depth)
                  .map(ThisRef::new)
                  .collect(RefSet.collector());
                invoke(foreach.expr, foreachMethods.hasNext, List.nil(), receiverRefs);
                refs.discardExprs(depth);

                // "Invoke" the next() method
                invoke(foreach.expr, foreachMethods.next, List.nil(), receiverRefs);
                if (isParamOrVar(foreach.var.sym))
                    refs.replaceExprs(depth, ref -> new VarRef(foreach.var.sym, ref));
                else
                    refs.discardExprs(depth);           // we don't track fields yet
            } else                                      // what is it???
                refs.discardExprs(depth);

            // Scan loop body
            scan(foreach.body);
        });
    }

    @Override
    public void visitSwitch(JCSwitch tree) {
        visitScoped(false, () -> {
            scan(tree.selector);
            refs.discardExprs(depth);
            scan(tree.cases);
        });
    }

    @Override
    public void visitSwitchExpression(JCSwitchExpression tree) {
        visitScoped(true, () -> {
            scan(tree.selector);
            refs.discardExprs(depth);
            RefSet<ExprRef> combinedRefs = RefSet.newEmpty();
            for (List<JCCase> cases = tree.cases; cases.nonEmpty(); cases = cases.tail) {
                scan(cases.head.stats);
                refs.remove(YieldRef.class)
                  .map(ref -> new ExprRef(depth, ref))
                  .forEach(combinedRefs::add);
                refs.removeExprs(depth)
                  .forEach(combinedRefs::add);
            }
            refs.addAll(combinedRefs);
        });
    }

    @Override
    public void visitCase(JCCase tree) {
        scan(tree.stats);          // no need to scan labels
    }

    @Override
    public void visitYield(JCYield tree) {
        scan(tree.value);
        refs.replaceExprs(depth, YieldRef::new);
    }

    @Override
    public void visitLetExpr(LetExpr tree) {
        visitScoped(true, () -> super.visitLetExpr(tree));
    }

    @Override
    public void visitReturn(JCReturn tree) {
        scan(tree.expr);
        refs.replaceExprs(depth, ReturnRef::new);
    }

    @Override
    public void visitLambda(JCLambda lambda) {
        visitDeferred(() -> visitScoped(true, () -> scan(lambda.body)));
    }

    @Override
    public void visitAssign(JCAssign tree) {
        VarSymbol sym = (VarSymbol)TreeInfo.symbolFor(tree.lhs);
        scan(tree.lhs);
        refs.discardExprs(depth);
        scan(tree.rhs);
        if (isParamOrVar(sym))
            refs.replaceExprs(depth, ref -> new VarRef(sym, ref));
        else
            refs.discardExprs(depth);         // we don't track fields yet
    }

    @Override
    public void visitIndexed(JCArrayAccess tree) {
        scan(tree.index);
        refs.discardExprs(depth);
        scan(tree.indexed);
        refs.removeExprs(depth)
          .map(ref -> ref.toDirect(tree.type.tsym))
          .flatMap(Optional::stream)
          .forEach(refs::add);
    }

    @Override
    public void visitSelect(JCFieldAccess tree) {

        // Scan the selection target (i.e., the method)
        scan(tree.selected);
        Stream<ExprRef> methodRefs = refs.removeExprs(depth);

        // Explicit 'this' reference? The expression references whatever 'this' references
        Type.ClassType currentClassType = (Type.ClassType)currentMethod.declaringClass.sym.type;
        if (TreeInfo.isExplicitThisReference(types, currentClassType, tree)) {
            refs.find(ThisRef.class)
              .map(ref -> new ExprRef(depth, ref))
              .forEach(refs::add);
            return;
        }

        // Explicit outer 'this' reference? The expression references whatever the outer 'this' references
        if (isExplicitOuterThisReference(types, currentClassType, tree)) {
            refs.find(ThisRef.class)
              .map(ref -> ref.fromOuter(depth))
              .flatMap(Optional::stream)
              .forEach(refs::add);
            return;
        }

        // For regular non-static methods, our expression "value" is the method's target instance
        if (tree.sym.kind == MTH && (tree.sym.flags() & Flags.STATIC) == 0)
            methodRefs.forEach(refs::add);
    }

    @Override
    public void visitReference(JCMemberReference tree) {
        if (tree.type.isErroneous()) {
            //error recovery - ignore erroneous member references
            return ;
        }

        // Scan target expression and extract 'this' references, if any
        scan(tree.expr);

        // Gather receiver references for deferred invocation
        RefSet<ThisRef> receiverRefs = RefSet.newEmpty();
        switch (tree.kind) {
        case UNBOUND:
        case STATIC:
        case TOPLEVEL:
        case ARRAY_CTOR:
            refs.discardExprs(depth);
            return;
        case SUPER:
        case BOUND:
            refs.removeExprs(depth)
              .map(ThisRef::new)
              .forEach(receiverRefs::add);
            break;
        case IMPLICIT_INNER:
            receiverRefsForConstructor(null, tree.expr.type.tsym)
              .forEach(receiverRefs::add);
            break;
        default:
            throw new RuntimeException("non-exhaustive?");
        }

        // Treat method reference just like the equivalent lambda
        visitDeferred(() -> invoke(tree, (MethodSymbol)tree.sym, List.nil(), receiverRefs));
    }

    @Override
    public void visitIdent(JCIdent tree) {

        // Explicit 'this' reference? The expression references whatever 'this' references
        if (tree.name == names._this || tree.name == names._super) {
            refs.find(ThisRef.class)
              .map(ref -> new ExprRef(depth, ref))
              .forEach(refs::add);
            return;
        }

        // Parameter or local variable? The expression references whatever the variable references
        if (isParamOrVar(tree.sym)) {
            VarSymbol sym = (VarSymbol)tree.sym;
            refs.find(VarRef.class, ref -> ref.sym == sym)
              .map(ref -> new ExprRef(depth, ref))
              .forEach(refs::add);
            return;
        }

        // An unqualified, non-static method invocation must reference 'this' or outer 'this'.
        // The expression "value" of a non-static method is a reference to its target instance.
        if (tree.sym.kind == MTH && (tree.sym.flags() & Flags.STATIC) == 0) {
            MethodSymbol sym = (MethodSymbol)tree.sym;

            // Check for implicit 'this' reference
            ClassSymbol methodClassSym = currentMethod.declaringClass.sym;
            if (methodClassSym.isSubClass(sym.owner, types)) {
                refs.find(ThisRef.class)
                  .map(ref -> new ExprRef(depth, ref))
                  .forEach(refs::add);
                return;
            }

            // Check for implicit outer 'this' reference
            if (methodClassSym.isEnclosedBy((ClassSymbol)sym.owner)) {
                refs.find(ThisRef.class)
                  .map(ref -> ref.fromOuter(depth))
                  .flatMap(Optional::stream)
                  .forEach(refs::add);
                return;
            }

            // What could it be?
            //Assert.check(false);
            return;
        }

        // Unknown
        return;
    }

    @Override
    public void visitSynchronized(JCSynchronized tree) {
        scan(tree.lock);
        refs.discardExprs(depth);
        scan(tree.body);
    }

    @Override
    public void visitConditional(JCConditional tree) {
        scan(tree.cond);
        refs.discardExprs(depth);
        RefSet<ExprRef> combinedRefs = RefSet.newEmpty();
        scan(tree.truepart);
        refs.removeExprs(depth)
          .forEach(combinedRefs::add);
        scan(tree.falsepart);
        refs.removeExprs(depth)
          .forEach(combinedRefs::add);
        refs.addAll(combinedRefs);
    }

    @Override
    public void visitIf(JCIf tree) {
        scan(tree.cond);
        refs.discardExprs(depth);
        scan(tree.thenpart);
        scan(tree.elsepart);
    }

    @Override
    public void visitExec(JCExpressionStatement tree) {
        scan(tree.expr);
        refs.discardExprs(depth);
    }

    @Override
    public void visitThrow(JCThrow tree) {
        scan(tree.expr);
        if (refs.discardExprs(depth))     // we don't try to "catch" refs from thrown exceptions
            leakAt(tree);
    }

    @Override
    public void visitAssert(JCAssert tree) {
        scan(tree.cond);
        refs.discardExprs(depth);
        scan(tree.detail);
        refs.discardExprs(depth);
    }

    @Override
    public void visitNewArray(JCNewArray tree) {
        RefSet<ExprRef> combinedRefs = RefSet.newEmpty();
        if (tree.elems != null) {
            for (List<JCExpression> elems = tree.elems; elems.nonEmpty(); elems = elems.tail) {
                scan(elems.head);
                refs.removeExprs(depth)
                  .map(ref -> ref.toIndirect(tree.type.tsym))
                  .flatMap(Optional::stream)
                  .forEach(combinedRefs::add);
            }
        }
        combinedRefs.stream()
          .forEach(refs::add);
    }

    @Override
    public void visitTypeCast(JCTypeCast tree) {
        scan(tree.expr);
        refs.replaceExprs(depth, ref -> ref.withType(tree.expr.type.tsym));
    }

    @Override
    public void visitConstantCaseLabel(JCConstantCaseLabel tree) {
    }

    @Override
    public void visitPatternCaseLabel(JCPatternCaseLabel tree) {
    }

    @Override
    public void visitRecordPattern(JCRecordPattern that) {
    }

    @Override
    public void visitTypeTest(JCInstanceOf tree) {
        scan(tree.expr);
        refs.discardExprs(depth);
    }

    @Override
    public void visitTypeArray(JCArrayTypeTree tree) {
    }

    @Override
    public void visitTypeApply(JCTypeApply tree) {
    }

    @Override
    public void visitTypeUnion(JCTypeUnion tree) {
    }

    @Override
    public void visitTypeIntersection(JCTypeIntersection tree) {
    }

    @Override
    public void visitTypeParameter(JCTypeParameter tree) {
    }

    @Override
    public void visitWildcard(JCWildcard tree) {
    }

    @Override
    public void visitTypeBoundKind(TypeBoundKind that) {
    }

    @Override
    public void visitModifiers(JCModifiers tree) {
    }

    @Override
    public void visitAnnotation(JCAnnotation tree) {
    }

    @Override
    public void visitAnnotatedType(JCAnnotatedType tree) {
    }

//
// Visitor methods - Non-Reference Stuff
//

    @Override
    public void visitAssignop(JCAssignOp tree) {
        scan(tree.lhs);
        refs.discardExprs(depth);
        scan(tree.rhs);
        refs.discardExprs(depth);
    }

    @Override
    public void visitUnary(JCUnary tree) {
        scan(tree.arg);
        refs.discardExprs(depth);
    }

    @Override
    public void visitBinary(JCBinary tree) {
        scan(tree.lhs);
        refs.discardExprs(depth);
        scan(tree.rhs);
        refs.discardExprs(depth);
    }

// Helper methods

    private void analyzeConstructor(MethodInfo constructor) {
        Assert.check(targetClass == null);
        Assert.check(currentMethod == null);
        Assert.check(depth == -1);
        Assert.check(refs == null);
        targetClass = constructor.declaringClass;
        currentMethod = constructor;
        try {

            // Add the initial 'this' reference
            refs = RefSet.newEmpty();
            refs.add(new ThisRef(targetClass.sym, EnumSet.of(Indirection.DIRECT)));

            // Analyze constructor
            visitScoped(false, () -> scan(constructor.declaration.body));
        } finally {
            Assert.check(depth == -1);
            currentMethod = null;
            targetClass = null;
            refs = null;
        }
    }

    // Recurse through indirect code that might get executed later, e.g., a lambda.
    // We record the current number of (real) warnings, then recurse into the deferred
    // code (still using the current RefSet) to see if that number increases, i.e., to
    // see if it would leak. Then we discard any new warnings and the lambda's RefSet.
    // Finally, if the deferred code would have leaked, we create an indirect ExprRef
    // because the lambda must be holding a 'this' reference. If not, no leak is possible.
    private <T extends JCTree> void visitDeferred(Runnable deferredCode) {
        int numWarningsPrev = warningList.size();
        RefSet<Ref> refsPrev = refs.clone();
        boolean deferredCodeLeaks;
        try {
            deferredCode.run();
            deferredCodeLeaks = warningList.size() > numWarningsPrev;

            // There can be ExprRef's if the deferred code returns something.
            // Don't let them escape unnoticed.
            deferredCodeLeaks |= refs.discardExprs(depth);
        } finally {
            refs = refsPrev;
            warningList.subList(numWarningsPrev, warningList.size()).clear();
        }
        if (deferredCodeLeaks)
            refs.add(new ExprRef(depth, syms.objectType.tsym, EnumSet.of(Indirection.INDIRECT)));
    }

    // Repeat loop as needed until the current set of references converges
    private <T extends JCTree> void visitLooped(T tree, Consumer<T> visitor) {
        visitScoped(false, () -> {
            while (true) {
                RefSet<Ref> prevRefs = refs.clone();
                visitor.accept(tree);
                if (refs.equals(prevRefs))
                    break;
            }
        });
    }

    // Perform the given action within a new scope
    private void visitScoped(boolean promote, Runnable action) {
        pushScope();
        try {

            // Perform action
            Assert.check(checkInvariants(true, false));
            action.run();
            Assert.check(checkInvariants(true, promote));

            // "Promote" ExprRef's to the enclosing lexical scope, if requested
            if (promote) {
                Assert.check(depth > 0);
                refs.removeExprs(depth)
                  .map(ref -> new ExprRef(depth - 1, ref))
                  .forEach(refs::add);
            }
        } finally {
            popScope();
        }
    }

    private void pushScope() {
        depth++;
    }

    private void popScope() {
        Assert.check(depth >= 0);
        refs.discardExprs(depth);
        depth--;
    }

    // Note a possible 'this' reference leak at the specified location
    private void leakAt(JCTree tree) {
        callStack.add(new StackFrame(currentMethod, null, tree));         // include the point of leakage in the stack
        warningList.add(new Warning(targetClass, new ArrayList<>(callStack)));
        callStack.remove(callStack.size() - 1);
    }

    // Does the symbol correspond to a parameter or local variable (not a field)?
    private boolean isParamOrVar(Symbol sym) {
        return sym != null &&
            sym.kind == VAR &&
            (sym.owner.kind == MTH || sym.owner.kind == VAR);
    }

    /** Check if the given tree is an explicit reference to the outer 'this' instance of the
     *  class currently being compiled. This is true if tree is 'Foo.this' where 'Foo' is
     *  the immediately enclosing class of the current class.
     */
    private boolean isExplicitOuterThisReference(Types types, Type.ClassType currentClass, JCFieldAccess select) {
        Type selectedType = types.erasure(select.selected.type);
        if (selectedType.hasTag(CLASS)) {
            ClassSymbol currentClassSym = (ClassSymbol)currentClass.tsym;
            ClassSymbol selectedTypeSym = (ClassSymbol)selectedType.tsym;
            if (select.name == names._this &&
                    currentClassSym.hasOuterInstance() &&
                    currentClassSym.owner.enclClass() == selectedTypeSym)
                return true;
        }
        return false;
    }

    // When scanning nodes we can be in one of two modes:
    //  (a) Looking for constructors - we do not recurse into any code blocks
    //  (b) Analyzing a constructor - we are tracing its possible execution paths
    private boolean isAnalyzing() {
        return targetClass != null;
    }

// Debugging

    // Invariant checks
    private boolean checkInvariants(boolean analyzing, boolean allowExpr) {
        Assert.check(analyzing == isAnalyzing());
        if (isAnalyzing()) {
            Assert.check(currentMethod != null);
            Assert.check(targetClass != null);
            Assert.check(refs != null);
            Assert.check(depth >= 0);
            Assert.check(refs.find(ExprRef.class)
              .allMatch(ref -> allowExpr && ref.depth <= depth));
        } else {
            Assert.check(targetClass == null);
            Assert.check(refs == null);
            Assert.check(depth == -1);
            Assert.check(callStack.isEmpty());
            Assert.check(invocations.isEmpty());
        }
        return true;
    }

// Ref's

    /** Describes how the 'this' we care about is referenced by a {@link Ref} that is being tracked.
     */
    enum Indirection {

        /** The {@link Ref} directly references 'this'. */
        DIRECT,

        /** The {@link Ref} references 'this' via its outer instance. */
        OUTER,

        /** The {@link Ref} references 'this' indirectly somehow through
            at least one level of indirection. */
        INDIRECT;
    }

    /** Represents an object reference that could refer to the 'this' we care about.
     */
    private abstract static class Ref {

        final TypeSymbol tsym;
        final EnumSet<Indirection> indirections;

        Ref(Ref ref) {
            this(ref.tsym, ref.indirections);
        }

        Ref(TypeSymbol tsym, EnumSet<Indirection> indirections) {
            Assert.check(tsym != null);
            Assert.check(indirections != null);
            this.tsym = tsym;
            this.indirections = EnumSet.copyOf(indirections);
        }

        public abstract Ref withType(TypeSymbol tsym);

        @Override
        public int hashCode() {
            return getClass().hashCode()
                ^ tsym.hashCode()
                ^ indirections.hashCode();
        }

        @Override
        public boolean equals(Object obj) {
            if (obj == this)
                return true;
            if (obj == null || obj.getClass() != getClass())
                return false;
            Ref that = (Ref)obj;
            return tsym == that.tsym
              && indirections.equals(that.indirections);
        }

        @Override
        public final String toString() {
            ArrayList<String> properties = new ArrayList<>();
            properties.add("tsym=" + tsym);
            addProperties(properties);
            properties.add(indirections.stream()
              .map(Indirection::name)
              .collect(Collectors.joining(",")));
            return getClass().getSimpleName()
              + "[" + properties.stream().collect(Collectors.joining(",")) + "]";
        }

        protected void addProperties(java.util.List<String> properties) {
        }

        // Return a modified copy of this Ref's Indirections. The modified set must not be empty.
        public EnumSet<Indirection> modifiedIndirections(Consumer<? super EnumSet<Indirection>> modifier) {
            EnumSet<Indirection> newIndirections = EnumSet.copyOf(indirections);
            modifier.accept(newIndirections);
            Assert.check(!newIndirections.isEmpty());
            return newIndirections;
        }

        // Add one level of indirection through an outer instance
        //  - DIRECT references become OUTER
        //  - OUTER references disappear (we don't try to track indirect outer 'this' references)
        //  - INDIRECT references disappear (we don't try to track outer indirect 'this' references)
        public Optional<ThisRef> toOuter(TypeSymbol tsym) {
            return Optional.of(this)
              .filter(ref -> ref.indirections.contains(Indirection.DIRECT))
              .map(ref -> new ThisRef(tsym, ref.modifiedIndirections(indirections -> {
                indirections.remove(Indirection.DIRECT);
                indirections.remove(Indirection.INDIRECT);
                indirections.add(Indirection.OUTER);
              })));
        }
    }

    /** A reference originating from the current 'this' instance.
     */
    private static class ThisRef extends Ref {

        ThisRef(Ref ref) {
            super(ref);
        }

        ThisRef(TypeSymbol tsym, EnumSet<Indirection> indirections) {
            super(tsym, indirections);
        }

        @Override
        public ThisRef withType(TypeSymbol tsym) {
            return new ThisRef(tsym, indirections);
        }

        // Remove one level of indirection through the outer instance
        //  - DIRECT references disappear
        //  - OUTER references become DIRECT
        //  - INDIRECT references disappear
        public Optional<ExprRef> fromOuter(int depth) {
            ClassSymbol outerType = Optional.of(tsym.owner)
              .map(Symbol::enclClass)
              .orElse(null);
            if (outerType == null)
                return Optional.empty();        // weird
            return Optional.of(this)
              .filter(ref -> ref.indirections.contains(Indirection.OUTER))
              .map(ref -> new ExprRef(depth, outerType, ref.modifiedIndirections(indirections -> {
                indirections.remove(Indirection.OUTER);
                indirections.remove(Indirection.INDIRECT);
                indirections.add(Indirection.DIRECT);
              })));
        }
    }

    /** A reference originating from the expression that was just evaluated.
     *  In other words, a reference that's sitting on top of the stack.
     */
    private static class ExprRef extends Ref {

        final int depth;

        ExprRef(int depth, Ref ref) {
            super(ref);
            this.depth = depth;
        }

        ExprRef(int depth, TypeSymbol tsym, EnumSet<Indirection> indirections) {
            super(tsym, indirections);
            this.depth = depth;
        }

        @Override
        public ExprRef withType(TypeSymbol tsym) {
            return new ExprRef(depth, tsym, indirections);
        }

        // Add one level of indirection
        //  - DIRECT references convert to INDIRECT
        //  - OUTER references disappear (we don't try to track indirect outer 'this' references)
        //  - INDIRECT references stay INDIRECT
        public Optional<ExprRef> toIndirect(TypeSymbol indirectType) {
            return Optional.of(this)
              .filter(ref -> ref.indirections.contains(Indirection.DIRECT) ||
                             ref.indirections.contains(Indirection.INDIRECT))
              .map(ref -> new ExprRef(depth, indirectType, ref.modifiedIndirections(indirections -> {
                indirections.remove(Indirection.DIRECT);
                indirections.remove(Indirection.OUTER);
                indirections.add(Indirection.INDIRECT);
              })));
        }

        // Remove one level of indirection
        //  - DIRECT references disappear
        //  - OUTER references disappear
        //  - INDIRECT references become both DIRECT and INDIRECT
        public Optional<ExprRef> toDirect(TypeSymbol directType) {
            return Optional.of(this)
              .filter(ref -> ref.indirections.contains(Indirection.INDIRECT))
              .map(ref -> new ExprRef(depth, directType, ref.modifiedIndirections(indirections -> {
                indirections.remove(Indirection.OUTER);
                indirections.add(Indirection.DIRECT);
              })));
        }

        @Override
        public int hashCode() {
            return super.hashCode()
                ^ Integer.hashCode(depth);
        }

        @Override
        public boolean equals(Object obj) {
            if (obj == this)
                return true;
            if (!super.equals(obj))
                return false;
            ExprRef that = (ExprRef)obj;
            return depth == that.depth;
        }

        @Override
        protected void addProperties(java.util.List<String> properties) {
            super.addProperties(properties);
            properties.add("depth=" + depth);
        }
    }

    /** A reference from the return value of the current method being "invoked".
     */
    private static class ReturnRef extends Ref {

        ReturnRef(Ref ref) {
            super(ref);
        }

        ReturnRef(TypeSymbol tsym, EnumSet<Indirection> indirections) {
            super(tsym, indirections);
        }

        @Override
        public ReturnRef withType(TypeSymbol tsym) {
            return new ReturnRef(tsym, indirections);
        }
    }

    /** A reference from the yield value of the current switch expression.
     */
    private static class YieldRef extends Ref {

        YieldRef(Ref ref) {
            super(ref);
        }

        YieldRef(TypeSymbol tsym, EnumSet<Indirection> indirections) {
            super(tsym, indirections);
        }

        @Override
        public YieldRef withType(TypeSymbol tsym) {
            return new YieldRef(tsym, indirections);
        }
    }

    /** A reference from a variable.
     */
    private static class VarRef extends Ref {

        final VarSymbol sym;

        VarRef(VarSymbol sym, Ref ref) {
            super(ref);
            this.sym = sym;
        }

        VarRef(VarSymbol sym, TypeSymbol tsym, EnumSet<Indirection> indirections) {
            super(tsym, indirections);
            this.sym = sym;
        }

        @Override
        public VarRef withType(TypeSymbol tsym) {
            return new VarRef(sym, tsym, indirections);
        }

        @Override
        public int hashCode() {
            return super.hashCode()
                ^ Objects.hashCode(sym);
        }

        @Override
        public boolean equals(Object obj) {
            if (obj == this)
                return true;
            if (!super.equals(obj))
                return false;
            VarRef that = (VarRef)obj;
            return Objects.equals(sym, that.sym);
        }

        @Override
        protected void addProperties(java.util.List<String> properties) {
            super.addProperties(properties);
            properties.add("sym=" + sym);
        }
    }

// RefSet

    /** Contains locations currently known to hold a possible 'this' reference.
     *  All methods that return Stream return a copy to avoid ConcurrentModificationException.
     */
    @SuppressWarnings("serial")
    private static class RefSet<T extends Ref> extends HashSet<T> {

        private RefSet() {
            super(8);
        }

        public static <T extends Ref> RefSet<T> newEmpty() {
            return new RefSet<>();
        }

        /** Find all {@link Ref}'s of the given type.
         */
        public <T extends Ref> Stream<T> find(Class<T> refType) {
            return find(refType, ref -> true);
        }

        /** Find all {@link Ref}'s of the given type and matching the given predicate.
         */
        public <T extends Ref> Stream<T> find(Class<T> refType, Predicate<? super T> filter) {
            return stream()
              .filter(refType::isInstance)
              .map(refType::cast)
              .filter(filter)
              .collect(Collectors.toList())         // avoid ConcurrentModificationException
              .stream();
        }

        /** Find the {@link ExprRef} at the given depth, if any.
         */
        public Stream<ExprRef> findExprs(int depth) {
            return find(ExprRef.class, ref -> ref.depth == depth);
        }

        /** Extract (i.e., find and remove) all {@link Ref}'s of the given type.
         */
        public <T extends Ref> Stream<T> remove(Class<T> refType) {
            return remove(refType, ref -> true);
        }

        /** Extract (i.e., find and remove) all {@link Ref}'s of the given type
         *  and matching the given predicate.
         */
        public <T extends Ref> Stream<T> remove(Class<T> refType, Predicate<? super T> filter) {
            ArrayList<T> list = stream()
              .filter(refType::isInstance)
              .map(refType::cast)
              .filter(filter)
              .collect(Collectors.toCollection(ArrayList::new)); // avoid ConcurrentModificationException
            removeAll(list);
            return list.stream();
        }

        /** Extract (i.e., find and remove) all {@link ExprRef}'s at the given depth.
         */
        public Stream<ExprRef> removeExprs(int depth) {
            return remove(ExprRef.class, ref -> ref.depth == depth);
        }

        /** Discard all {@link ExprRef}'s at the given depth.
         */
        public boolean discardExprs(int depth) {
            return removeIf(ref -> ref instanceof ExprRef exprRef && exprRef.depth == depth);
        }

        /** Replace all {@link ExprRef}'s at the given depth after mapping them somehow.
         */
        public void replaceExprs(int depth, Function<? super ExprRef, ? extends T> mapper) {
            removeExprs(depth)
              .map(mapper)
              .forEach(this::add);
        }

        @Override
        @SuppressWarnings("unchecked")
        public RefSet<T> clone() {
            return (RefSet<T>)super.clone();
        }

        // Return a collector that builds a RefSet
        public static <T extends Ref> Collector<T, ?, RefSet<T>> collector() {
            return Collectors.toCollection(RefSet::new);
        }
    }

// StackFrame

    // Information about one frame on the call stack
    private class StackFrame {

        final MethodInfo method;                    // the method containing the statement
        final JCTree site;                          // the call site within the method
        final JCTree initializer;                   // originating field or initialization block, else null
        final boolean suppressible;                 // whether warning can be suppressed at this frame

        StackFrame(MethodInfo method, JCTree initializer, JCTree site) {
            this.method = method;
            this.initializer = initializer;
            this.site = site;
            this.suppressible = initializer != null || (method.constructor && method.declaringClass == targetClass);
        }

<<<<<<< HEAD
        DiagnosticPosition warningPos() {
            return site.pos().withLintPosition(NOPOS);      // disable normal Lint suppression
        }

        Lint lint() {
            return lintMapper.lintAt(topLevelEnv.toplevel.sourcefile, site.pos()).get();
        }

        boolean isSuppressed() {
            return suppressible && !lint().isEnabled(THIS_ESCAPE);
=======
        boolean isSuppressed() {
            return suppressible &&
              suppressed.contains(initializer instanceof JCVariableDecl v ? v.sym : method.declaration.sym);
>>>>>>> 84002d12
        }

        int comparePos(StackFrame that) {
            return Integer.compare(this.site.pos().getPreferredPosition(), that.site.pos().getPreferredPosition());
        }

        @Override
        public String toString() {
            return "StackFrame"
              + "[" + method.declaration.sym + "@" + site.pos().getPreferredPosition()
              + (initializer != null ? ",init@" + initializer.pos().getPreferredPosition() : "")
              + "]";
        }
    }

// Warning

    // Information about one warning we have generated
    private class Warning {

        final JCClassDecl declaringClass;           // the class whose instance is leaked
<<<<<<< HEAD
        final java.util.List<StackFrame> stack;     // the call stack where the leak happens
        final JCTree origin;                        // the originating ctor, field, or init block

        Warning(JCClassDecl declaringClass, java.util.List<StackFrame> stack) {
=======
        final ArrayList<StackFrame> stack;          // the call stack where the leak happens
        final JCTree origin;                        // the originating ctor, field, or init block

        Warning(JCClassDecl declaringClass, ArrayList<StackFrame> stack) {
>>>>>>> 84002d12
            this.declaringClass = declaringClass;
            this.stack = stack;
            this.origin = stack.stream()
              .map(frame -> frame.initializer)
              .filter(Objects::nonNull)
              .findFirst()
              .orElseGet(() -> stack.get(0).method.declaration);    // default to the initial constructor
        }

        // Used to eliminate redundant warnings. Warning A is redundant with warning B if the call stack of A includes
        // the call stack of B plus additional initial frame(s). For example, if constructor B = Foo(int x) generates a
        // warning, then generating warning for some other constructor A when it invokes this(123) would be redundant.
        boolean isRedundantWith(Warning that) {
            int numExtra = this.stack.size() - that.stack.size();
            return numExtra >= 0 &&
              IntStream.range(0, that.stack.size())
                .allMatch(index -> this.stack.get(numExtra + index).comparePos(that.stack.get(index)) == 0);
        }

        // Order warnings by their stack frames, lexicographically in reverse calling order, which will cause
        // all warnings that are isRedundantWith() some other warning to immediately follow that warning.
        static int sortByStackFrames(Warning warning1, Warning warning2) {
            int index1 = warning1.stack.size();
            int index2 = warning2.stack.size();
            while (true) {
                boolean end1 = --index1 < 0;
                boolean end2 = --index2 < 0;
                if (end1 && end2)
                    return 0;
                if (end1)
                    return -1;
                if (end2)
                    return 1;
                int diff = warning1.stack.get(index1).comparePos(warning2.stack.get(index2));
                if (diff != 0)
                    return diff;
            }
        }

        // Determine whether this warning is suppressed. A single "this-escape" warning involves multiple source code
        // positions, so we must determine suppression manually. We do this as follows: A warning is suppressed if
        // "this-escape" is disabled at any position in the stack where that stack frame corresponds to a constructor
        // or field initializer in the target class. That means, for example, @SuppressWarnings("this-escape") annotations
<<<<<<< HEAD
        // on regular methods are ignored. We work our way back up the call stack from the point of the leak until we
        // encounter a suppressible stack frame.
=======
        // on regular methods are ignored. Here we work our way back up the call stack from the point of the leak until
        // we encounter a suppressible stack frame.
>>>>>>> 84002d12
        boolean isSuppressed() {
            for (int index = stack.size() - 1; index >= 0; index--) {
                if (stack.get(index).isSuppressed())
                    return true;
            }
            return false;
        }

        // If this is a field or initializer warning, trim the initial stack frame(s) up through the super() call
        void trimInitializerFrames() {
            for (int i = 0; i < stack.size(); i++) {
                if (stack.get(i).initializer != null) {
                    stack.subList(0, i + 1).clear();
                    break;
                }
            }
        }

        @Override
        public String toString() {
            return "Warning"
              + "[class=" + declaringClass.sym.flatname
              + ",stack=[\n    " + stack.stream().map(StackFrame::toString).collect(Collectors.joining("\n    ")) + "]"
              + "]";
        }
    }

// MethodInfo

    // Information about a constructor or method in the compilation unit
    private record MethodInfo(
        JCClassDecl declaringClass,     // the class declaring "declaration"
        JCMethodDecl declaration,       // the method or constructor itself
        boolean constructor,            // the method is a constructor
        boolean analyzable,             // it's a constructor that we should analyze
        boolean invokable) {            // it may be safely "invoked" during analysis

        @Override
        public String toString() {
            return "MethodInfo"
              + "[method=" + declaringClass.sym.flatname + "." + declaration.sym
              + ",constructor=" + constructor
              + ",analyzable=" + analyzable
              + ",invokable=" + invokable
              + "]";
        }
    }
}<|MERGE_RESOLUTION|>--- conflicted
+++ resolved
@@ -45,7 +45,6 @@
 import com.sun.tools.javac.code.Directive;
 import com.sun.tools.javac.code.Flags;
 import com.sun.tools.javac.code.Lint;
-import com.sun.tools.javac.code.Lint.LintCategory;
 import com.sun.tools.javac.code.LintMapper;
 import com.sun.tools.javac.code.Symbol;
 import com.sun.tools.javac.code.Symbol.*;
@@ -59,10 +58,7 @@
 import com.sun.tools.javac.tree.TreeScanner;
 import com.sun.tools.javac.util.Assert;
 import com.sun.tools.javac.util.Context;
-<<<<<<< HEAD
 import com.sun.tools.javac.util.JCDiagnostic.DiagnosticPosition;
-=======
->>>>>>> 84002d12
 import com.sun.tools.javac.util.JCDiagnostic.LintWarning;
 import com.sun.tools.javac.util.List;
 import com.sun.tools.javac.util.Log;
@@ -265,13 +261,8 @@
         Assert.check(checkInvariants(false, false));
         Assert.check(methodMap.isEmpty());      // we are not prepared to be used more than once
 
-<<<<<<< HEAD
         // Short circuit if this calculation is unnecessary
         if (!lintMapper.lintAt(env.toplevel.sourcefile, env.tree.pos()).get().isEnabled(THIS_ESCAPE))
-=======
-        // Short circuit if warnings are totally disabled
-        if (!lint.isEnabled(THIS_ESCAPE))
->>>>>>> 84002d12
             return;
 
         // Determine which packages are exported by the containing module, if any.
@@ -310,34 +301,12 @@
                 } finally {
                     currentClass = currentClassPrev;
                     nonPublicOuter = nonPublicOuterPrev;
-<<<<<<< HEAD
-=======
-                    lint = lintPrev;
                 }
             }
 
             @Override
-            public void visitVarDef(JCVariableDecl tree) {
-                Lint lintPrev = lint;
-                lint = lint.augment(tree.sym);
-                try {
-
-                    // Track warning suppression of fields
-                    if (tree.sym.owner.kind == TYP && !lint.isEnabled(THIS_ESCAPE))
-                        suppressed.add(tree.sym);
-
-                    // Recurse
-                    super.visitVarDef(tree);
-                } finally {
-                    lint = lintPrev;
->>>>>>> 84002d12
-                }
-            }
-
-            @Override
             public void visitMethodDef(JCMethodDecl tree) {
 
-<<<<<<< HEAD
                 // Gather some useful info
                 boolean constructor = TreeInfo.isConstructor(tree);
                 boolean extendableClass = currentClassIsExternallyExtendable();
@@ -352,26 +321,6 @@
 
                 // Add this method or constructor to our map
                 methodMap.put(tree.sym, new MethodInfo(currentClass, tree, constructor, analyzable, invokable));
-=======
-                    // Track warning suppression of constructors
-                    if (TreeInfo.isConstructor(tree) && !lint.isEnabled(THIS_ESCAPE))
-                        suppressed.add(tree.sym);
-
-                    // Gather some useful info
-                    boolean constructor = TreeInfo.isConstructor(tree);
-                    boolean extendableClass = currentClassIsExternallyExtendable();
-                    boolean nonPrivate = (tree.sym.flags() & (Flags.PUBLIC | Flags.PROTECTED)) != 0;
-                    boolean finalish = (tree.mods.flags & (Flags.STATIC | Flags.PRIVATE | Flags.FINAL)) != 0;
-
-                    // Determine if this is a constructor we should analyze
-                    boolean analyzable = extendableClass && constructor && nonPrivate;
-
-                    // Determine if it's safe to "invoke" the method in an analysis (i.e., it can't be overridden)
-                    boolean invokable = !extendableClass || constructor || finalish;
-
-                    // Add this method or constructor to our map
-                    methodMap.put(tree.sym, new MethodInfo(currentClass, tree, constructor, analyzable, invokable));
->>>>>>> 84002d12
 
                 // Recurse
                 super.visitMethodDef(tree);
@@ -393,11 +342,7 @@
           .filter(MethodInfo::analyzable)
           .forEach(this::analyzeConstructor);
 
-<<<<<<< HEAD
-        // Manually apply any Lint suppressions
-=======
         // Manually apply any Lint suppression
->>>>>>> 84002d12
         filterWarnings(warning -> !warning.isSuppressed());
 
         // Field intitializers and initialization blocks will generate a separate warning for each primary constructor.
@@ -423,11 +368,7 @@
         for (Warning warning : warningList) {
             LintWarning key = LintWarnings.PossibleThisEscape;
             for (StackFrame frame : warning.stack) {
-<<<<<<< HEAD
                 log.warning(frame.warningPos(), key);
-=======
-                log.warning(frame.site.pos(), key);
->>>>>>> 84002d12
                 key = LintWarnings.PossibleThisEscapeLocation;
             }
         }
@@ -1449,7 +1390,7 @@
               + "[" + properties.stream().collect(Collectors.joining(",")) + "]";
         }
 
-        protected void addProperties(java.util.List<String> properties) {
+        protected void addProperties(ArrayList<String> properties) {
         }
 
         // Return a modified copy of this Ref's Indirections. The modified set must not be empty.
@@ -1579,7 +1520,7 @@
         }
 
         @Override
-        protected void addProperties(java.util.List<String> properties) {
+        protected void addProperties(ArrayList<String> properties) {
             super.addProperties(properties);
             properties.add("depth=" + depth);
         }
@@ -1659,7 +1600,7 @@
         }
 
         @Override
-        protected void addProperties(java.util.List<String> properties) {
+        protected void addProperties(ArrayList<String> properties) {
             super.addProperties(properties);
             properties.add("sym=" + sym);
         }
@@ -1772,7 +1713,6 @@
             this.suppressible = initializer != null || (method.constructor && method.declaringClass == targetClass);
         }
 
-<<<<<<< HEAD
         DiagnosticPosition warningPos() {
             return site.pos().withLintPosition(NOPOS);      // disable normal Lint suppression
         }
@@ -1783,11 +1723,6 @@
 
         boolean isSuppressed() {
             return suppressible && !lint().isEnabled(THIS_ESCAPE);
-=======
-        boolean isSuppressed() {
-            return suppressible &&
-              suppressed.contains(initializer instanceof JCVariableDecl v ? v.sym : method.declaration.sym);
->>>>>>> 84002d12
         }
 
         int comparePos(StackFrame that) {
@@ -1809,17 +1744,10 @@
     private class Warning {
 
         final JCClassDecl declaringClass;           // the class whose instance is leaked
-<<<<<<< HEAD
-        final java.util.List<StackFrame> stack;     // the call stack where the leak happens
-        final JCTree origin;                        // the originating ctor, field, or init block
-
-        Warning(JCClassDecl declaringClass, java.util.List<StackFrame> stack) {
-=======
         final ArrayList<StackFrame> stack;          // the call stack where the leak happens
         final JCTree origin;                        // the originating ctor, field, or init block
 
         Warning(JCClassDecl declaringClass, ArrayList<StackFrame> stack) {
->>>>>>> 84002d12
             this.declaringClass = declaringClass;
             this.stack = stack;
             this.origin = stack.stream()
@@ -1863,13 +1791,8 @@
         // positions, so we must determine suppression manually. We do this as follows: A warning is suppressed if
         // "this-escape" is disabled at any position in the stack where that stack frame corresponds to a constructor
         // or field initializer in the target class. That means, for example, @SuppressWarnings("this-escape") annotations
-<<<<<<< HEAD
-        // on regular methods are ignored. We work our way back up the call stack from the point of the leak until we
-        // encounter a suppressible stack frame.
-=======
         // on regular methods are ignored. Here we work our way back up the call stack from the point of the leak until
         // we encounter a suppressible stack frame.
->>>>>>> 84002d12
         boolean isSuppressed() {
             for (int index = stack.size() - 1; index >= 0; index--) {
                 if (stack.get(index).isSuppressed())
