--- conflicted
+++ resolved
@@ -38,12 +38,6 @@
  *  <li>{@link JCTree.JCClassDecl}
  *  <li>{@link JCTree.JCMethodDecl}
  *  <li>{@link JCTree.JCVariableDecl}
-<<<<<<< HEAD
- *  <li>{@link JCTree.JCBlock}
- *  <li>{@link JCTree.JCSwitch}
- *  <li>{@link JCTree.JCSwitchExpression}
-=======
->>>>>>> 205f77e9
  * </ul>
  *
  * <p><b>This is NOT part of any supported API.
