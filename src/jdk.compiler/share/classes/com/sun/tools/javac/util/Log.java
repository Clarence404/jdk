--- conflicted
+++ resolved
@@ -33,12 +33,9 @@
 import java.util.EnumSet;
 import java.util.HashMap;
 import java.util.HashSet;
-<<<<<<< HEAD
 import java.util.Iterator;
 import java.util.LinkedHashMap;
 import java.util.LinkedList;
-=======
->>>>>>> 1d7138fe
 import java.util.List;
 import java.util.Map;
 import java.util.Optional;
@@ -122,14 +119,11 @@
          * The previously installed diagnostic handler.
          */
         protected final DiagnosticHandler prev;
-<<<<<<< HEAD
 
         /**
          * Diagnostics waiting for an applicable {@link Lint} instance.
          */
         protected Map<JavaFileObject, List<JCDiagnostic>> lintWaitersMap = new LinkedHashMap<>();
-=======
->>>>>>> 1d7138fe
 
         /**
          * Install this diagnostic handler as the current one,
@@ -233,11 +227,7 @@
         }
 
         private boolean deferrable(JCDiagnostic diag) {
-<<<<<<< HEAD
             return !(diag.isFlagSet(NON_DEFERRABLE) && passOnNonDeferrable) && filter.test(diag);
-=======
-            return !(diag.isFlagSet(DiagnosticFlag.NON_DEFERRABLE) && passOnNonDeferrable) && filter.test(diag);
->>>>>>> 1d7138fe
         }
 
         @Override
@@ -249,7 +239,6 @@
             }
         }
 
-<<<<<<< HEAD
         @Override
         public void addLintWaiter(JavaFileObject sourceFile, JCDiagnostic diag) {
             if (deferrable(diag)) {
@@ -259,8 +248,6 @@
             }
         }
 
-=======
->>>>>>> 1d7138fe
         public List<JCDiagnostic> getDiagnostics() {
             return deferred;
         }
@@ -827,6 +814,77 @@
         diagnosticHandler.flushLintWaiters();
     }
 
+    // Apply the given Lint configuration to the diagnostic and, if it survives, pass on downstream
+    private void applyLint(Lint lint, JCDiagnostic diag, Consumer<? super JCDiagnostic> downstream) {
+        LintCategory category = diag.getLintCategory();
+
+        // Fallback hackery for REQUIRES_TRANSITIVE_AUTOMATIC (see also Check.checkModuleRequires())
+        if (diag.getCode().equals("compiler.warn.requires.transitive.automatic") &&
+                !lint.isEnabled(REQUIRES_TRANSITIVE_AUTOMATIC)) {
+            diag = diags.warning(diag.getDiagnosticSource(), diag.getDiagnosticPosition(), LintWarnings.RequiresAutomatic);
+            category = diag.getLintCategory();
+        }
+
+        // Determine whether this diagnostic should be emitted at all
+        if (diag.isFlagSet(DEFAULT_ENABLED) ? isExplicitlySuppressed(lint, category) : !lint.isEnabled(category))
+            return;
+
+        // Configure verbose logging (or not) for diagnostics going through a mandatory warning aggregator
+        if (diag.isFlagSet(AGGREGATE) && lint.isEnabled(category))
+            diag.setFlag(AGGREGATE_VERBOSE);
+
+        // Emit the warning
+        downstream.accept(diag);
+    }
+
+    private boolean isExplicitlySuppressed(Lint lint, LintCategory category) {
+        return category.annotationSuppression ?
+            lint.isSuppressed(category) :                               // suppression happens via @SuppressWarnings
+            options.isSet(XLINT_CUSTOM, "-" + category.option);         // suppression happens via -Xlint:-category
+    }
+
+    // Obtain root Lint singleton lazily to avoid init loops
+    private Lint rootLint() {
+        if (rootLint == null)
+            rootLint = Lint.instance(context);
+        return rootLint;
+    }
+
+// Mandatory Warnings
+
+    private final EnumMap<LintCategory, MandatoryWarningAggregator> aggregators = new EnumMap<>(LintCategory.class);
+
+    private final EnumSet<LintCategory> suppressedDeferredMandatory = EnumSet.noneOf(LintCategory.class);
+
+    /**
+     * Suppress aggregated mandatory warning notes for the specified category.
+     */
+    public void suppressAggregatedWarningNotes(LintCategory category) {
+        suppressedDeferredMandatory.add(category);
+    }
+
+    /**
+     * Report any remaining unreported aggregated mandatory warning notes.
+     */
+    public void reportOutstandingNotes() {
+        aggregators.entrySet().stream()
+          .filter(entry -> !suppressedDeferredMandatory.contains(entry.getKey()))
+          .map(Map.Entry::getValue)
+          .map(MandatoryWarningAggregator::aggregationNotes)
+          .flatMap(List::stream)
+          .forEach(this::report);
+        aggregators.clear();
+    }
+
+    private MandatoryWarningAggregator aggregatorFor(LintCategory lc) {
+        return switch (lc) {
+        case PREVIEW -> aggregators.computeIfAbsent(lc, c -> new MandatoryWarningAggregator(this, Source.instance(context), c));
+        case DEPRECATION -> aggregators.computeIfAbsent(lc, c -> new MandatoryWarningAggregator(this, null, c, "deprecated"));
+        case REMOVAL, UNCHECKED -> aggregators.computeIfAbsent(lc, c -> new MandatoryWarningAggregator(this, null, c));
+        case null, default -> null;
+        };
+    }
+
     /**
      * Reset the state of this instance.
      */
@@ -843,92 +901,7 @@
         suppressedDeferredMandatory.clear();
     }
 
-    // Apply the given Lint configuration to the diagnostic and, if it survives, pass on downstream
-    private void applyLint(Lint lint, JCDiagnostic diag, Consumer<? super JCDiagnostic> downstream) {
-        LintCategory category = diag.getLintCategory();
-
-        // Fallback hackery for REQUIRES_TRANSITIVE_AUTOMATIC (see also Check.checkModuleRequires())
-        if (diag.getCode().equals("compiler.warn.requires.transitive.automatic") &&
-                !lint.isEnabled(REQUIRES_TRANSITIVE_AUTOMATIC)) {
-            diag = diags.warning(diag.getDiagnosticSource(), diag.getDiagnosticPosition(), LintWarnings.RequiresAutomatic);
-            category = diag.getLintCategory();
-        }
-
-        // Determine whether this diagnostic should be emitted at all
-        if (diag.isFlagSet(DEFAULT_ENABLED) ? isExplicitlySuppressed(lint, category) : !lint.isEnabled(category))
-            return;
-
-        // Configure verbose logging (or not) for diagnostics going through a mandatory warning aggregator
-        if (diag.isFlagSet(AGGREGATE) && lint.isEnabled(category))
-            diag.setFlag(AGGREGATE_VERBOSE);
-
-        // Emit the warning
-        downstream.accept(diag);
-    }
-
-    private boolean isExplicitlySuppressed(Lint lint, LintCategory category) {
-        return category.annotationSuppression ?
-            lint.isSuppressed(category) :                               // suppression happens via @SuppressWarnings
-            options.isSet(XLINT_CUSTOM, "-" + category.option);         // suppression happens via -Xlint:-category
-    }
-
-    // Obtain root Lint singleton lazily to avoid init loops
-    private Lint rootLint() {
-        if (rootLint == null)
-            rootLint = Lint.instance(context);
-        return rootLint;
-    }
-
-// Mandatory Warnings
-
-    private final EnumMap<LintCategory, MandatoryWarningAggregator> aggregators = new EnumMap<>(LintCategory.class);
-
-    private final EnumSet<LintCategory> suppressedDeferredMandatory = EnumSet.noneOf(LintCategory.class);
-
-    /**
-     * Suppress aggregated mandatory warning notes for the specified category.
-     */
-    public void suppressAggregatedWarningNotes(LintCategory category) {
-        suppressedDeferredMandatory.add(category);
-    }
-
-    /**
-     * Report any remaining unreported aggregated mandatory warning notes.
-     */
-    public void reportOutstandingNotes() {
-        aggregators.entrySet().stream()
-          .filter(entry -> !suppressedDeferredMandatory.contains(entry.getKey()))
-          .map(Map.Entry::getValue)
-          .map(MandatoryWarningAggregator::aggregationNotes)
-          .flatMap(List::stream)
-          .forEach(this::report);
-        aggregators.clear();
-    }
-
-    private MandatoryWarningAggregator aggregatorFor(LintCategory lc) {
-        return switch (lc) {
-        case PREVIEW -> aggregators.computeIfAbsent(lc, c -> new MandatoryWarningAggregator(this, Source.instance(context), c));
-        case DEPRECATION -> aggregators.computeIfAbsent(lc, c -> new MandatoryWarningAggregator(this, null, c, "deprecated"));
-        case REMOVAL, UNCHECKED -> aggregators.computeIfAbsent(lc, c -> new MandatoryWarningAggregator(this, null, c));
-        case null, default -> null;
-        };
-    }
-
 // DefaultDiagnosticHandler
-
-    /**
-     * Reset the state of this instance.
-     */
-    public void clear() {
-        recorded.clear();
-        sourceMap.clear();
-        nerrors = 0;
-        nwarnings = 0;
-        nsuppressederrors = 0;
-        nsuppressedwarns = 0;
-        while (diagnosticHandler.prev != null)
-            popDiagnosticHandler(diagnosticHandler);
-    }
 
     /**
      * Common diagnostic handling.
