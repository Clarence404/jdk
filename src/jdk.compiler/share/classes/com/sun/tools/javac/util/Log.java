/*
 * Copyright (c) 1999, 2025, Oracle and/or its affiliates. All rights reserved.
 * DO NOT ALTER OR REMOVE COPYRIGHT NOTICES OR THIS FILE HEADER.
 *
 * This code is free software; you can redistribute it and/or modify it
 * under the terms of the GNU General Public License version 2 only, as
 * published by the Free Software Foundation.  Oracle designates this
 * particular file as subject to the "Classpath" exception as provided
 * by Oracle in the LICENSE file that accompanied this code.
 *
 * This code is distributed in the hope that it will be useful, but WITHOUT
 * ANY WARRANTY; without even the implied warranty of MERCHANTABILITY or
 * FITNESS FOR A PARTICULAR PURPOSE.  See the GNU General Public License
 * version 2 for more details (a copy is included in the LICENSE file that
 * accompanied this code).
 *
 * You should have received a copy of the GNU General Public License version
 * 2 along with this work; if not, write to the Free Software Foundation,
 * Inc., 51 Franklin St, Fifth Floor, Boston, MA 02110-1301 USA.
 *
 * Please contact Oracle, 500 Oracle Parkway, Redwood Shores, CA 94065 USA
 * or visit www.oracle.com if you need additional information or have any
 * questions.
 */

package com.sun.tools.javac.util;

import java.io.*;
import java.util.ArrayList;
import java.util.Arrays;
import java.util.Comparator;
import java.util.EnumMap;
import java.util.EnumSet;
import java.util.HashMap;
import java.util.HashSet;
import java.util.LinkedHashMap;
import java.util.LinkedList;
import java.util.List;
import java.util.Map;
import java.util.Optional;
import java.util.Set;
import java.util.concurrent.atomic.AtomicBoolean;
import java.util.function.Predicate;

import javax.tools.DiagnosticListener;
import javax.tools.JavaFileObject;

import com.sun.tools.javac.api.DiagnosticFormatter;
import com.sun.tools.javac.code.Flags;
import com.sun.tools.javac.code.Lint;
import com.sun.tools.javac.code.Lint.LintCategory;
import com.sun.tools.javac.code.LintMapper;
import com.sun.tools.javac.code.Source;
import com.sun.tools.javac.code.Symbol;
import com.sun.tools.javac.comp.AttrContext;
import com.sun.tools.javac.comp.Env;
import com.sun.tools.javac.main.Main;
import com.sun.tools.javac.main.Option;
import com.sun.tools.javac.tree.EndPosTable;
import com.sun.tools.javac.tree.JCTree;
import com.sun.tools.javac.tree.JCTree.*;
import com.sun.tools.javac.tree.TreeInfo;
import com.sun.tools.javac.tree.TreeScanner;
import com.sun.tools.javac.util.JCDiagnostic.DiagnosticInfo;
import com.sun.tools.javac.util.JCDiagnostic.DiagnosticPosition;
import com.sun.tools.javac.util.JCDiagnostic.DiagnosticType;
import com.sun.tools.javac.util.JCDiagnostic.LintWarning;

import static com.sun.tools.javac.main.Option.*;
import static com.sun.tools.javac.util.JCDiagnostic.DiagnosticFlag.*;
import static com.sun.tools.javac.code.Lint.LintCategory.*;
import static com.sun.tools.javac.resources.CompilerProperties.LintWarnings.RequiresAutomatic;
import static com.sun.tools.javac.resources.CompilerProperties.LintWarnings.RequiresTransitiveAutomatic;
import static com.sun.tools.javac.tree.JCTree.Tag.*;

/** A class for error logs. Reports errors and warnings, and
 *  keeps track of error numbers and positions.
 *
 *  <p><b>This is NOT part of any supported API.
 *  If you write code that depends on this, you do so at your own risk.
 *  This code and its internal interfaces are subject to change or
 *  deletion without notice.</b>
 */
public class Log extends AbstractLog {
    /** The context key for the log. */
    public static final Context.Key<Log> logKey = new Context.Key<>();

    /** The context key for the standard output PrintWriter. */
    public static final Context.Key<PrintWriter> outKey = new Context.Key<>();

    /** The context key for the diagnostic PrintWriter. */
    public static final Context.Key<PrintWriter> errKey = new Context.Key<>();

    /* TODO: Should unify this with prefix handling in JCDiagnostic.Factory. */
    public enum PrefixKind {
        JAVAC("javac."),
        COMPILER_MISC("compiler.misc.");
        PrefixKind(String v) {
            value = v;
        }
        public String key(String k) {
            return value + k;
        }
        final String value;
    }

    /**
     * DiagnosticHandler's provide the initial handling for diagnostics.
     * When a diagnostic handler is created and has been initialized, it
     * will install itself as the current diagnostic handler. When a
     * client has finished using a handler, the client should call
     * {@code log.removeDiagnosticHandler();}
     *
     * Note that javax.tools.DiagnosticListener (if set) is called later in the
     * diagnostic pipeline.
     */
    public abstract class DiagnosticHandler {
        /**
         * The previously installed diagnostic handler.
         */
        protected final DiagnosticHandler prev;

        /**
         * Diagnostics waiting for an applicable {@link Lint} instance.
         */
        protected Map<JavaFileObject, List<JCDiagnostic>> lintWaitersMap = new LinkedHashMap<>();

        /**
         * Install this diagnostic handler as the current one,
         * recording the previous one.
         */
        protected DiagnosticHandler() {
            prev = diagnosticHandler;
            diagnosticHandler = this;
        }

        /**
         * Step 1: Handle a diagnostic for which the applicable Lint instance (if any) may not be known yet.
         */
        public final void report(JCDiagnostic diag) {
            Lint lint = null;
            LintCategory category = diag.getLintCategory();
            if (category != null) {                                         // this is a lint warning; find the applicable Lint
                DiagnosticPosition pos = diag.getDiagnosticPosition();
                if (pos != null && category.annotationSuppression) {        // we should apply the Lint from the warning's position
                    if ((lint = lintFor(diag)) == null) {
                        addLintWaiter(currentSourceFile(), diag);           // ...but we don't know it yet, so defer
                        return;
                    }
                } else                                                      // we should apply the root Lint
                    lint = rootLint();
            }
            reportWithLint(diag, lint);
        }

        /**
         * Step 2: Handle a diagnostic for which the applicable Lint instance (if any) is known and provided.
         */
        public final void reportWithLint(JCDiagnostic diag, Lint lint) {

            // Apply hackery for REQUIRES_TRANSITIVE_AUTOMATIC (see also Check.checkModuleRequires())
<<<<<<< HEAD
            if (diag.getCode().equals(RequiresTransitiveAutomatic.key()) && !lint.isEnabled(REQUIRES_TRANSITIVE_AUTOMATIC, true)) {
                reportWithLint(diags.warning(diag.getDiagnosticSource(), diag.getDiagnosticPosition(), RequiresAutomatic), lint);
=======
            if (diag.getCode().equals(RequiresTransitiveAutomatic.key()) && !lint.isEnabled(REQUIRES_TRANSITIVE_AUTOMATIC)) {
                reportWithLint(
                  diags.warning(null, diag.getDiagnosticSource(), diag.getDiagnosticPosition(), RequiresAutomatic), lint);
>>>>>>> a1b89be7
                return;
            }

            // Apply the lint configuration (if any) and discard the warning if it gets filtered out
            if (lint != null) {

                // Gather information
                LintCategory category = diag.getLintCategory();
                boolean emit = !diag.isFlagSet(DEFAULT_ENABLED) ?       // is the warning not enabled by default?
                  lint.isEnabled(category, false) :                     // then emit if the category is enabled
                  category.annotationSuppression ?                      // else emit if the category is not suppressed, where
<<<<<<< HEAD
                    !lint.isSuppressed(category, false) :               // ...suppression happens via @SuppressWarnings
                    !options.isDisabled(Option.XLINT, category);        // ...suppression happens via -Xlint:-category
                if (!emit) {
                    validateSuppression(new SuppressionValidation(lint, diag));     // validate any suppression
=======
                    !lint.isSuppressed(category) :                      // ...suppression happens via @SuppressWarnings
                    !options.isLintDisabled(category);                  // ...suppression happens via -Xlint:-category
                if (!emit)
>>>>>>> a1b89be7
                    return;
                }
            }

            // Proceed
            reportReady(diag);
        }

        /**
         * Step 3: Handle a diagnostic to which the applicable Lint instance (if any) has been applied.
         */
        protected abstract void reportReady(JCDiagnostic diag);

        /**
         * Validate a lint suppression.
         */
        protected abstract void validateSuppression(SuppressionValidation validation);

        protected void addLintWaiter(JavaFileObject sourceFile, JCDiagnostic diagnostic) {
            lintWaitersMap.computeIfAbsent(sourceFile, s -> new LinkedList<>()).add(diagnostic);
        }

        /**
         * Flush any lint waiters whose {@link Lint} configurations are now known.
         */
        public void flushLintWaiters() {
            lintWaitersMap.entrySet().removeIf(entry -> {

                // Is the source file no longer recognized? If so, discard warnings (e.g., this can happen with JShell)
                JavaFileObject sourceFile = entry.getKey();
                if (!lintMapper.isKnown(sourceFile))
                    return true;

                // Flush those diagnostics for which we now know the applicable Lint
                List<JCDiagnostic> diagnosticList = entry.getValue();
                JavaFileObject prevSourceFile = useSource(sourceFile);
                try {
                    diagnosticList.removeIf(diag -> {
                        Lint lint = lintFor(diag);
                        if (lint != null) {
                            reportWithLint(diag, lint);
                            return true;
                        }
                        return false;
                    });
                } finally {
                    useSource(prevSourceFile);
                }

                // Discard list if empty
                return diagnosticList.isEmpty();
            });
        }

        protected record SuppressionValidation(Lint lint, JCDiagnostic diag) {
            void validate() {
                lint.validateSuppression(diag.getLintCategory());
            }
        }
    }

    /**
     * A DiagnosticHandler that discards all diagnostics.
     */
    public class DiscardDiagnosticHandler extends DiagnosticHandler {

        @Override
        protected void addLintWaiter(JavaFileObject sourceFile, JCDiagnostic diagnostic) { }

        @Override
        protected void reportReady(JCDiagnostic diag) { }

        @Override
        protected void validateSuppression(SuppressionValidation validation) { }
    }

    /**
     * A DiagnosticHandler that can defer some or all diagnostics,
     * by buffering them for later examination and/or reporting.
     * If a diagnostic is not deferred, or is subsequently reported
     * with reportAllDiagnostics(), it will be reported to the previously
     * active diagnostic handler.
     */
    public class DeferredDiagnosticHandler extends DiagnosticHandler {
        private List<JCDiagnostic> deferred = new ArrayList<>();
        private List<SuppressionValidation> validatedSuppressions = new ArrayList<>();
        private final Predicate<JCDiagnostic> filter;
        private final boolean passOnNonDeferrable;

        public DeferredDiagnosticHandler() {
            this(null);
        }

        public DeferredDiagnosticHandler(Predicate<JCDiagnostic> filter) {
            this(filter, true);
        }

        public DeferredDiagnosticHandler(Predicate<JCDiagnostic> filter, boolean passOnNonDeferrable) {
            this.filter = Optional.ofNullable(filter).orElse(d -> true);
            this.passOnNonDeferrable = passOnNonDeferrable;
        }

        private boolean deferrable(JCDiagnostic diag) {
            return !(diag.isFlagSet(NON_DEFERRABLE) && passOnNonDeferrable) && filter.test(diag);
        }

        @Override
        protected void reportReady(JCDiagnostic diag) {
            if (deferrable(diag)) {
                deferred.add(diag);
            } else {
                prev.reportReady(diag);
            }
        }

        @Override
        protected void addLintWaiter(JavaFileObject sourceFile, JCDiagnostic diag) {
            if (deferrable(diag)) {
                super.addLintWaiter(sourceFile, diag);
            } else {
                prev.addLintWaiter(sourceFile, diag);
            }
        }

        @Override
        protected void validateSuppression(SuppressionValidation validation) {
            if (deferrable(validation.diag)) {
                validatedSuppressions.add(validation);
            } else {
                prev.validateSuppression(validation);
            }
        }

        public List<JCDiagnostic> getDiagnostics() {
            return deferred;
        }

        /** Report all deferred diagnostics. */
        public void reportDeferredDiagnostics() {
            reportDeferredDiagnostics(d -> true);
        }

        /** Report selected deferred diagnostics. */
        public void reportDeferredDiagnostics(Predicate<JCDiagnostic> accepter) {

            // Flush matching reports to the previous handler
            deferred.stream()
              .filter(accepter)
              .forEach(prev::report);
            deferred = null; // prevent accidental ongoing use

            // Flush matching Lint waiters to the previous handler
            lintWaitersMap.forEach(
              (sourceFile, diagnostics) -> diagnostics.stream()
                .filter(accepter)
                .forEach(diagnostic -> prev.addLintWaiter(sourceFile, diagnostic)));
            lintWaitersMap = null; // prevent accidental ongoing use

            // Flush matching suppression validations to the previous handler
            validatedSuppressions.stream()
              .filter(vs -> accepter.test(vs.diag))
              .forEach(prev::validateSuppression);
            validatedSuppressions = null; // prevent accidental ongoing use
        }

        /** Report all deferred diagnostics in the specified order. */
        public void reportDeferredDiagnostics(Comparator<JCDiagnostic> order) {
            deferred.sort(order);   // ok to sort in place: reportDeferredDiagnostics() is going to discard it
            reportDeferredDiagnostics();
        }
    }

    public enum WriterKind { NOTICE, WARNING, ERROR, STDOUT, STDERR }

    private final Map<WriterKind, PrintWriter> writers;

    /** The maximum number of errors/warnings that are reported.
     */
    protected int MaxErrors;
    protected int MaxWarnings;

    /** Switch: prompt user on each error.
     */
    public boolean promptOnError;

    /** Switch: emit warning messages.
     */
    public boolean emitWarnings;

    /** Switch: suppress note messages.
     */
    public boolean suppressNotes;

    /** Print stack trace on errors?
     */
    public boolean dumpOnError;

    /**
     * Diagnostic listener, if provided through programmatic
     * interface to javac (JSR 199).
     */
    protected DiagnosticListener<? super JavaFileObject> diagListener;

    /**
     * Formatter for diagnostics.
     */
    private DiagnosticFormatter<JCDiagnostic> diagFormatter;

    /**
     * Keys for expected diagnostics.
     */
    public Set<String> expectDiagKeys;

    /**
     * Set to true if a compressed diagnostic is reported
     */
    public boolean compressedOutput;

    /**
     * JavacMessages object used for localization.
     */
    private JavacMessages messages;

    /**
     * The compilation context.
     */
    private final Context context;

    /**
     * The {@link Options} singleton.
     */
    private final Options options;

    /**
     * The lint positions table.
     */
    private final LintMapper lintMapper;

    /**
     * The root {@link Lint} singleton.
     */
    private Lint rootLint;

    /**
     * Handler for initial dispatch of diagnostics.
     */
    private DiagnosticHandler diagnosticHandler;

    /** Get the Log instance for this context. */
    public static Log instance(Context context) {
        Log instance = context.get(logKey);
        if (instance == null)
            instance = new Log(context);
        return instance;
    }

    /**
     * Register a Context.Factory to create a Log.
     */
    public static void preRegister(Context context, PrintWriter w) {
        context.put(Log.class, (Context.Factory<Log>) (c -> new Log(c, w)));
    }

    /**
     * Construct a log with default settings.
     * If no streams are set in the context, the log will be initialized to use
     * System.out for normal output, and System.err for all diagnostic output.
     * If one stream is set in the context, with either Log.outKey or Log.errKey,
     * it will be used for all output.
     * Otherwise, the log will be initialized to use both streams found in the context.
     */
    @SuppressWarnings("this-escape")
    protected Log(Context context) {
        this(context, initWriters(context));
    }

    /**
     * Initialize a map of writers based on values found in the context
     * @param context the context in which to find writers to use
     * @return a map of writers
     */
    private static Map<WriterKind, PrintWriter> initWriters(Context context) {
        PrintWriter out = context.get(outKey);
        PrintWriter err = context.get(errKey);
        if (out == null && err == null) {
            out = new PrintWriter(System.out, true);
            err = new PrintWriter(System.err, true);
            return initWriters(out, err);
        } else if (out == null || err == null) {
            PrintWriter pw = (out != null) ? out : err;
            return initWriters(pw, pw);
        } else {
            return initWriters(out, err);
        }
    }

    /**
     * Construct a log with all output sent to a single output stream.
     */
    @SuppressWarnings("this-escape")
    protected Log(Context context, PrintWriter writer) {
        this(context, initWriters(writer, writer));
    }

    /**
     * Construct a log.
     * The log will be initialized to use stdOut for normal output, and stdErr
     * for all diagnostic output.
     */
    @SuppressWarnings("this-escape")
    protected Log(Context context, PrintWriter out, PrintWriter err) {
        this(context, initWriters(out, err));
    }

    /**
     * Initialize a writer map for a stream for normal output, and a stream for diagnostics.
     * @param out a stream to be used for normal output
     * @param err a stream to be used for diagnostic messages, such as errors, warnings, etc
     * @return a map of writers
     */
    private static Map<WriterKind, PrintWriter> initWriters(PrintWriter out, PrintWriter err) {
        Map<WriterKind, PrintWriter> writers = new EnumMap<>(WriterKind.class);
        writers.put(WriterKind.ERROR, err);
        writers.put(WriterKind.WARNING, err);
        writers.put(WriterKind.NOTICE, err);

        writers.put(WriterKind.STDOUT, out);
        writers.put(WriterKind.STDERR, err);

        return writers;
    }

    /**
     * Creates a log.
     * @param context the context in which the log should be registered
     * @param writers a map of writers that can be accessed by the kind of writer required
     */
    private Log(Context context, Map<WriterKind, PrintWriter> writers) {
        super(JCDiagnostic.Factory.instance(context));
        context.put(logKey, this);
        this.context = context;
        this.options = Options.instance(context);
        this.lintMapper = LintMapper.instance(context);
        this.writers = writers;

        @SuppressWarnings("unchecked") // FIXME
        DiagnosticListener<? super JavaFileObject> dl =
            context.get(DiagnosticListener.class);
        this.diagListener = dl;

        diagnosticHandler = new DefaultDiagnosticHandler();

        messages = JavacMessages.instance(context);
        messages.add(Main.javacBundleName);

        // Initialize fields configured by Options that we may need before it is ready
        this.emitWarnings = true;
        this.MaxErrors = getDefaultMaxErrors();
        this.MaxWarnings = getDefaultMaxWarnings();
        this.diagFormatter = new BasicDiagnosticFormatter(messages);

        // Once Options is ready, complete the initialization
        options.whenReady(this::initOptions);
    }
    // where
        private void initOptions(Options options) {
            this.dumpOnError = options.isSet(DOE);
            this.promptOnError = options.isSet(PROMPT);
            this.emitWarnings = options.isUnset(NOWARN);
            this.suppressNotes = options.isSet("suppressNotes");
            this.MaxErrors = getIntOption(options, XMAXERRS, getDefaultMaxErrors());
            this.MaxWarnings = getIntOption(options, XMAXWARNS, getDefaultMaxWarnings());

            boolean rawDiagnostics = options.isSet("rawDiagnostics");
            this.diagFormatter = rawDiagnostics ? new RawDiagnosticFormatter(options) :
                                                  new BasicDiagnosticFormatter(options, messages);

            String ek = options.get("expectKeys");
            if (ek != null)
                expectDiagKeys = new HashSet<>(Arrays.asList(ek.split(", *")));
        }

        private int getIntOption(Options options, Option option, int defaultValue) {
            String s = options.get(option);
            try {
                if (s != null) {
                    int n = Integer.parseInt(s);
                    return (n <= 0 ? Integer.MAX_VALUE : n);
                }
            } catch (NumberFormatException e) {
                // silently ignore ill-formed numbers
            }
            return defaultValue;
        }

        /** Default value for -Xmaxerrs.
         */
        protected int getDefaultMaxErrors() {
            return 100;
        }

        /** Default value for -Xmaxwarns.
         */
        protected int getDefaultMaxWarnings() {
            return 100;
        }

    /** The number of errors encountered so far.
     */
    public int nerrors = 0;

    /** The number of warnings encountered so far.
     */
    public int nwarnings = 0;

    /** The number of errors encountered after MaxErrors was reached.
     */
    public int nsuppressederrors = 0;

    /** The number of warnings encountered after MaxWarnings was reached.
     */
    public int nsuppressedwarns = 0;

    /** A set of all errors generated so far. This is used to avoid printing an
     *  error message more than once. For each error, a pair consisting of the
     *  source file name and source code position of the error is added to the set.
     */
    protected Set<Pair<JavaFileObject, Integer>> recorded = new HashSet<>();

    /** A set of "not-supported-in-source-X" errors produced so far. This is used to only generate
     *  one such error per file.
     */
    protected Set<Pair<JavaFileObject, List<String>>>  recordedSourceLevelErrors = new HashSet<>();

    public boolean hasDiagnosticListener() {
        return diagListener != null;
    }

    public void setEndPosTable(JavaFileObject name, EndPosTable endPosTable) {
        Assert.checkNonNull(name);
        getSource(name).setEndPosTable(endPosTable);
    }

    /** Return current sourcefile.
     */
    public JavaFileObject currentSourceFile() {
        return source == null ? null : source.getFile();
    }

    /** Get the current diagnostic formatter.
     */
    public DiagnosticFormatter<JCDiagnostic> getDiagnosticFormatter() {
        return diagFormatter;
    }

    /** Set the current diagnostic formatter.
     */
    public void setDiagnosticFormatter(DiagnosticFormatter<JCDiagnostic> diagFormatter) {
        this.diagFormatter = diagFormatter;
    }

    public PrintWriter getWriter(WriterKind kind) {
        return writers.get(kind);
    }

    public void setWriter(WriterKind kind, PrintWriter pw) {
        Assert.checkNonNull(pw);
        writers.put(kind, pw);
    }

    public void setWriters(PrintWriter pw) {
        Assert.checkNonNull(pw);
        for (WriterKind k: WriterKind.values())
            writers.put(k, pw);
    }

    /**
     * Replace the specified diagnostic handler with the
     * handler that was current at the time this handler was created.
     * The given handler must be the currently installed handler;
     * it must be specified explicitly for clarity and consistency checking.
     */
    public void popDiagnosticHandler(DiagnosticHandler h) {
        Assert.check(diagnosticHandler == h);
        Assert.check(h.prev != null);
        diagnosticHandler = h.prev;
    }

    /** Flush the logs
     */
    public void flush() {
        for (PrintWriter pw: writers.values()) {
            pw.flush();
        }
    }

    public void flush(WriterKind kind) {
        getWriter(kind).flush();
    }

    /** Returns true if an error needs to be reported for a given
     * source name and pos.
     */
    protected boolean shouldReport(JavaFileObject file, int pos) {
        if (file == null)
            return true;

        Pair<JavaFileObject,Integer> coords = new Pair<>(file, pos);
        boolean shouldReport = !recorded.contains(coords);
        if (shouldReport)
            recorded.add(coords);
        return shouldReport;
    }

    /** Returns true if a diagnostics needs to be reported.
     */
    private boolean shouldReport(JCDiagnostic d) {
        JavaFileObject file = d.getSource();

        if (file == null)
            return true;

        if (!shouldReport(file, d.getIntPosition()))
            return false;

        if (!d.isFlagSet(SOURCE_LEVEL))
            return true;

        Pair<JavaFileObject, List<String>> coords = new Pair<>(file, getCode(d));
        boolean shouldReport = !recordedSourceLevelErrors.contains(coords);
        if (shouldReport)
            recordedSourceLevelErrors.add(coords);
        return shouldReport;
    }

    //where
        private List<String> getCode(JCDiagnostic d) {
            ListBuffer<String> buf = new ListBuffer<>();
            getCodeRecursive(buf, d);
            return buf.toList();
        }

        private void getCodeRecursive(ListBuffer<String> buf, JCDiagnostic d) {
            buf.add(d.getCode());
            for (Object o : d.getArgs()) {
                if (o instanceof JCDiagnostic diagnostic) {
                    getCodeRecursive(buf, diagnostic);
                }
            }
        }

    /**Is an error reported at the given pos (inside the current source)?*/
    public boolean hasErrorOn(DiagnosticPosition pos) {
        JavaFileObject file = source != null ? source.fileObject : null;

        return file != null && recorded.contains(new Pair<>(file, pos.getPreferredPosition()));
    }

    /** Prompt user after an error.
     */
    public void prompt() {
        if (promptOnError) {
            System.err.println(localize("resume.abort"));
            try {
                while (true) {
                    switch (System.in.read()) {
                    case 'a': case 'A':
                        System.exit(-1);
                        return;
                    case 'r': case 'R':
                        return;
                    case 'x': case 'X':
                        throw new AssertionError("user abort");
                    default:
                    }
                }
            } catch (IOException e) {}
        }
    }

    /** Print the faulty source code line and point to the error.
     *  @param pos   Buffer index of the error position, must be on current line
     */
    private void printErrLine(int pos, PrintWriter writer) {
        String line = (source == null ? null : source.getLine(pos));
        if (line == null)
            return;
        int col = source.getColumnNumber(pos, false);

        printRawLines(writer, line);
        for (int i = 0; i < col - 1; i++) {
            writer.print((line.charAt(i) == '\t') ? "\t" : " ");
        }
        writer.println("^");
        writer.flush();
    }

    public void printNewline() {
        PrintWriter noticeWriter = writers.get(WriterKind.NOTICE);
        noticeWriter.println();
    }

    public void printNewline(WriterKind wk) {
        getWriter(wk).println();
    }

    public void printLines(String key, Object... args) {
        PrintWriter noticeWriter = writers.get(WriterKind.NOTICE);
        printRawLines(noticeWriter, localize(key, args));
    }

    public void printLines(DiagnosticInfo diag) {
        PrintWriter noticeWriter = writers.get(WriterKind.NOTICE);
        printRawLines(noticeWriter, localize(diag));
    }

    public void printLines(PrefixKind pk, String key, Object... args) {
        PrintWriter noticeWriter = writers.get(WriterKind.NOTICE);
        printRawLines(noticeWriter, localize(pk, key, args));
    }

    public void printLines(WriterKind wk, String key, Object... args) {
        printRawLines(getWriter(wk), localize(key, args));
    }

    public void printLines(WriterKind wk, PrefixKind pk, String key, Object... args) {
        printRawLines(getWriter(wk), localize(pk, key, args));
    }

    /** Print the text of a message, translating newlines appropriately
     *  for the platform.
     */
    public void printRawLines(String msg) {
        PrintWriter noticeWriter = writers.get(WriterKind.NOTICE);
        printRawLines(noticeWriter, msg);
    }

    /** Print the text of a message, translating newlines appropriately
     *  for the platform.
     */
    public void printRawLines(WriterKind kind, String msg) {
        printRawLines(getWriter(kind), msg);
    }

    /** Print the text of a message, translating newlines appropriately
     *  for the platform.
     */
    public static void printRawLines(PrintWriter writer, String msg) {
        int nl;
        while ((nl = msg.indexOf('\n')) != -1) {
            writer.println(msg.substring(0, nl));
            msg = msg.substring(nl+1);
        }
        if (msg.length() != 0) writer.println(msg);
    }

    /**
     * Print the localized text of a "verbose" message to the
     * noticeWriter stream.
     */
    public void printVerbose(String key, Object... args) {
        PrintWriter noticeWriter = writers.get(WriterKind.NOTICE);
        printRawLines(noticeWriter, localize("verbose." + key, args));
    }

    @Override
    protected void directError(String key, Object... args) {
        PrintWriter errWriter = writers.get(WriterKind.ERROR);
        printRawLines(errWriter, localize(key, args));
        errWriter.flush();
    }

    /** Report a warning that cannot be suppressed.
     *  @param pos    The source position at which to report the warning.
     *  @param key    The key for the localized warning message.
     *  @param args   Fields of the warning message.
     */
    public void strictWarning(DiagnosticPosition pos, String key, Object ... args) {
        writeDiagnostic(diags.warning(null, source, pos, key, args));
        nwarnings++;
    }

    /**
     * Primary method to report a diagnostic.
     * @param diagnostic
     */
    @Override
    public void report(JCDiagnostic diagnostic) {
        diagnosticHandler.report(diagnostic);
    }

// Deferred Lint Calculation

    /**
     * Report unreported lint warnings for which the applicable {@link Lint} configuration is now known.
     */
    public void reportOutstandingWarnings() {
        diagnosticHandler.flushLintWaiters();
    }

    // Get the Lint config for the given warning (if known)
    private Lint lintFor(JCDiagnostic diag) {
        Assert.check(diag.getLintCategory() != null);
        return lintMapper.lintAt(diag.getSource(), diag.getDiagnosticPosition()).orElse(null);
    }

    // Obtain root Lint singleton lazily to avoid init loops
    private Lint rootLint() {
        if (rootLint == null)
            rootLint = Lint.instance(context);
        return rootLint;
    }

// Mandatory Warnings

    private final EnumMap<LintCategory, MandatoryWarningAggregator> aggregators = new EnumMap<>(LintCategory.class);

    private final EnumSet<LintCategory> suppressedDeferredMandatory = EnumSet.noneOf(LintCategory.class);

    /**
     * Suppress aggregated mandatory warning notes for the specified category.
     */
    public void suppressAggregatedWarningNotes(LintCategory category) {
        suppressedDeferredMandatory.add(category);
    }

    /**
     * Report any remaining unreported aggregated mandatory warning notes.
     */
    public void reportOutstandingNotes() {
        aggregators.entrySet().stream()
          .filter(entry -> !suppressedDeferredMandatory.contains(entry.getKey()))
          .map(Map.Entry::getValue)
          .map(MandatoryWarningAggregator::aggregationNotes)
          .flatMap(List::stream)
          .forEach(this::report);
        aggregators.clear();
    }

    private MandatoryWarningAggregator aggregatorFor(LintCategory lc) {
        return switch (lc) {
        case PREVIEW -> aggregators.computeIfAbsent(lc, c -> new MandatoryWarningAggregator(this, Source.instance(context), c));
        case DEPRECATION -> aggregators.computeIfAbsent(lc, c -> new MandatoryWarningAggregator(this, null, c, "deprecated"));
        default -> aggregators.computeIfAbsent(lc, c -> new MandatoryWarningAggregator(this, null, c));
        };
    }

    /**
     * Reset the state of this instance.
     */
    public void clear() {
        recorded.clear();
        sourceMap.clear();
        nerrors = 0;
        nwarnings = 0;
        nsuppressederrors = 0;
        nsuppressedwarns = 0;
        while (diagnosticHandler.prev != null)
            popDiagnosticHandler(diagnosticHandler);
        aggregators.clear();
        suppressedDeferredMandatory.clear();
    }

// DefaultDiagnosticHandler

    /**
     * Common diagnostic handling.
     * The diagnostic is counted, and depending on the options and how many diagnostics have been
     * reported so far, the diagnostic may be handed off to writeDiagnostic.
     */
    private class DefaultDiagnosticHandler extends DiagnosticHandler {

        @Override
        protected void reportReady(JCDiagnostic diagnostic) {
            if (expectDiagKeys != null)
                expectDiagKeys.remove(diagnostic.getCode());

            if (diagnostic.hasRewriter()) {
                JCDiagnostic rewrittenDiag = diagnostic.rewrite();
                diagnostic = rewrittenDiag != null ? rewrittenDiag : diagnostic;
            }

            switch (diagnostic.getType()) {
            case FRAGMENT:
                throw new IllegalArgumentException();

            case NOTE:
                // Print out notes only when we are permitted to report warnings
                // Notes are only generated at the end of a compilation, so should be small
                // in number.
                if ((emitWarnings || diagnostic.isMandatory()) && !suppressNotes) {
                    writeDiagnostic(diagnostic);
                }
                break;

            case WARNING:

                // Apply the appropriate mandatory warning aggregator, if needed
                if (diagnostic.isFlagSet(AGGREGATE)) {
                    LintCategory category = diagnostic.getLintCategory();
                    Lint lint = lintFor(diagnostic);
                    boolean verbose = lint.isEnabled(category, false);
                    if (!aggregatorFor(category).aggregate(diagnostic, verbose)) {

                        // Aggregation effectively suppresses the warning, so validate that suppression
                        validateSuppression(new SuppressionValidation(lint, diagnostic));
                        return;
                    }
                }

                // Emit warning unless not mandatory and warnings are disabled
                if (emitWarnings || diagnostic.isMandatory()) {
                    if (nwarnings < MaxWarnings) {
                        writeDiagnostic(diagnostic);
                        nwarnings++;
                    } else {
                        nsuppressedwarns++;
                    }
                }
                break;

            case ERROR:
                if (diagnostic.isFlagSet(API) || shouldReport(diagnostic)) {
                    if (nerrors < MaxErrors) {
                        writeDiagnostic(diagnostic);
                        nerrors++;
                    } else {
                        nsuppressederrors++;
                    }
                }
                break;
            }
            if (diagnostic.isFlagSet(COMPRESSED)) {
                compressedOutput = true;
            }
        }

        @Override
        protected void validateSuppression(SuppressionValidation validation) {
            validation.validate();
        }
    }

    /**
     * Write out a diagnostic.
     */
    protected void writeDiagnostic(JCDiagnostic diag) {
        if (diagListener != null) {
            diagListener.report(diag);
            return;
        }

        PrintWriter writer = getWriterForDiagnosticType(diag.getType());

        printRawLines(writer, diagFormatter.format(diag, messages.getCurrentLocale()));

        if (promptOnError) {
            switch (diag.getType()) {
            case ERROR:
            case WARNING:
                prompt();
            }
        }

        if (dumpOnError)
            new RuntimeException().printStackTrace(writer);

        writer.flush();
    }

    protected PrintWriter getWriterForDiagnosticType(DiagnosticType dt) {
        switch (dt) {
        case FRAGMENT:
            throw new IllegalArgumentException();

        case NOTE:
            return writers.get(WriterKind.NOTICE);

        case WARNING:
            return writers.get(WriterKind.WARNING);

        case ERROR:
            return writers.get(WriterKind.ERROR);

        default:
            throw new Error();
        }
    }

    /** Find a localized string in the resource bundle.
     *  Because this method is static, it ignores the locale.
     *  Use localize(key, args) when possible.
     *  @param key    The key for the localized string.
     *  @param args   Fields to substitute into the string.
     */
    public static String getLocalizedString(String key, Object ... args) {
        return JavacMessages.getDefaultLocalizedString(PrefixKind.COMPILER_MISC.key(key), args);
    }

    /** Find a localized string in the resource bundle.
     *  @param key    The key for the localized string.
     *  @param args   Fields to substitute into the string.
     */
    public String localize(String key, Object... args) {
        return localize(PrefixKind.COMPILER_MISC, key, args);
    }

    public String localize(JCDiagnostic.DiagnosticInfo diagInfo) {
        if (useRawMessages) {
            return diagInfo.key();
        } else {
            return messages.getLocalizedString(diagInfo);
        }
    }

    /** Find a localized string in the resource bundle.
     *  @param key    The key for the localized string.
     *  @param args   Fields to substitute into the string.
     */
    public String localize(PrefixKind pk, String key, Object... args) {
        if (useRawMessages)
            return pk.key(key);
        else
            return messages.getLocalizedString(pk.key(key), args);
    }
    // where
        // backdoor hook for testing, should transition to use -XDrawDiagnostics
        private static boolean useRawMessages = false;

/* *************************************************************************
 * raw error messages without internationalization; used for experimentation
 * and quick prototyping
 ***************************************************************************/

    /** print an error or warning message:
     */
    private void printRawDiag(PrintWriter pw, String prefix, int pos, String msg) {
        if (source == null || pos == Position.NOPOS) {
            printRawLines(pw, prefix + msg);
        } else {
            int line = source.getLineNumber(pos);
            JavaFileObject file = source.getFile();
            if (file != null)
                printRawLines(pw,
                           file.getName() + ":" +
                           line + ": " + msg);
            printErrLine(pos, pw);
        }
        pw.flush();
    }

    /** report an error:
     */
    public void rawError(int pos, String msg) {
        PrintWriter errWriter = writers.get(WriterKind.ERROR);
        if (nerrors < MaxErrors && shouldReport(currentSourceFile(), pos)) {
            printRawDiag(errWriter, "error: ", pos, msg);
            prompt();
            nerrors++;
        } else {
            nsuppressederrors++;
        }
        errWriter.flush();
    }

    /** report a warning:
     */
    public void rawWarning(int pos, String msg) {
        PrintWriter warnWriter = writers.get(WriterKind.ERROR);
        if (emitWarnings) {
            if (nwarnings < MaxWarnings) {
                printRawDiag(warnWriter, "warning: ", pos, msg);
            } else {
                nsuppressedwarns++;
            }
        }
        prompt();
        nwarnings++;
        warnWriter.flush();
    }

    public static String format(String fmt, Object... args) {
        return String.format((java.util.Locale)null, fmt, args);
    }

}<|MERGE_RESOLUTION|>--- conflicted
+++ resolved
@@ -159,14 +159,9 @@
         public final void reportWithLint(JCDiagnostic diag, Lint lint) {
 
             // Apply hackery for REQUIRES_TRANSITIVE_AUTOMATIC (see also Check.checkModuleRequires())
-<<<<<<< HEAD
             if (diag.getCode().equals(RequiresTransitiveAutomatic.key()) && !lint.isEnabled(REQUIRES_TRANSITIVE_AUTOMATIC, true)) {
-                reportWithLint(diags.warning(diag.getDiagnosticSource(), diag.getDiagnosticPosition(), RequiresAutomatic), lint);
-=======
-            if (diag.getCode().equals(RequiresTransitiveAutomatic.key()) && !lint.isEnabled(REQUIRES_TRANSITIVE_AUTOMATIC)) {
                 reportWithLint(
                   diags.warning(null, diag.getDiagnosticSource(), diag.getDiagnosticPosition(), RequiresAutomatic), lint);
->>>>>>> a1b89be7
                 return;
             }
 
@@ -178,16 +173,10 @@
                 boolean emit = !diag.isFlagSet(DEFAULT_ENABLED) ?       // is the warning not enabled by default?
                   lint.isEnabled(category, false) :                     // then emit if the category is enabled
                   category.annotationSuppression ?                      // else emit if the category is not suppressed, where
-<<<<<<< HEAD
                     !lint.isSuppressed(category, false) :               // ...suppression happens via @SuppressWarnings
-                    !options.isDisabled(Option.XLINT, category);        // ...suppression happens via -Xlint:-category
+                    !options.isLintDisabled(category);                  // ...suppression happens via -Xlint:-category
                 if (!emit) {
                     validateSuppression(new SuppressionValidation(lint, diag));     // validate any suppression
-=======
-                    !lint.isSuppressed(category) :                      // ...suppression happens via @SuppressWarnings
-                    !options.isLintDisabled(category);                  // ...suppression happens via -Xlint:-category
-                if (!emit)
->>>>>>> a1b89be7
                     return;
                 }
             }
