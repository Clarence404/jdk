--- conflicted
+++ resolved
@@ -368,20 +368,15 @@
     private record LintRange(
         Span span,                                      // declaration's lexical range
         Lint lint,                                      // the Lint configuration that applies at this declaration
-<<<<<<< HEAD
-        Symbol symbol,                                  // declaration symbol (for debug purposes only; null for root)
+        Symbol symbol,                                  // declaration symbol (null for root range)
         List<LintRange> children,                       // the nested declarations one level below this node
         JCAnnotation annotation,                        // the @SuppressWarnings on this declaration, if any
         EnumSet<LintCategory> suppressions,             // categories suppressed by @SuppressWarnings, if any
         EnumSet<LintCategory> unvalidated               // categories in "suppressions" that were never validated
-=======
-        List<LintRange> children                        // the nested declarations one level below this node
->>>>>>> 1f1247bc
     ) {
 
         // Create a node representing the entire file, using the root lint configuration
         LintRange(Lint rootLint) {
-<<<<<<< HEAD
             this(Span.MAXIMAL, rootLint, null, new ArrayList<>(), null, LintCategory.newEmptySet(), LintCategory.newEmptySet());
         }
 
@@ -390,14 +385,6 @@
           JCAnnotation annotation, EnumSet<LintCategory> suppressions) {
             this(new Span(tree, endPositions), lint, symbol, new ArrayList<>(),
               annotation, suppressions, EnumSet.copyOf(suppressions));
-=======
-            this(Span.MAXIMAL, rootLint, new ArrayList<>());
-        }
-
-        // Create a node representing the given declaration and its corresponding Lint configuration
-        LintRange(JCTree tree, EndPosTable endPositions, Lint lint) {
-            this(new Span(tree, endPositions), lint, new ArrayList<>());
->>>>>>> 1f1247bc
         }
 
         // Find the most specific node in this tree (including me) that contains the given position, if any
@@ -519,11 +506,7 @@
 
                     // Add a new node here and proceed
                     final LintRange previousNode = currentNode;
-<<<<<<< HEAD
                     currentNode = new LintRange(tree, endPositions, newLint, symbol, annotation, suppressed);
-=======
-                    currentNode = new LintRange(tree, endPositions, newLint);
->>>>>>> 1f1247bc
                     previousNode.children.add(currentNode);
                     try {
                         recursor.accept(tree);
