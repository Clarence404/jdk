--- conflicted
+++ resolved
@@ -648,19 +648,12 @@
 
     -   `strictfp`: Warns about unnecessary use of the `strictfp` modifier.
 
-<<<<<<< HEAD
     -   `suppression`: Warns about recognized `@SuppressWarnings` values that
         don't actually suppress any warnings.
 
-    -   `synchronization`: Warns about synchronization attempts on instances
-        of value-based classes. This key is a deprecated alias for `identity`,
-        which has the same uses and effects. Users are encouraged to use the
-        `identity` category for all future and existing uses of `synchronization`.
-=======
     -   `synchronization`: Deprecated alias for `identity` with an identical
         effect. Users are encouraged to use `identity` instead of `synchronization`
         for all current and future uses.
->>>>>>> 9093d3a0
 
     -   `text-blocks`: Warns about inconsistent white space characters in text
         block indentation.
