import os
import random
import subprocess
import sys

AARCH64_AS = "as"
AARCH64_OBJDUMP = "objdump"
AARCH64_OBJCOPY = "objcopy"

# These tables are legal immediate logical operands
immediates8 \
     = [0x1, 0x0c, 0x3e, 0x60, 0x7c, 0x80, 0x83,
        0xe1, 0xbf, 0xef, 0xf3, 0xfe]

immediates16 \
     = [0x1, 0x38, 0x7e, 0xff, 0x1fc, 0x1ff, 0x3f0,
        0x7e0, 0xfc0, 0x1f80, 0x3ff0, 0x7e00, 0x8000,
        0x81ff, 0xc1ff, 0xc003, 0xc7ff, 0xdfff, 0xe03f,
        0xe1ff, 0xf801, 0xfc00, 0xfc07, 0xff03, 0xfffe]

immediates32 \
     = [0x1, 0x3f, 0x1f0, 0x7e0,
        0x1c00, 0x3ff0, 0x8000, 0x1e000,
        0x3e000, 0x78000, 0xe0000, 0x100000,
        0x1fffe0, 0x3fe000, 0x780000, 0x7ffff8,
        0xff8000, 0x1800180, 0x1fffc00, 0x3c003c0,
        0x3ffff00, 0x7c00000, 0x7fffe00, 0xf000f00,
        0xfffe000, 0x18181818, 0x1ffc0000, 0x1ffffffe,
        0x3f003f00, 0x3fffe000, 0x60006000, 0x7f807f80,
        0x7ffffc00, 0x800001ff, 0x803fffff, 0x9f9f9f9f,
        0xc0000fff, 0xc0c0c0c0, 0xe0000000, 0xe003e003,
        0xe3ffffff, 0xf0000fff, 0xf0f0f0f0, 0xf80000ff,
        0xf83ff83f, 0xfc00007f, 0xfc1fffff, 0xfe0001ff,
        0xfe3fffff, 0xff003fff, 0xff800003, 0xff87ff87,
        0xffc00fff, 0xffe0000f, 0xffefffef, 0xfff1fff1,
        0xfff83fff, 0xfffc0fff, 0xfffe0fff, 0xffff3fff,
        0xffffc007, 0xffffe1ff, 0xfffff80f, 0xfffffe07,
        0xffffffbf, 0xfffffffd]

immediates64 \
     = [0x1, 0x1f80, 0x3fff0, 0x3ffffc,
        0x3fe0000, 0x1ffc0000, 0xf8000000, 0x3ffffc000,
        0xffffffe00, 0x3ffffff800, 0xffffc00000, 0x3f000000000,
        0x7fffffff800, 0x1fe000001fe0, 0x3ffffff80000, 0xc00000000000,
        0x1ffc000000000, 0x3ffff0003ffff, 0x7ffffffe00000, 0xfffffffffc000,
        0x1ffffffffffc00, 0x3fffffffffff00, 0x7ffffffffffc00, 0xffffffffff8000,
        0x1ffffffff800000, 0x3fffffc03fffffc, 0x7fffc0000000000, 0xff80ff80ff80ff8,
        0x1c00000000000000, 0x1fffffffffff0000, 0x3fffff803fffff80, 0x7fc000007fc00000,
        0x8000000000000000, 0x803fffff803fffff, 0xc000007fc000007f, 0xe00000000000ffff,
        0xe3ffffffffffffff, 0xf007f007f007f007, 0xf80003ffffffffff, 0xfc000003fc000003,
        0xfe000000007fffff, 0xff00000000007fff, 0xff800000000003ff, 0xffc00000000000ff,
        0xffe00000000003ff, 0xfff0000000003fff, 0xfff80000001fffff, 0xfffc0000fffc0000,
        0xfffe003fffffffff, 0xffff3fffffffffff, 0xffffc0000007ffff, 0xffffe01fffffe01f,
        0xfffff800000007ff, 0xfffffc0fffffffff, 0xffffff00003fffff, 0xffffffc0000007ff,
        0xfffffff0000001ff, 0xfffffffc00003fff, 0xffffffff07ffffff, 0xffffffffe003ffff,
        0xfffffffffc01ffff, 0xffffffffffc00003, 0xfffffffffffc000f, 0xffffffffffffe07f]

class Operand(object):

     def generate(self):
        return self

class Register(Operand):

    def generate(self):
        self.number = random.randint(0, 30)
        if self.number == 18:
            self.number = 17
        return self

    def astr(self, prefix):
        return prefix + str(self.number)

class FloatRegister(Register):

    def __str__(self):
        return self.astr("v")

    def generate(self):
        self.number = random.randint(0, 31)
        return self

    def nextReg(self):
        next = FloatRegister()
        next.number = (self.number + 1) % 32
        return next

class LowFloatRegister(Register):

    def __str__(self):
        return self.astr("v")

    def generate(self):
        self.number = random.randint(0, 15)
        return self

    def nextReg(self):
        next = FloatRegister()
        next.number = (self.number + 1) % 16
        return next

class GeneralRegister(Register):

    def __str__(self):
        return self.astr("r")

class GeneralRegisterOrZr(Register):

    def generate(self):
        self.number = random.randint(0, 31)
        if self.number == 18:
            self.number = 16
        return self

    def astr(self, prefix = ""):
        if (self.number == 31):
            return prefix + "zr"
        else:
            return prefix + str(self.number)

    def __str__(self):
        if (self.number == 31):
            return self.astr()
        else:
            return self.astr("r")

class GeneralRegisterOrSp(Register):
    def generate(self):
        self.number = random.randint(0, 31)
        if self.number == 18:
            self.number = 15
        return self

    def astr(self, prefix = ""):
        if (self.number == 31):
            return "sp"
        else:
            return prefix + str(self.number)

    def __str__(self):
        if (self.number == 31):
            return self.astr()
        else:
            return self.astr("r")

class SVEVectorRegister(FloatRegister):
    def __str__(self):
        return self.astr("z")

class SVEPRegister(Register):
    def __str__(self):
        return self.astr("p")

    def generate(self):
        self.number = random.randint(0, 15)
        return self

class SVEGoverningPRegister(Register):
    def __str__(self):
        return self.astr("p")
    def generate(self):
        self.number = random.randint(0, 7)
        return self

class RegVariant(object):
    def __init__(self, low, high):
        self.number = random.randint(low, high)

    def astr(self):
        nameMap = {
             0: ".b",
             1: ".h",
             2: ".s",
             3: ".d",
             4: ".q"
        }
        return nameMap.get(self.number)

    def cstr(self):
        nameMap = {
             0: "__ B",
             1: "__ H",
             2: "__ S",
             3: "__ D",
             4: "__ Q"
        }
        return nameMap.get(self.number)

class FloatZero(Operand):

    def __str__(self):
        return "0.0"

    def astr(self, ignored):
        return "#0.0"

class OperandFactory:

    _modes = {'x' : GeneralRegister,
              'w' : GeneralRegister,
              'b' : FloatRegister,
              'h' : FloatRegister,
              's' : FloatRegister,
              'd' : FloatRegister,
              'z' : FloatZero,
              'p' : SVEPRegister,
              'P' : SVEGoverningPRegister,
              'Z' : SVEVectorRegister}

    @classmethod
    def create(cls, mode):
        return OperandFactory._modes[mode]()

class ShiftKind:

    def generate(self):
        self.kind = ["LSL", "LSR", "ASR"][random.randint(0,2)]
        return self

    def cstr(self):
        return self.kind

class Instruction(object):

    def __init__(self, name):
        self._name = name
        self.isWord = name.endswith("w") | name.endswith("wi")
        self.asmRegPrefix = ["x", "w"][self.isWord]
        self.isPostfixException = False

    def aname(self):
        if self.isPostfixException:
            return self._name
        elif (self._name.endswith("wi")):
            return self._name[:len(self._name)-2]
        elif (self._name.endswith("i") | self._name.endswith("w")):
            return self._name[:len(self._name)-1]
        else:
            return self._name

    def emit(self) :
        pass

    def compare(self) :
        pass

    def generate(self) :
        return self

    def cstr(self):
        return '__ %s(' % self.name()

    def astr(self):
        return '%s\t' % self.aname()

    def name(self):
        name = self._name
        if name == "and":
            name = "andr" # Special case: the name "and" can't be used
                          # in HotSpot, even for a member.
        return name

    def multipleForms(self):
         return 0

class InstructionWithModes(Instruction):

    def __init__(self, name, mode):
        Instruction.__init__(self, name)
        self.mode = mode
        self.isFloat = (mode == 'd') | (mode == 's')
        if self.isFloat:
            self.isWord = mode != 'd'
            self.asmRegPrefix = ["d", "s"][self.isWord]
        else:
            self.isWord = mode != 'x'
            self.asmRegPrefix = ["x", "w"][self.isWord]

    def name(self):
        return self._name + (self.mode if self.mode != 'x' else '')

    def aname(self):
        return (self._name+mode if (mode == 'b' or mode == 'h')
            else self._name)

class ThreeRegInstruction(Instruction):

    def generate(self):
        self.reg = [GeneralRegister().generate(), GeneralRegister().generate(),
                    GeneralRegister().generate()]
        return self


    def cstr(self):
        return (super(ThreeRegInstruction, self).cstr()
                + ('%s, %s, %s'
                   % (self.reg[0],
                      self.reg[1], self.reg[2])))

    def astr(self):
        prefix = self.asmRegPrefix
        return (super(ThreeRegInstruction, self).astr()
                + ('%s, %s, %s'
                   % (self.reg[0].astr(prefix),
                      self.reg[1].astr(prefix), self.reg[2].astr(prefix))))

class FourRegInstruction(ThreeRegInstruction):

    def generate(self):
        self.reg = ThreeRegInstruction.generate(self).reg + [GeneralRegister().generate()]
        return self


    def cstr(self):
        return (super(FourRegInstruction, self).cstr()
                + (', %s' % self.reg[3]))

    def astr(self):
        prefix = self.asmRegPrefix
        return (super(FourRegInstruction, self).astr()
                + (', %s' % self.reg[3].astr(prefix)))

class TwoRegInstruction(Instruction):

    def generate(self):
        self.reg = [GeneralRegister().generate(), GeneralRegister().generate()]
        return self

    def cstr(self):
        return (super(TwoRegInstruction, self).cstr()
                + '%s, %s' % (self.reg[0],
                              self.reg[1]))

    def astr(self):
        prefix = self.asmRegPrefix
        return (super(TwoRegInstruction, self).astr()
                + ('%s, %s'
                   % (self.reg[0].astr(prefix),
                      self.reg[1].astr(prefix))))

class TwoRegImmedInstruction(TwoRegInstruction):

    def generate(self):
        super(TwoRegImmedInstruction, self).generate()
        self.immed = random.randint(0, 1<<11 -1)
        return self

    def cstr(self):
        return (super(TwoRegImmedInstruction, self).cstr()
                + ', %su' % self.immed)

    def astr(self):
        return (super(TwoRegImmedInstruction, self).astr()
                + ', #%s' % self.immed)

class OneRegOp(Instruction):

    def generate(self):
        self.reg = GeneralRegister().generate()
        return self

    def cstr(self):
        return (super(OneRegOp, self).cstr()
                + '%s);' % self.reg)

    def astr(self):
        return (super(OneRegOp, self).astr()
                + '%s' % self.reg.astr(self.asmRegPrefix))

class SystemRegOp(Instruction):
    def __init__(self, args):
        name, self.system_reg = args
        Instruction.__init__(self, name)
        if self.system_reg == 'fpsr':
            self.op1 = 0b011
            self.CRn = 0b0100
            self.CRm = 0b0100
            self.op2 = 0b001
        elif self.system_reg == 'dczid_el0':
            self.op1 = 0b011
            self.CRn = 0b0000
            self.CRm = 0b0000
            self.op2 = 0b111
        elif self.system_reg == 'ctr_el0':
            self.op1 = 0b011
            self.CRn = 0b0000
            self.CRm = 0b0000
            self.op2 = 0b001
        elif self.system_reg == 'nzcv':
            self.op1 = 0b011
            self.CRn = 0b0100
            self.CRm = 0b0010
            self.op2 = 0b000

    def generate(self):
        self.reg = [GeneralRegister().generate()]
        return self

class SystemOneRegOp(SystemRegOp):

    def cstr(self):
        return (super(SystemOneRegOp, self).cstr()
                + '%s' % self.op1
                + ', %s' % self.CRn
                + ', %s' % self.CRm
                + ', %s' % self.op2
                + ', %s);' % self.reg[0])

    def astr(self):
        prefix = self.asmRegPrefix
        return (super(SystemOneRegOp, self).astr()
                + '%s' % self.system_reg
                + ', %s' % self.reg[0].astr(prefix))

class OneRegSystemOp(SystemRegOp):

    def cstr(self):
        return (super(OneRegSystemOp, self).cstr()
                + '%s' % self.op1
                + ', %s' % self.CRn
                + ', %s' % self.CRm
                + ', %s' % self.op2
                + ', %s);' % self.reg[0])

    def astr(self):
        prefix = self.asmRegPrefix
        return (super(OneRegSystemOp, self).astr()
                + '%s' % self.reg[0].astr(prefix)
                + ', %s' % self.system_reg)

class PostfixExceptionOneRegOp(OneRegOp):

    def __init__(self, op):
        OneRegOp.__init__(self, op)
        self.isPostfixException=True

class ArithOp(ThreeRegInstruction):

    def generate(self):
        super(ArithOp, self).generate()
        self.kind = ShiftKind().generate()
        self.distance = random.randint(0, (1<<5)-1 if self.isWord else (1<<6)-1)
        return self

    def cstr(self):
        return ('%s, Assembler::%s, %s);'
                % (ThreeRegInstruction.cstr(self),
                   self.kind.cstr(), self.distance))

    def astr(self):
        return ('%s, %s #%s'
                % (ThreeRegInstruction.astr(self),
                   self.kind.cstr(),
                   self.distance))

class AddSubCarryOp(ThreeRegInstruction):

    def cstr(self):
        return ('%s);'
                % (ThreeRegInstruction.cstr(self)))

class AddSubExtendedOp(ThreeRegInstruction):

    uxtb, uxth, uxtw, uxtx, sxtb, sxth, sxtw, sxtx = range(8)
    optNames = ["uxtb", "uxth", "uxtw", "uxtx", "sxtb", "sxth", "sxtw", "sxtx"]

    def generate(self):
        super(AddSubExtendedOp, self).generate()
        self.amount = random.randint(1, 4)
        self.option = random.randint(0, 7)
        return self

    def cstr(self):
        return (super(AddSubExtendedOp, self).cstr()
                + (", ext::" + AddSubExtendedOp.optNames[self.option]
                   + ", " + str(self.amount) + ");"))

    def astr(self):
        return (super(AddSubExtendedOp, self).astr()
                + (", " + AddSubExtendedOp.optNames[self.option]
                   + " #" + str(self.amount)))

class AddSubImmOp(TwoRegImmedInstruction):

    def cstr(self):
         return super(AddSubImmOp, self).cstr() + ");"

class LogicalImmOp(AddSubImmOp):
     def generate(self):
          AddSubImmOp.generate(self)
          self.immed = \
              immediates32[random.randint(0, len(immediates32)-1)] \
              if self.isWord else \
              immediates64[random.randint(0, len(immediates64)-1)]

          return self

     def astr(self):
          return (super(TwoRegImmedInstruction, self).astr()
                  + ', #0x%x' % self.immed)

     def cstr(self):
          return super(AddSubImmOp, self).cstr() + "ll);"

class SVEBinaryImmOp(Instruction):
    def __init__(self, name):
        reg = SVEVectorRegister().generate()
        self.reg = [reg, reg]
        self.numRegs = len(self.reg)
        self._width = RegVariant(0, 3)
        self._isLogical = False
        if name in ["and", "eor", "orr"]:
            self._isLogical = True
        Instruction.__init__(self, name)

    def generate(self):
        Instruction.generate(self)
        self.immed = random.randint(0, (1<<8)-1)
        if self._isLogical:
            vectype = self._width.cstr()
            if vectype == "__ B":
                self.immed = immediates8[random.randint(0, len(immediates8)-1)]
            elif vectype == "__ H":
                self.immed = immediates16[random.randint(0, len(immediates16)-1)]
            elif vectype == "__ S":
                self.immed = immediates32[random.randint(0, len(immediates32)-1)]
            elif vectype == "__ D":
                self.immed = immediates64[random.randint(0, len(immediates64)-1)]
        return self

    def cstr(self):
        formatStr = "%s%s, %s, %su);"
        return (formatStr
                % tuple(["__ sve_" + self._name + "("] +
                        [str(self.reg[0]), self._width.cstr(), self.immed]))

    def astr(self):
        formatStr = "%s%s, %s, #0x%x"
        Regs = [str(self.reg[i]) + self._width.astr() for i in range(0, self.numRegs)]
        return (formatStr
                % tuple([Instruction.astr(self)] + Regs + [self.immed]))

class SVEComparisonWithZero(Instruction):
     def __init__(self, arg):
          Instruction.__init__(self, "fcm")
          self.condition = arg
          self.dest = OperandFactory.create('p').generate()
          self.reg = SVEVectorRegister().generate()
          self._width = RegVariant(2, 3)
          self.preg = OperandFactory.create('P').generate()

     def generate(self):
          return Instruction.generate(self)

     def cstr(self):
          return ("%s(%s, %s, %s, %s, %s, 0.0);"
                  % ("__ sve_" + self._name, "Assembler::" + self.condition,
                     str(self.dest), self._width.cstr(), str(self.preg), str(self.reg)))

     def astr(self):
          val = ("%s%s\t%s%s, %s/z, %s%s, #0.0"
                 % (self._name, self.condition.lower(), str(self.dest), self._width.astr(),
                    str(self.preg), str(self.reg), self._width.astr()))
          return val

class SVEComparisonWithImm(Instruction):
    def __init__(self, arg):
          Instruction.__init__(self, "cmp")
          self.condition = arg
          self.dest = OperandFactory.create('p').generate()
          self.reg = SVEVectorRegister().generate()
          self._width = RegVariant(0, 3)
          self.preg = OperandFactory.create('P').generate()

    def generate(self):
          if self.condition in ['HI', 'HS', 'LO', 'LS']:
            self.immed = random.randint(0, 127)
          else:
            self.immed = random.randint(-16, 15)
          return Instruction.generate(self)

    def cstr(self):
          return ("%s(%s, %s, %s, %s, %s, %d);"
                  % ("__ sve_" + self._name, "Assembler::" + self.condition,
                     str(self.dest), self._width.cstr(), str(self.preg), str(self.reg), self.immed))

    def astr(self):
          val = ("%s%s\t%s%s, %s/z, %s%s, #%d"
                 % (self._name, self.condition.lower(), str(self.dest), self._width.astr(),
                    str(self.preg), str(self.reg), self._width.astr(), self.immed))
          return val

class MultiOp():

    def multipleForms(self):
         return 3

    def forms(self):
         return ["__ pc()", "back", "forth"]

    def aforms(self):
         return [".", "back", "forth"]

class AbsOp(MultiOp, Instruction):

    def cstr(self):
        return super(AbsOp, self).cstr() + "%s);"

    def astr(self):
        return Instruction.astr(self) + "%s"

class RegAndAbsOp(MultiOp, Instruction):

    def multipleForms(self):
        if self.name() == "adrp":
            # We can only test one form of adrp because anything other
            # than "adrp ." requires relocs in the assembler output
            return 1
        return 3

    def generate(self):
        Instruction.generate(self)
        self.reg = GeneralRegister().generate()
        return self

    def cstr(self):
        if self.name() == "adrp":
            return "__ _adrp(" + "%s, %s);" % (self.reg, "%s")
        return (super(RegAndAbsOp, self).cstr()
                + "%s, %s);" % (self.reg, "%s"))

    def astr(self):
        return (super(RegAndAbsOp, self).astr()
                + self.reg.astr(self.asmRegPrefix) + ", %s")

class RegImmAbsOp(RegAndAbsOp):

    def cstr(self):
        return (Instruction.cstr(self)
                + "%s, %s, %s);" % (self.reg, self.immed, "%s"))

    def astr(self):
        return (Instruction.astr(self)
                + ("%s, #%s, %s"
                   % (self.reg.astr(self.asmRegPrefix), self.immed, "%s")))

    def generate(self):
        super(RegImmAbsOp, self).generate()
        self.immed = random.randint(0, 1<<5 -1)
        return self

class MoveWideImmOp(RegImmAbsOp):

    def multipleForms(self):
         return 0

    def cstr(self):
        return (Instruction.cstr(self)
                + "%s, %s, %s);" % (self.reg, self.immed, self.shift))

    def astr(self):
        return (Instruction.astr(self)
                + ("%s, #%s, lsl %s"
                   % (self.reg.astr(self.asmRegPrefix),
                      self.immed, self.shift)))

    def generate(self):
        super(RegImmAbsOp, self).generate()
        self.immed = random.randint(0, 1<<16 -1)
        if self.isWord:
            self.shift = random.randint(0, 1) * 16
        else:
            self.shift = random.randint(0, 3) * 16
        return self

class BitfieldOp(TwoRegInstruction):

    def cstr(self):
        return (Instruction.cstr(self)
                + ("%s, %s, %s, %s);"
                   % (self.reg[0], self.reg[1], self.immr, self.imms)))

    def astr(self):
        return (TwoRegInstruction.astr(self)
                + (", #%s, #%s"
                   % (self.immr, self.imms)))

    def generate(self):
        TwoRegInstruction.generate(self)
        self.immr = random.randint(0, 31)
        self.imms = random.randint(0, 31)
        return self

class ExtractOp(ThreeRegInstruction):

    def generate(self):
        super(ExtractOp, self).generate()
        self.lsb = random.randint(0, (1<<5)-1 if self.isWord else (1<<6)-1)
        return self

    def cstr(self):
        return (ThreeRegInstruction.cstr(self)
                + (", %s);" % self.lsb))

    def astr(self):
        return (ThreeRegInstruction.astr(self)
                + (", #%s" % self.lsb))

class CondBranchOp(MultiOp, Instruction):

    def cstr(self):
        return "__ br(Assembler::" + self.name() + ", %s);"

    def astr(self):
        return "b." + self.name() + "\t%s"

class ImmOp(Instruction):

    def cstr(self):
        return "%s%s);" % (Instruction.cstr(self), self.immed)

    def astr(self):
        return Instruction.astr(self) + "#" + str(self.immed)

    def generate(self):
        self.immed = random.randint(0, 1<<16 -1)
        return self

class Op(Instruction):

    def cstr(self):
        return Instruction.cstr(self) + ");"
    def astr(self):
        return self.aname();


class PostfixExceptionOp(Op):

    def __init__(self, op):
        Op.__init__(self, op)
        self.isPostfixException=True

class SystemOp(Instruction):

     def __init__(self, op):
          Instruction.__init__(self, op[0])
          self.barriers = op[1]

     def generate(self):
          Instruction.generate(self)
          self.barrier \
              = self.barriers[random.randint(0, len(self.barriers)-1)]
          return self

     def cstr(self):
          return Instruction.cstr(self) + "Assembler::" + self.barrier + ");"

     def astr(self):
          return Instruction.astr(self) + self.barrier

conditionCodes = ["EQ", "NE", "HS", "CS", "LO", "CC", "MI", "PL", "VS", \
                       "VC", "HI", "LS", "GE", "LT", "GT", "LE", "AL", "NV"]

class ConditionalCompareOp(TwoRegImmedInstruction):

    def generate(self):
        TwoRegImmedInstruction.generate(self)
        self.cond = random.randint(0, 15)
        self.immed = random.randint(0, 15)
        return self

    def cstr(self):
        return (super(ConditionalCompareOp, self).cstr() + ", "
                + "Assembler::" + conditionCodes[self.cond] + ");")

    def astr(self):
        return (super(ConditionalCompareOp, self).astr() +
                 ", " + conditionCodes[self.cond])

class ConditionalCompareImmedOp(Instruction):

    def generate(self):
        self.reg = GeneralRegister().generate()
        self.cond = random.randint(0, 15)
        self.immed2 = random.randint(0, 15)
        self.immed = random.randint(0, 31)
        return self

    def cstr(self):
        return (Instruction.cstr(self) + str(self.reg) + ", "
                + str(self.immed) + ", "
                + str(self.immed2) + ", "
                + "Assembler::" + conditionCodes[self.cond] + ");")

    def astr(self):
        return (Instruction.astr(self)
                + self.reg.astr(self.asmRegPrefix)
                + ", #" + str(self.immed)
                + ", #" + str(self.immed2)
                + ", " + conditionCodes[self.cond])

class TwoRegOp(TwoRegInstruction):

    def cstr(self):
        return TwoRegInstruction.cstr(self) + ");"

class ThreeRegOp(ThreeRegInstruction):

    def cstr(self):
        return ThreeRegInstruction.cstr(self) + ");"

class FourRegMulOp(FourRegInstruction):

    def cstr(self):
        return FourRegInstruction.cstr(self) + ");"

    def astr(self):
        isMaddsub = self.name().startswith("madd") | self.name().startswith("msub")
        midPrefix = self.asmRegPrefix if isMaddsub else "w"
        return (Instruction.astr(self)
                + self.reg[0].astr(self.asmRegPrefix)
                + ", " + self.reg[1].astr(midPrefix)
                + ", " + self.reg[2].astr(midPrefix)
                + ", " + self.reg[3].astr(self.asmRegPrefix))

class ConditionalSelectOp(ThreeRegInstruction):

    def generate(self):
        ThreeRegInstruction.generate(self)
        self.cond = random.randint(0, 15)
        return self

    def cstr(self):
        return (ThreeRegInstruction.cstr(self) + ", "
                + "Assembler::" + conditionCodes[self.cond] + ");")

    def astr(self):
        return (ThreeRegInstruction.astr(self)
                + ", " + conditionCodes[self.cond])

class LoadStoreExclusiveOp(InstructionWithModes):

    def __init__(self, op): # op is a tuple of ["name", "mode", registers]
        InstructionWithModes.__init__(self, op[0], op[1])
        self.num_registers = op[2]

    def astr(self):
        result = self.aname() + '\t'
        regs = list(self.regs)
        index = regs.pop() # The last reg is the index register
        prefix = ('x' if (self.mode == 'x')
                  & ((self.name().startswith("ld"))
                     | (self.name().startswith("stlr"))) # Ewww :-(
                  else 'w')
        result = result + regs.pop(0).astr(prefix) + ", "
        for s in regs:
            result = result + s.astr(self.asmRegPrefix) + ", "
        result = result + "[" + index.astr("x") + "]"
        return result

    def cstr(self):
        result = InstructionWithModes.cstr(self)
        regs = list(self.regs)
        index = regs.pop() # The last reg is the index register
        for s in regs:
            result = result + str(s) + ", "
        result = result + str(index) + ");"
        return result

    def appendUniqueReg(self):
        result = 0
        while result == 0:
            newReg = GeneralRegister().generate()
            result = 1
            for i in self.regs:
                result = result and (i.number != newReg.number)
        self.regs.append(newReg)

    def generate(self):
        self.regs = []
        for i in range(self.num_registers):
            self.appendUniqueReg()
        return self

    def name(self):
        if self.mode == 'x':
            return self._name
        else:
            return self._name + self.mode

    def aname(self):
        if (self.mode == 'b') | (self.mode == 'h'):
            return self._name + self.mode
        else:
            return self._name

class Address(object):

    base_plus_unscaled_offset, pre, post, base_plus_reg, \
        base_plus_scaled_offset, pcrel, post_reg, base_only = range(8)
    kinds = ["base_plus_unscaled_offset", "pre", "post", "base_plus_reg",
             "base_plus_scaled_offset", "pcrel", "post_reg", "base_only"]
    extend_kinds = ["uxtw", "lsl", "sxtw", "sxtx"]

    @classmethod
    def kindToStr(cls, i):
         return cls.kinds[i]

    def generate(self, kind, shift_distance):
        self.kind = kind
        self.base = GeneralRegister().generate()
        self.index = GeneralRegister().generate()
        self.offset = {
            Address.base_plus_unscaled_offset: random.randint(-1<<8, 1<<8-1) | 1,
            Address.pre: random.randint(-1<<8, 1<<8-1),
            Address.post: random.randint(-1<<8, 1<<8-1),
            Address.pcrel: random.randint(0, 2),
            Address.base_plus_reg: 0,
            Address.base_plus_scaled_offset: (random.randint(0, 1<<11-1) | (3 << 9))*8,
            Address.post_reg: 0,
            Address.base_only: 0} [kind]
        self.offset >>= (3 - shift_distance)
        self.extend_kind = Address.extend_kinds[random.randint(0, 3)]
        self.shift_distance = random.randint(0, 1) * shift_distance
        return self

    def __str__(self):
        result = {
            Address.base_plus_unscaled_offset: "Address(%s, %s)" \
                % (str(self.base), self.offset),
            Address.pre: "Address(__ pre(%s, %s))" % (str(self.base), self.offset),
            Address.post: "Address(__ post(%s, %s))" % (str(self.base), self.offset),
            Address.post_reg: "Address(__ post(%s, %s))" % (str(self.base), self.index),
            Address.base_only: "Address(%s)" % (str(self.base)),
            Address.pcrel: "",
            Address.base_plus_reg: "Address(%s, %s, Address::%s(%s))" \
                % (self.base, self.index, self.extend_kind, self.shift_distance),
            Address.base_plus_scaled_offset:
            "Address(%s, %s)" % (self.base, self.offset) } [self.kind]
        if (self.kind == Address.pcrel):
            result = ["__ pc()", "back", "forth"][self.offset]
        return result

    def astr(self, prefix):
        extend_prefix = prefix
        if self.kind == Address.base_plus_reg:
            if self.extend_kind.endswith("w"):
                extend_prefix = "w"
        result = {
            Address.base_plus_unscaled_offset: "[%s, %s]" \
                 % (self.base.astr(prefix), self.offset),
            Address.pre: "[%s, %s]!" % (self.base.astr(prefix), self.offset),
            Address.post: "[%s], %s" % (self.base.astr(prefix), self.offset),
            Address.post_reg: "[%s], %s" % (self.base.astr(prefix), self.index.astr(prefix)),
            Address.base_only: "[%s]" %  (self.base.astr(prefix)),
            Address.pcrel: "",
            Address.base_plus_reg: "[%s, %s, %s #%s]" \
                % (self.base.astr(prefix), self.index.astr(extend_prefix),
                   self.extend_kind, self.shift_distance),
            Address.base_plus_scaled_offset: \
                "[%s, %s]" \
                % (self.base.astr(prefix), self.offset)
            } [self.kind]
        if (self.kind == Address.pcrel):
            result = [".", "back", "forth"][self.offset]
        return result

class LoadStoreOp(InstructionWithModes):

    def __init__(self, args):
        name, self.asmname, self.kind, mode = args
        InstructionWithModes.__init__(self, name, mode)

    def generate(self):

        # This is something of a kludge, but the offset needs to be
        # scaled by the memory datamode somehow.
        shift = 3
        if (self.mode == 'b') | (self.asmname.endswith("b")):
            shift = 0
        elif (self.mode == 'h') | (self.asmname.endswith("h")):
            shift = 1
        elif (self.mode == 'w') | (self.asmname.endswith("w")) \
                | (self.mode == 's') :
            shift = 2

        self.adr = Address().generate(self.kind, shift)

        isFloat = (self.mode == 'd') | (self.mode == 's')

        regMode = FloatRegister if isFloat else GeneralRegister
        self.reg = regMode().generate()
        kindStr = Address.kindToStr(self.kind);
        if (not isFloat) and (kindStr is "pre" or kindStr is "post"):
            (self.reg.number, self.adr.base.number) = random.sample(list(set(range(31)) - set([18])), 2)
        return self

    def cstr(self):
        if not(self._name.startswith("prfm")):
            return "%s%s, %s);" % (Instruction.cstr(self), str(self.reg), str(self.adr))
        else: # No target register for a prefetch
            return "%s%s);" % (Instruction.cstr(self), str(self.adr))

    def astr(self):
        if not(self._name.startswith("prfm")):
            return "%s\t%s, %s" % (self.aname(), self.reg.astr(self.asmRegPrefix),
                                     self.adr.astr("x"))
        else: # No target register for a prefetch
            return "%s %s" % (self.aname(),
                                     self.adr.astr("x"))

    def aname(self):
         result = self.asmname
         # if self.kind == Address.base_plus_unscaled_offset:
         #      result = result.replace("ld", "ldu", 1)
         #      result = result.replace("st", "stu", 1)
         return result

class LoadStorePairOp(InstructionWithModes):

     numRegs = 2

     def __init__(self, args):
          name, self.asmname, self.kind, mode = args
          InstructionWithModes.__init__(self, name, mode)
          self.offset = random.randint(-1<<4, 1<<4-1) << 4

     def generate(self):
          self.reg = [OperandFactory.create(self.mode).generate()
                      for i in range(self.numRegs)]
          self.base = OperandFactory.create('x').generate()
          kindStr = Address.kindToStr(self.kind);
          if kindStr is "pre" or kindStr is "post":
              if self._name.startswith("ld"):
                  (self.reg[0].number, self.reg[1].number, self.base.number) = random.sample(list(set(range(31)) - set([18])), 3)
              if self._name.startswith("st"):
                  self.base.number = random.choice(list(set(range(31)) - set([self.reg[0].number, self.reg[1].number, 18])))
          elif self._name.startswith("ld"):
              (self.reg[0].number, self.reg[1].number) = random.sample(list(set(range(31)) - set([18])), 2)
          return self

     def astr(self):
          address = ["[%s, #%s]", "[%s, #%s]!", "[%s], #%s"][self.kind]
          address = address % (self.base.astr('x'), self.offset)
          result = "%s\t%s, %s, %s" \
              % (self.asmname,
                 self.reg[0].astr(self.asmRegPrefix),
                 self.reg[1].astr(self.asmRegPrefix), address)
          return result

     def cstr(self):
          address = {
               Address.base_plus_unscaled_offset: "Address(%s, %s)" \
                    % (str(self.base), self.offset),
               Address.pre: "Address(__ pre(%s, %s))" % (str(self.base), self.offset),
               Address.post: "Address(__ post(%s, %s))" % (str(self.base), self.offset),
               } [self.kind]
          result = "__ %s(%s, %s, %s);" \
              % (self.name(), self.reg[0], self.reg[1], address)
          return result

class FloatInstruction(Instruction):

    def aname(self):
        if (self._name in ["fcvtsh", "fcvths"]):
            return self._name[:len(self._name)-2]
        elif (self._name.endswith("h") | self._name.endswith("s") | self._name.endswith("d")):
            return self._name[:len(self._name)-1]
        else:
            return self._name

    def __init__(self, args):
        name, self.modes = args
        Instruction.__init__(self, name)

    def generate(self):
        self.reg = [OperandFactory.create(self.modes[i]).generate()
                    for i in range(self.numRegs)]
        return self

    def cstr(self):
        formatStr = "%s%s" + ''.join([", %s" for i in range(1, self.numRegs)] + [");"])
        return (formatStr
                % tuple([Instruction.cstr(self)] +
                        [str(self.reg[i]) for i in range(self.numRegs)])) # Yowza

    def astr(self):
        formatStr = "%s%s" + ''.join([", %s" for i in range(1, self.numRegs)])
        return (formatStr
                % tuple([Instruction.astr(self)] +
                        [(self.reg[i].astr(self.modes[i])) for i in range(self.numRegs)]))

class SVEVectorOp(Instruction):
    def __init__(self, args):
        name = args[0]
        regTypes = args[1]
        regs = []
        for c in regTypes:
            regs.append(OperandFactory.create(c).generate())
        self.reg = regs
        self.numRegs = len(regs)
        if regTypes[0] != "p" and regTypes[1] == 'P':
           self._isPredicated = True
           assert len(args) > 2, "Must specify predicate type"
           for arg in args[2:]:
              if arg == 'm':
                 self._merge = "/m"
              elif arg == 'z':
                 self._merge = "/z"
              else:
                 assert arg == "dn", "Unknown predicate type"
        else:
           self._isPredicated = False
           self._merge = ""

        self._bitwiseop = False
        if name[0] == 'f':
            self._width = RegVariant(2, 3)
        elif not self._isPredicated and (name in ["and", "eor", "orr", "bic", "eor3"]):
            self._width = RegVariant(3, 3)
            self._bitwiseop = True
        elif name == "revb":
            self._width = RegVariant(1, 3)
        else:
            self._width = RegVariant(0, 3)

        self._dnm = None
        if len(args) > 2:
           for arg in args[2:]:
             if arg == "dn":
               self._dnm = arg

        Instruction.__init__(self, name)

    def cstr(self):
        formatStr = "%s%s" + ''.join([", %s" for i in range(0, self.numRegs)] + [");"])
        if self._bitwiseop:
            width = []
            formatStr = "%s%s" + ''.join([", %s" for i in range(1, self.numRegs)] + [");"])
        else:
            width = [self._width.cstr()]
        return (formatStr
                % tuple(["__ sve_" + self._name + "("] +
                        [str(self.reg[0])] +
                        width +
                        [str(self.reg[i]) for i in range(1, self.numRegs)]))
    def astr(self):
        firstArg = 0 if self._name == "eor3" else 1
        formatStr = "%s%s" + ''.join([", %s" for i in range(firstArg, self.numRegs)])
        if self._dnm == 'dn':
            formatStr += ", %s"
            dnReg = [str(self.reg[0]) + self._width.astr()]
        else:
            dnReg = []

        if self._isPredicated:
            restRegs = [str(self.reg[1]) + self._merge] + dnReg + [str(self.reg[i]) + self._width.astr() for i in range(2, self.numRegs)]
        else:
            restRegs = dnReg + [str(self.reg[i]) + self._width.astr() for i in range(firstArg, self.numRegs)]
        return (formatStr
                % tuple([Instruction.astr(self)] +
                        [str(self.reg[0]) + self._width.astr()] +
                        restRegs))
    def generate(self):
        return self

class SVEReductionOp(Instruction):
    def __init__(self, args):
        name = args[0]
        lowRegType = args[1]
        self.reg = []
        Instruction.__init__(self, name)
        self.reg.append(OperandFactory.create('s').generate())
        self.reg.append(OperandFactory.create('P').generate())
        self.reg.append(OperandFactory.create('Z').generate())
        self._width = RegVariant(lowRegType, 3)
    def cstr(self):
        return "__ sve_%s(%s, %s, %s, %s);" % (self.name(),
                                              str(self.reg[0]),
                                              self._width.cstr(),
                                              str(self.reg[1]),
                                              str(self.reg[2]))
    def astr(self):
        if self.name() == "uaddv":
            dstRegName = "d" + str(self.reg[0].number)
        else:
            dstRegName = self._width.astr()[1] + str(self.reg[0].number)
        formatStr = "%s %s, %s, %s"
        if self.name() == "fadda":
            formatStr += ", %s"
            moreReg = [dstRegName]
        else:
            moreReg = []
        return formatStr % tuple([self.name()] +
                                 [dstRegName] +
                                 [str(self.reg[1])] +
                                 moreReg +
                                 [str(self.reg[2]) + self._width.astr()])

class LdStNEONOp(Instruction):
    def __init__(self, args):
        self._name, self.regnum, self.arrangement, self.addresskind = args

    def generate(self):
        self.address = Address().generate(self.addresskind, 0)
        self._firstSIMDreg = FloatRegister().generate()
        if (self.addresskind  == Address.post):
            if (self._name in ["ld1r", "ld2r", "ld3r", "ld4r"]):
                elem_size = {"8B" : 1, "16B" : 1, "4H" : 2, "8H" : 2, "2S" : 4, "4S" : 4, "1D" : 8, "2D" : 8} [self.arrangement]
                self.address.offset = self.regnum * elem_size
            else:
                if (self.arrangement in ["8B", "4H", "2S", "1D"]):
                    self.address.offset = self.regnum * 8
                else:
                    self.address.offset = self.regnum * 16
        return self

    def cstr(self):
        buf = super(LdStNEONOp, self).cstr() + str(self._firstSIMDreg)
        current = self._firstSIMDreg
        for cnt in range(1, self.regnum):
            buf = '%s, %s' % (buf, current.nextReg())
            current = current.nextReg()
        return '%s, __ T%s, %s);' % (buf, self.arrangement, str(self.address))

    def astr(self):
        buf = '%s\t{%s.%s' % (self._name, self._firstSIMDreg, self.arrangement)
        current = self._firstSIMDreg
        for cnt in range(1, self.regnum):
            buf = '%s, %s.%s' % (buf, current.nextReg(), self.arrangement)
            current = current.nextReg()
        return  '%s}, %s' % (buf, self.address.astr("x"))

    def aname(self):
         return self._name

class NEONReduceInstruction(Instruction):
    def __init__(self, args):
        self._name, self.insname, self.arrangement = args

    def generate(self):
        current = FloatRegister().generate()
        self.dstSIMDreg = current
        self.srcSIMDreg = current.nextReg()
        return self

    def cstr(self):
        buf = Instruction.cstr(self) + str(self.dstSIMDreg)
        if self._name == "fmaxp" or self._name == "fminp":
            buf = '%s, %s, __ %s);' % (buf, self.srcSIMDreg, self.arrangement[1:])
        else:
            buf = '%s, __ T%s, %s);' % (buf, self.arrangement, self.srcSIMDreg)
        return buf

    def astr(self):
        buf = '%s\t%s' % (self.insname, self.dstSIMDreg.astr(self.arrangement[-1].lower()))
        buf = '%s, %s.%s' % (buf, self.srcSIMDreg, self.arrangement)
        return buf

    def aname(self):
        return self._name

class CommonNEONInstruction(Instruction):
    def __init__(self, args):
        self._name, self.insname, self.arrangement = args

    def generate(self):
        self._firstSIMDreg = FloatRegister().generate()
        return self

    def cstr(self):
        buf = Instruction.cstr(self) + str(self._firstSIMDreg)
        buf = '%s, __ T%s' % (buf, self.arrangement)
        current = self._firstSIMDreg
        for cnt in range(1, self.numRegs):
            buf = '%s, %s' % (buf, current.nextReg())
            current = current.nextReg()
        return '%s);' % (buf)

    def astr(self):
        buf = '%s\t%s.%s' % (self.insname, self._firstSIMDreg, self.arrangement)
        current = self._firstSIMDreg
        for cnt in range(1, self.numRegs):
            buf = '%s, %s.%s' % (buf, current.nextReg(), self.arrangement)
            current = current.nextReg()
        return buf

    def aname(self):
        return self._name

class VectorScalarNEONInstruction(Instruction):
    def __init__(self, args):
        self._name, self.insname, self.arrangement = args

    def generate(self):
        vectorLength = {"8B" : 8, "16B" : 16, "4H" : 4, "8H" : 8, "2S" : 2, "4S" : 4, "1D" : 1, "2D" : 2} [self.arrangement]
        self.elemIndex = random.randrange(0, vectorLength)
        self.elemSizeSpecifier = self.arrangement[len(self.arrangement) - 1:]
        self._firstSIMDreg = LowFloatRegister().generate()
        self.numRegs = 3
        return self

    def cstr(self):
        buf = Instruction.cstr(self) + str(self._firstSIMDreg)
        buf = '%s, __ T%s' % (buf, self.arrangement)
        current = self._firstSIMDreg
        for cnt in range(1, self.numRegs - 1):
            buf = '%s, %s' % (buf, current.nextReg())
            current = current.nextReg()
        buf = '%s, %s, %d' % (buf, current.nextReg(), self.elemIndex)
        return '%s);' % (buf)

    def astr(self):
        buf = '%s\t%s.%s' % (self.insname, self._firstSIMDreg, self.arrangement)
        current = self._firstSIMDreg
        for cnt in range(1, self.numRegs - 1):
            buf = '%s, %s.%s' % (buf, current.nextReg(), self.arrangement)
            current = current.nextReg()
        buf = '%s, %s.%s[%d]' % (buf, current.nextReg(), self.elemSizeSpecifier, self.elemIndex)
        return buf

    def aname(self):
        return self._name

class WideningNEONInstruction(Instruction):
    def __init__(self, args):
        self._name, self.insname, self.widerArrangement, self.narrowerArrangement = args

    def generate(self):
        self._firstSIMDreg = FloatRegister().generate()
        return self

    def cstr(self):
        buf = Instruction.cstr(self) + str(self._firstSIMDreg)
        current = self._firstSIMDreg
        for cnt in range(1, self.numWiderRegs):
            buf = '%s, %s' % (buf, current.nextReg())
            current = current.nextReg()
        buf = '%s, __ T%s' % (buf, self.widerArrangement)
        for cnt in range(0, self.numNarrowerRegs):
            buf = '%s, %s' % (buf, current.nextReg())
            current = current.nextReg()
        buf = '%s, __ T%s' % (buf, self.narrowerArrangement)
        return '%s);' % (buf)

    def astr(self):
        buf = '%s\t%s.%s' % (self.insname, self._firstSIMDreg, self.widerArrangement)
        current = self._firstSIMDreg
        for cnt in range(1, self.numWiderRegs):
            buf = '%s, %s.%s' % (buf, current.nextReg(), self.widerArrangement)
            current = current.nextReg()
        for cnt in range(0, self.numNarrowerRegs):
            buf = '%s, %s.%s' % (buf, current.nextReg(), self.narrowerArrangement)
            current = current.nextReg()
        return buf

    def aname(self):
        return self._name

class SHA512SIMDOp(Instruction):

    def generate(self):
        if (self._name == 'sha512su0'):
            self.reg = [FloatRegister().generate(), FloatRegister().generate()]
        else:
            self.reg = [FloatRegister().generate(), FloatRegister().generate(),
                        FloatRegister().generate()]
        return self

    def cstr(self):
        if (self._name == 'sha512su0'):
            return (super(SHA512SIMDOp, self).cstr()
                    + ('%s, __ T2D, %s);' % (self.reg[0], self.reg[1])))
        else:
            return (super(SHA512SIMDOp, self).cstr()
                    + ('%s, __ T2D, %s, %s);' % (self.reg[0], self.reg[1], self.reg[2])))

    def astr(self):
        if (self._name == 'sha512su0'):
            return (super(SHA512SIMDOp, self).astr()
                    + ('\t%s.2D, %s.2D' % (self.reg[0].astr("v"), self.reg[1].astr("v"))))
        elif (self._name == 'sha512su1'):
            return (super(SHA512SIMDOp, self).astr()
                    + ('\t%s.2D, %s.2D, %s.2D' % (self.reg[0].astr("v"),
                       self.reg[1].astr("v"), self.reg[2].astr("v"))))
        else:
            return (super(SHA512SIMDOp, self).astr()
                    + ('\t%s, %s, %s.2D' % (self.reg[0].astr("q"),
                       self.reg[1].astr("q"), self.reg[2].astr("v"))))

class SHA3SIMDOp(Instruction):

    def generate(self):
        if ((self._name == 'eor3') or (self._name == 'bcax')):
            self.reg = [FloatRegister().generate(), FloatRegister().generate(),
                        FloatRegister().generate(), FloatRegister().generate()]
        else:
            self.reg = [FloatRegister().generate(), FloatRegister().generate(),
                        FloatRegister().generate()]
            if (self._name == 'xar'):
                self.imm6 = random.randint(0, 63)
        return self

    def cstr(self):
        if ((self._name == 'eor3') or (self._name == 'bcax')):
            return (super(SHA3SIMDOp, self).cstr()
                    + ('%s, __ T16B, %s, %s, %s);' % (self.reg[0], self.reg[1], self.reg[2], self.reg[3])))
        elif (self._name == 'rax1'):
            return (super(SHA3SIMDOp, self).cstr()
                    + ('%s, __ T2D, %s, %s);' % (self.reg[0], self.reg[1], self.reg[2])))
        else:
            return (super(SHA3SIMDOp, self).cstr()
                    + ('%s, __ T2D, %s, %s, %s);' % (self.reg[0], self.reg[1], self.reg[2], self.imm6)))

    def astr(self):
        if ((self._name == 'eor3') or (self._name == 'bcax')):
            return (super(SHA3SIMDOp, self).astr()
                    + ('\t%s.16B, %s.16B, %s.16B, %s.16B' % (self.reg[0].astr("v"), self.reg[1].astr("v"),
                        self.reg[2].astr("v"), self.reg[3].astr("v"))))
        elif (self._name == 'rax1'):
            return (super(SHA3SIMDOp, self).astr()
                    + ('\t%s.2D, %s.2D, %s.2D') % (self.reg[0].astr("v"), self.reg[1].astr("v"),
                        self.reg[2].astr("v")))
        else:
            return (super(SHA3SIMDOp, self).astr()
                    + ('\t%s.2D, %s.2D, %s.2D, #%s') % (self.reg[0].astr("v"), self.reg[1].astr("v"),
                        self.reg[2].astr("v"), self.imm6))

class LSEOp(Instruction):
    def __init__(self, args):
        self._name, self.asmname, self.size, self.suffix = args

    def generate(self):
        self._name = "%s%s" % (self._name, self.suffix)
        self.asmname = "%s%s" % (self.asmname, self.suffix)
        self.srcReg = GeneralRegisterOrZr().generate()
        self.tgtReg = GeneralRegisterOrZr().generate()
        self.adrReg = GeneralRegisterOrSp().generate()

        return self

    def cstr(self):
        sizeSpec = {"x" : "Assembler::xword", "w" : "Assembler::word"} [self.size]
        return super(LSEOp, self).cstr() + "%s, %s, %s, %s);" % (sizeSpec, self.srcReg, self.tgtReg, self.adrReg)

    def astr(self):
        return "%s\t%s, %s, [%s]" % (self.asmname, self.srcReg.astr(self.size), self.tgtReg.astr(self.size), self.adrReg.astr("x"))

    def aname(self):
         return self.asmname

class TwoRegFloatOp(FloatInstruction):
    numRegs = 2

class ThreeRegFloatOp(TwoRegFloatOp):
    numRegs = 3

class FourRegFloatOp(TwoRegFloatOp):
    numRegs = 4

class FloatConvertOp(TwoRegFloatOp):

    def __init__(self, args):
        self._cname, self._aname, modes = args
        TwoRegFloatOp.__init__(self, [self._cname, modes])

    def aname(self):
        return self._aname

    def cname(self):
        return self._cname

class TwoRegNEONOp(CommonNEONInstruction):
    numRegs = 2

class ThreeRegNEONOp(TwoRegNEONOp):
    numRegs = 3

class AddWideNEONOp(WideningNEONInstruction):
    numWiderRegs = 2
    numNarrowerRegs = 1

class NEONFloatCompareWithZero(TwoRegNEONOp):
    def __init__(self, args):
        self._name = 'fcm'
        self.arrangement, self.condition = args
        self.insname = self._name + (self.condition).lower()

    def cstr(self):
        return ("%s(%s, %s, %s, %s);"
                % ("__ " + self._name,
                   "Assembler::" + self.condition,
                   self._firstSIMDreg,
                   "__ T" + self.arrangement,
                   self._firstSIMDreg.nextReg()))

    def astr(self):
        return ("%s\t%s.%s, %s.%s, #0.0"
                % (self.insname,
                   self._firstSIMDreg,
                   self.arrangement,
                   self._firstSIMDreg.nextReg(),
                   self.arrangement))

class NEONVectorCompare(ThreeRegNEONOp):
    def __init__(self, args):
        self._name, self.arrangement, self.condition = args
        self.insname = self._name + (self.condition).lower()

    def cstr(self):
        return ("%s(%s, %s, %s, %s, %s);"
                % ("__ " + self._name,
                   "Assembler::" + self.condition,
                   self._firstSIMDreg,
                   "__ T" + self.arrangement,
                   self._firstSIMDreg.nextReg(),
                   self._firstSIMDreg.nextReg().nextReg()))

    def astr(self):
        return ("%s\t%s.%s, %s.%s, %s.%s"
                % (self.insname,
                   self._firstSIMDreg,
                   self.arrangement,
                   self._firstSIMDreg.nextReg(),
                   self.arrangement,
                   self._firstSIMDreg.nextReg().nextReg(),
                   self.arrangement))

class SpecialCases(Instruction):
    def __init__(self, data):
        self._name = data[0]
        self._cstr = data[1]
        self._astr = data[2]

    def cstr(self):
        return self._cstr

    def astr(self):
        return self._astr

def generate(kind, names):
    outfile.write("# " + kind.__name__ + "\n");
    print "\n// " + kind.__name__
    for name in names:
        for i in range(1):
             op = kind(name).generate()
             if op.multipleForms():
                  forms = op.forms()
                  aforms = op.aforms()
                  for i in range(op.multipleForms()):
                       cstr = op.cstr() % forms[i]
                       astr = op.astr() % aforms[i]
                       print "    %-50s //\t%s" % (cstr, astr)
                       outfile.write("\t" + astr + "\n")
             else:
                  print "    %-50s //\t%s" % (op.cstr(), op.astr())
                  outfile.write("\t" + op.astr() + "\n")

outfile = open("aarch64ops.s", "w")

# To minimize the changes of assembler test code
random.seed(0)

print "// BEGIN  Generated code -- do not edit"
print "// Generated by aarch64-asmtest.py"

print "    Label back, forth;"
print "    __ bind(back);"

outfile.write("back:\n")

generate (ArithOp,
          [ "add", "sub", "adds", "subs",
            "addw", "subw", "addsw", "subsw",
            "and", "orr", "eor", "ands",
            "andw", "orrw", "eorw", "andsw",
            "bic", "orn", "eon", "bics",
            "bicw", "ornw", "eonw", "bicsw" ])

generate (AddSubImmOp,
          [ "addw", "addsw", "subw", "subsw",
            "add", "adds", "sub", "subs"])
generate (LogicalImmOp,
          [ "andw", "orrw", "eorw", "andsw",
            "and", "orr", "eor", "ands"])

generate (AbsOp, [ "b", "bl" ])

generate (RegAndAbsOp, ["cbzw", "cbnzw", "cbz", "cbnz", "adr", "adrp"])

generate (RegImmAbsOp, ["tbz", "tbnz"])

generate (MoveWideImmOp, ["movnw", "movzw", "movkw", "movn", "movz", "movk"])

generate (BitfieldOp, ["sbfm", "bfmw", "ubfmw", "sbfm", "bfm", "ubfm"])

generate (ExtractOp, ["extrw", "extr"])

generate (CondBranchOp, ["EQ", "NE", "HS", "CS", "LO", "CC", "MI", "PL", "VS", "VC",
                        "HI", "LS", "GE", "LT", "GT", "LE", "AL", "NV" ])

generate (ImmOp, ["svc", "hvc", "smc", "brk", "hlt", # "dcps1",  "dcps2",  "dcps3"
               ])

generate (Op, ["nop", "yield", "wfe", "sev", "sevl",
               "autia1716", "autiasp", "autiaz", "autib1716", "autibsp", "autibz",
               "pacia1716", "paciasp", "paciaz", "pacib1716", "pacibsp", "pacibz",
               "eret", "drps", "isb", "sb",])

# Ensure the "i" is not stripped off the end of the instruction
generate (PostfixExceptionOp, ["wfi", "xpaclri"])

barriers = ["OSHLD", "OSHST", "OSH", "NSHLD", "NSHST", "NSH",
            "ISHLD", "ISHST", "ISH", "LD", "ST", "SY"]

generate (SystemOp, [["dsb", barriers], ["dmb", barriers]])

generate (OneRegOp, ["br", "blr",
                     "paciza", "pacizb", "pacdza", "pacdzb",
                     "autiza", "autizb", "autdza", "autdzb", "xpacd",
                     "braaz", "brabz", "blraaz", "blrabz"])

for system_reg in ["fpsr", "nzcv"]:
    generate (SystemOneRegOp, [ ["msr", system_reg] ])

for system_reg in ["fpsr", "nzcv", "dczid_el0", "ctr_el0"]:
    generate (OneRegSystemOp, [ ["mrs", system_reg] ])

# Ensure the "i" is not stripped off the end of the instruction
generate (PostfixExceptionOneRegOp, ["xpaci"])

for mode in 'xwhb':
    generate (LoadStoreExclusiveOp, [["stxr", mode, 3], ["stlxr", mode, 3],
                                     ["ldxr", mode, 2], ["ldaxr", mode, 2],
                                     ["stlr", mode, 2], ["ldar", mode, 2]])

for mode in 'xw':
    generate (LoadStoreExclusiveOp, [["ldxp", mode, 3], ["ldaxp", mode, 3],
                                     ["stxp", mode, 4], ["stlxp", mode, 4]])

for kind in range(6):
    sys.stdout.write("\n// " + Address.kindToStr(kind))
    if kind != Address.pcrel:
        generate (LoadStoreOp,
                  [["str", "str", kind, "x"], ["str", "str", kind, "w"],
                   ["str", "strb", kind, "b"], ["str", "strh", kind, "h"],
                   ["ldr", "ldr", kind, "x"], ["ldr", "ldr", kind, "w"],
                   ["ldr", "ldrb", kind, "b"], ["ldr", "ldrh", kind, "h"],
                   ["ldrsb", "ldrsb", kind, "x"], ["ldrsh", "ldrsh", kind, "x"],
                   ["ldrsh", "ldrsh", kind, "w"], ["ldrsw", "ldrsw", kind, "x"],
                   ["ldr", "ldr", kind, "d"], ["ldr", "ldr", kind, "s"],
                   ["str", "str", kind, "d"], ["str", "str", kind, "s"],
                   ])
    else:
        generate (LoadStoreOp,
                  [["ldr", "ldr", kind, "x"], ["ldr", "ldr", kind, "w"]])


for kind in (Address.base_plus_unscaled_offset, Address.pcrel, Address.base_plus_reg, \
                 Address.base_plus_scaled_offset):
    generate (LoadStoreOp,
              [["prfm", "prfm\tPLDL1KEEP,", kind, "x"]])

generate(AddSubCarryOp, ["adcw", "adcsw", "sbcw", "sbcsw", "adc", "adcs", "sbc", "sbcs"])

generate(AddSubExtendedOp, ["addw", "addsw", "sub", "subsw", "add", "adds", "sub", "subs"])

generate(ConditionalCompareOp, ["ccmnw", "ccmpw", "ccmn", "ccmp"])
generate(ConditionalCompareImmedOp, ["ccmnw", "ccmpw", "ccmn", "ccmp"])
generate(ConditionalSelectOp,
         ["cselw", "csincw", "csinvw", "csnegw", "csel", "csinc", "csinv", "csneg"])

generate(TwoRegOp,
         ["rbitw", "rev16w", "revw", "clzw", "clsw", "rbit",
          "rev16", "rev32", "rev", "clz", "cls",
          "pacia",  "pacib", "pacda", "pacdb", "autia", "autib", "autda", "autdb",
          "braa", "brab", "blraa", "blrab"])

generate(ThreeRegOp,
         ["udivw", "sdivw", "lslvw", "lsrvw", "asrvw", "rorvw", "udiv", "sdiv",
          "lslv", "lsrv", "asrv", "rorv", "umulh", "smulh"])
generate(FourRegMulOp,
         ["maddw", "msubw", "madd", "msub", "smaddl", "smsubl", "umaddl", "umsubl"])

generate(ThreeRegFloatOp,
         [["fabdh", "hhh"], ["fmulh", "hhh"], ["fdivh", "hhh"], ["faddh", "hhh"], ["fsubh", "hhh"],
          ["fmaxh", "hhh"], ["fminh", "hhh"], ["fnmulh", "hhh"],
          ["fabds", "sss"], ["fmuls", "sss"], ["fdivs", "sss"], ["fadds", "sss"], ["fsubs", "sss"],
          ["fmaxs", "sss"], ["fmins", "sss"], ["fnmuls", "sss"],
          ["fabdd", "ddd"], ["fmuld", "ddd"], ["fdivd", "ddd"], ["faddd", "ddd"], ["fsubd", "ddd"],
          ["fmaxd", "ddd"], ["fmind", "ddd"], ["fnmuld", "ddd"]
          ])

generate(FourRegFloatOp,
         [["fmaddh", "hhhh"], ["fmadds", "ssss"], ["fmsubs", "ssss"], ["fnmadds", "ssss"],
          ["fnmadds", "ssss"], ["fmaddd", "dddd"], ["fmsubd", "dddd"], ["fnmaddd", "dddd"],
          ["fnmaddd", "dddd"],])

generate(TwoRegFloatOp,
         [["fmovs", "ss"], ["fabss", "ss"], ["fnegs", "ss"], ["fsqrts", "ss"],
          ["fcvts", "ds"], ["fcvtsh", "hs"], ["fcvths", "sh"],
          ["fmovd", "dd"], ["fabsd", "dd"], ["fnegd", "dd"], ["fsqrtd", "dd"],
          ["fcvtd", "sd"], ["fsqrth", "hh"]
          ])

generate(FloatConvertOp, [["fcvtzsw", "fcvtzs", "ws"], ["fcvtzs", "fcvtzs", "xs"],
                          ["fcvtzdw", "fcvtzs", "wd"], ["fcvtzd", "fcvtzs", "xd"],
                          ["scvtfws", "scvtf", "sw"], ["scvtfs", "scvtf", "sx"],
                          ["scvtfwd", "scvtf", "dw"], ["scvtfd", "scvtf", "dx"],
                          ["fcvtassw", "fcvtas", "ws"], ["fcvtasd", "fcvtas", "xd"],
                          ["fcvtmssw", "fcvtms", "ws"], ["fcvtmsd", "fcvtms", "xd"],
                          ["fmovs", "fmov", "ws"], ["fmovd", "fmov", "xd"],
                          ["fmovs", "fmov", "sw"], ["fmovd", "fmov", "dx"]])

generate(TwoRegFloatOp, [["fcmps", "ss"], ["fcmpd", "dd"],
                         ["fcmps", "sz"], ["fcmpd", "dz"]])

for kind in range(3):
     generate(LoadStorePairOp, [["stp", "stp", kind, "w"], ["ldp", "ldp", kind, "w"],
                                ["ldpsw", "ldpsw", kind, "x"],
                                ["stp", "stp", kind, "x"], ["ldp", "ldp", kind, "x"]
                                ])
generate(LoadStorePairOp, [["stnp", "stnp", 0, "w"], ["ldnp", "ldnp", 0, "w"],
                           ["stnp", "stnp", 0, "x"], ["ldnp", "ldnp", 0, "x"]])

generate(LdStNEONOp, [["ld1",  1, "8B",  Address.base_only],
                      ["ld1",  2, "16B", Address.post],
                      ["ld1",  3, "1D",  Address.post_reg],
                      ["ld1",  4, "8H",  Address.post],
                      ["ld1r", 1, "8B",  Address.base_only],
                      ["ld1r", 1, "4S",  Address.post],
                      ["ld1r", 1, "1D",  Address.post_reg],
                      ["ld2",  2, "2D",  Address.base_only],
                      ["ld2",  2, "4H",  Address.post],
                      ["ld2r", 2, "16B", Address.base_only],
                      ["ld2r", 2, "2S",  Address.post],
                      ["ld2r", 2, "2D",  Address.post_reg],
                      ["ld3",  3, "4S",  Address.post_reg],
                      ["ld3",  3, "2S",  Address.base_only],
                      ["ld3r", 3, "8H",  Address.base_only],
                      ["ld3r", 3, "4S",  Address.post],
                      ["ld3r", 3, "1D",  Address.post_reg],
                      ["ld4",  4, "8H",  Address.post],
                      ["ld4",  4, "8B",  Address.post_reg],
                      ["ld4r", 4, "8B",  Address.base_only],
                      ["ld4r", 4, "4H",  Address.post],
                      ["ld4r", 4, "2S",  Address.post_reg],
])

generate(NEONReduceInstruction,
         [["addv", "addv", "8B"], ["addv", "addv", "16B"],
          ["addv", "addv", "4H"], ["addv", "addv", "8H"],
          ["addv", "addv", "4S"],
          ["smaxv", "smaxv", "8B"], ["smaxv", "smaxv", "16B"],
          ["smaxv", "smaxv", "4H"], ["smaxv", "smaxv", "8H"],
          ["smaxv", "smaxv", "4S"], ["fmaxv", "fmaxv", "4S"],
          ["sminv", "sminv", "8B"], ["uminv", "uminv", "8B"],
          ["sminv", "sminv", "16B"],["uminv", "uminv", "16B"],
          ["sminv", "sminv", "4H"], ["uminv", "uminv", "4H"],
          ["sminv", "sminv", "8H"], ["uminv", "uminv", "8H"],
          ["sminv", "sminv", "4S"], ["uminv", "uminv", "4S"],
          ["fminv", "fminv", "4S"],
          ["fmaxp", "fmaxp", "2S"], ["fmaxp", "fmaxp", "2D"],
          ["fminp", "fminp", "2S"], ["fminp", "fminp", "2D"],
          ])

neonFloatCompareWithZeroConditions = ['GT', 'GE', 'EQ', 'LT', 'LE']
neonFloatArrangement = ['2S', '4S', '2D']
neonFloatCompareWithZeroArgs = []
for condition in neonFloatCompareWithZeroConditions:
    for currentArrangement in neonFloatArrangement:
        currentArgs = [currentArrangement, condition]
        neonFloatCompareWithZeroArgs.append(currentArgs)

generate(NEONFloatCompareWithZero, neonFloatCompareWithZeroArgs)

generate(TwoRegNEONOp,
         [["absr", "abs", "8B"], ["absr", "abs", "16B"],
          ["absr", "abs", "4H"], ["absr", "abs", "8H"],
          ["absr", "abs", "2S"], ["absr", "abs", "4S"],
          ["absr", "abs", "2D"],
          ["fabs", "fabs", "2S"], ["fabs", "fabs", "4S"],
          ["fabs", "fabs", "2D"], ["fabs", "fabs", "4H"],
          ["fabs", "fabs", "8H"],
          ["fneg", "fneg", "2S"], ["fneg", "fneg", "4S"],
          ["fneg", "fneg", "2D"], ["fneg", "fneg", "4H"],
          ["fneg", "fneg", "8H"],
          ["fsqrt", "fsqrt", "2S"], ["fsqrt", "fsqrt", "4S"],
          ["fsqrt", "fsqrt", "2D"], ["fsqrt", "fsqrt", "4H"],
          ["fsqrt", "fsqrt", "8H"],
          ["notr", "not", "8B"], ["notr", "not", "16B"],
          ])

generate(ThreeRegNEONOp,
         [["andr", "and", "8B"], ["andr", "and", "16B"],
          ["orr", "orr", "8B"], ["orr", "orr", "16B"],
          ["eor", "eor", "8B"], ["eor", "eor", "16B"],
          ["addv", "add", "8B"], ["addv", "add", "16B"],
          ["addv", "add", "4H"], ["addv", "add", "8H"],
          ["addv", "add", "2S"], ["addv", "add", "4S"],
          ["addv", "add", "2D"],
          ["sqaddv", "sqadd", "8B"], ["sqaddv", "sqadd", "16B"],
          ["sqaddv", "sqadd", "4H"], ["sqaddv", "sqadd", "8H"],
          ["sqaddv", "sqadd", "2S"], ["sqaddv", "sqadd", "4S"],
          ["sqaddv", "sqadd", "2D"],
          ["uqaddv", "uqadd", "8B"], ["uqaddv", "uqadd", "16B"],
          ["uqaddv", "uqadd", "4H"], ["uqaddv", "uqadd", "8H"],
          ["uqaddv", "uqadd", "2S"], ["uqaddv", "uqadd", "4S"],
          ["uqaddv", "uqadd", "2D"],
          ["fadd", "fadd", "2S"], ["fadd", "fadd", "4S"],
          ["fadd", "fadd", "2D"], ["fadd", "fadd", "4H"],
          ["fadd", "fadd", "8H"],
          ["subv", "sub", "8B"], ["subv", "sub", "16B"],
          ["subv", "sub", "4H"], ["subv", "sub", "8H"],
          ["subv", "sub", "2S"], ["subv", "sub", "4S"],
          ["subv", "sub", "2D"],
          ["sqsubv", "sqsub", "8B"], ["sqsubv", "sqsub", "16B"],
          ["sqsubv", "sqsub", "4H"], ["sqsubv", "sqsub", "8H"],
          ["sqsubv", "sqsub", "2S"], ["sqsubv", "sqsub", "4S"],
          ["sqsubv", "sqsub", "2D"],
          ["uqsubv", "uqsub", "8B"], ["uqsubv", "uqsub", "16B"],
          ["uqsubv", "uqsub", "4H"], ["uqsubv", "uqsub", "8H"],
          ["uqsubv", "uqsub", "2S"], ["uqsubv", "uqsub", "4S"],
          ["uqsubv", "uqsub", "2D"],
          ["fsub", "fsub", "2S"], ["fsub", "fsub", "4S"],
          ["fsub", "fsub", "2D"], ["fsub", "fsub", "4H"],
          ["fsub", "fsub", "8H"],
          ["mulv", "mul", "8B"], ["mulv", "mul", "16B"],
          ["mulv", "mul", "4H"], ["mulv", "mul", "8H"],
          ["mulv", "mul", "2S"], ["mulv", "mul", "4S"],
          ["fabd", "fabd", "2S"], ["fabd", "fabd", "4S"],
          ["fabd", "fabd", "2D"], ["fabd", "fabd", "4H"],
          ["fabd", "fabd", "8H"],
          ["faddp", "faddp", "2S"], ["faddp", "faddp", "4S"],
          ["faddp", "faddp", "2D"], ["faddp", "faddp", "4H"],
          ["faddp", "faddp", "8H"],
          ["fmul", "fmul", "2S"], ["fmul", "fmul", "4S"],
          ["fmul", "fmul", "2D"], ["fmul", "fmul", "4H"],
          ["fmul", "fmul", "8H"],
          ["mlav", "mla", "4H"], ["mlav", "mla", "8H"],
          ["mlav", "mla", "2S"], ["mlav", "mla", "4S"],
          ["fmla", "fmla", "2S"], ["fmla", "fmla", "4S"],
          ["fmla", "fmla", "2D"], ["fmla", "fmla", "4H"],
          ["fmla", "fmla", "8H"],
          ["mlsv", "mls", "4H"], ["mlsv", "mls", "8H"],
          ["mlsv", "mls", "2S"], ["mlsv", "mls", "4S"],
          ["fmls", "fmls", "2S"], ["fmls", "fmls", "4S"],
          ["fmls", "fmls", "2D"], ["fmls", "fmls", "4H"],
          ["fmls", "fmls", "8H"],
          ["fdiv", "fdiv", "2S"], ["fdiv", "fdiv", "4S"],
          ["fdiv", "fdiv", "2D"], ["fdiv", "fdiv", "4H"],
          ["fdiv", "fdiv", "8H"],
          ["maxv", "smax", "8B"], ["maxv", "smax", "16B"],
          ["maxv", "smax", "4H"], ["maxv", "smax", "8H"],
          ["maxv", "smax", "2S"], ["maxv", "smax", "4S"],
          ["umaxv", "umax", "8B"], ["umaxv", "umax", "16B"],
          ["umaxv", "umax", "4H"], ["umaxv", "umax", "8H"],
          ["umaxv", "umax", "2S"], ["umaxv", "umax", "4S"],
          ["smaxp", "smaxp", "8B"], ["smaxp", "smaxp", "16B"],
          ["smaxp", "smaxp", "4H"], ["smaxp", "smaxp", "8H"],
          ["smaxp", "smaxp", "2S"], ["smaxp", "smaxp", "4S"],
          ["fmax", "fmax", "2S"], ["fmax", "fmax", "4S"],
          ["fmax", "fmax", "2D"], ["fmax", "fmax", "4H"],
          ["fmax", "fmax", "8H"],
          ["minv", "smin", "8B"], ["minv", "smin", "16B"],
          ["minv", "smin", "4H"], ["minv", "smin", "8H"],
          ["minv", "smin", "2S"], ["minv", "smin", "4S"],
          ["uminv", "umin", "8B"], ["uminv", "umin", "16B"],
          ["uminv", "umin", "4H"], ["uminv", "umin", "8H"],
          ["uminv", "umin", "2S"], ["uminv", "umin", "4S"],
          ["sminp", "sminp", "8B"], ["sminp", "sminp", "16B"],
          ["sminp", "sminp", "4H"], ["sminp", "sminp", "8H"],
          ["sminp", "sminp", "2S"], ["sminp", "sminp", "4S"],
          ["sqdmulh", "sqdmulh", "4H"], ["sqdmulh", "sqdmulh", "8H"],
          ["sqdmulh", "sqdmulh", "2S"], ["sqdmulh", "sqdmulh", "4S"],
          ["shsubv", "shsub", "8B"], ["shsubv", "shsub", "16B"],
          ["shsubv", "shsub", "4H"], ["shsubv", "shsub", "8H"],
          ["shsubv", "shsub", "2S"], ["shsubv", "shsub", "4S"],
          ["fmin", "fmin", "2S"], ["fmin", "fmin", "4S"],
          ["fmin", "fmin", "2D"], ["fmin", "fmin", "4H"],
          ["fmin", "fmin", "8H"],
          ["facgt", "facgt", "2S"], ["facgt", "facgt", "4S"],
          ["facgt", "facgt", "2D"], ["facgt", "facgt", "4H"],
          ["facgt", "facgt", "8H"],
          ])

generate(VectorScalarNEONInstruction,
         [["fmlavs", "fmla", "2S"], ["mulvs", "mul", "4S"],
          ["fmlavs", "fmla", "2D"],
          ["fmlsvs", "fmls", "2S"], ["mulvs", "mul", "4S"],
          ["fmlsvs", "fmls", "2D"],
          ["fmulxvs", "fmulx", "2S"], ["mulvs", "mul", "4S"],
          ["fmulxvs", "fmulx", "2D"],
          ["mulvs", "mul", "4H"], ["mulvs", "mul", "8H"],
          ["mulvs", "mul", "2S"], ["mulvs", "mul", "4S"],
          ])

neonVectorCompareInstructionPrefix = ['cm', 'fcm']
neonIntegerVectorCompareConditions = ['GT', 'GE', 'EQ', 'HI', 'HS']
neonFloatVectorCompareConditions = ['EQ', 'GT', 'GE']
neonIntegerArrangement = ['8B', '16B', '4H', '8H', '2S', '4S', '2D']
neonFloatArrangement = ['2S', '4S', '2D']
neonVectorCompareArgs = []
for pre in neonVectorCompareInstructionPrefix:
    conditions = neonFloatVectorCompareConditions if pre == 'fcm' else neonIntegerVectorCompareConditions
    arrangements = neonFloatArrangement if pre == 'fcm' else neonIntegerArrangement
    for condition in conditions:
        for currentArrangement in arrangements:
            currentArgs = [pre, currentArrangement, condition]
            neonVectorCompareArgs.append(currentArgs)

generate(NEONVectorCompare, neonVectorCompareArgs)

generate(SVEComparisonWithZero, ["EQ", "GT", "GE", "LT", "LE", "NE"])

generate(SVEComparisonWithImm, ["EQ", "GT", "GE", "LT", "LE", "NE", "HS", "HI", "LS", "LO"])

generate(SpecialCases, [["ccmn",   "__ ccmn(zr, zr, 3u, Assembler::LE);",                "ccmn\txzr, xzr, #3, LE"],
                        ["ccmnw",  "__ ccmnw(zr, zr, 5u, Assembler::EQ);",               "ccmn\twzr, wzr, #5, EQ"],
                        ["ccmp",   "__ ccmp(zr, 1, 4u, Assembler::NE);",                 "ccmp\txzr, 1, #4, NE"],
                        ["ccmpw",  "__ ccmpw(zr, 2, 2, Assembler::GT);",                 "ccmp\twzr, 2, #2, GT"],
                        ["extr",   "__ extr(zr, zr, zr, 0);",                            "extr\txzr, xzr, xzr, 0"],
                        ["stlxp",  "__ stlxp(r0, zr, zr, sp);",                          "stlxp\tw0, xzr, xzr, [sp]"],
                        ["stlxpw", "__ stlxpw(r2, zr, zr, r3);",                         "stlxp\tw2, wzr, wzr, [x3]"],
                        ["stxp",   "__ stxp(r4, zr, zr, r5);",                           "stxp\tw4, xzr, xzr, [x5]"],
                        ["stxpw",  "__ stxpw(r6, zr, zr, sp);",                          "stxp\tw6, wzr, wzr, [sp]"],
                        ["dup",    "__ dup(v0, __ T16B, zr);",                           "dup\tv0.16b, wzr"],
                        ["dup",    "__ dup(v0, __ S, v1);",                              "dup\ts0, v1.s[0]"],
                        ["mov",    "__ mov(v1, __ D, 0, zr);",                           "mov\tv1.d[0], xzr"],
                        ["mov",    "__ mov(v1, __ S, 1, zr);",                           "mov\tv1.s[1], wzr"],
                        ["mov",    "__ mov(v1, __ H, 2, zr);",                           "mov\tv1.h[2], wzr"],
                        ["mov",    "__ mov(v1, __ B, 3, zr);",                           "mov\tv1.b[3], wzr"],
                        ["smov",   "__ smov(r0, v1, __ S, 0);",                          "smov\tx0, v1.s[0]"],
                        ["smov",   "__ smov(r0, v1, __ H, 1);",                          "smov\tx0, v1.h[1]"],
                        ["smov",   "__ smov(r0, v1, __ B, 2);",                          "smov\tx0, v1.b[2]"],
                        ["umov",   "__ umov(r0, v1, __ D, 0);",                          "umov\tx0, v1.d[0]"],
                        ["umov",   "__ umov(r0, v1, __ S, 1);",                          "umov\tw0, v1.s[1]"],
                        ["umov",   "__ umov(r0, v1, __ H, 2);",                          "umov\tw0, v1.h[2]"],
                        ["umov",   "__ umov(r0, v1, __ B, 3);",                          "umov\tw0, v1.b[3]"],
                        ["fmov",   "__ fmovhid(r0, v1);",                                "fmov\tx0, v1.d[1]"],
                        ["fmov",   "__ fmovs(v9, __ T2S, 0.5f);",                        "fmov\tv9.2s, 0.5"],
                        ["fmov",   "__ fmovd(v14, __ T2D, 0.5f);",                       "fmov\tv14.2d, 0.5"],
                        ["ld1",    "__ ld1(v31, v0, __ T2D, Address(__ post(r1, r0)));", "ld1\t{v31.2d, v0.2d}, [x1], x0"],
                        ["fcvtzs", "__ fcvtzs(v0, __ T2S, v1);",                         "fcvtzs\tv0.2s, v1.2s"],
                        ["fcvtzs", "__ fcvtzs(v0, __ T4H, v1);",                         "fcvtzs\tv0.4h, v1.4h"],
                        ["fcvtzs", "__ fcvtzs(v0, __ T8H, v1);",                         "fcvtzs\tv0.8h, v1.8h"],
                        ["fcvtas", "__ fcvtas(v2, __ T4S, v3);",                         "fcvtas\tv2.4s, v3.4s"],
                        ["fcvtas", "__ fcvtas(v2, __ T4H, v3);",                         "fcvtas\tv2.4h, v3.4h"],
                        ["fcvtas", "__ fcvtas(v2, __ T8H, v3);",                         "fcvtas\tv2.8h, v3.8h"],
                        ["fcvtms", "__ fcvtms(v4, __ T2D, v5);",                         "fcvtms\tv4.2d, v5.2d"],
                        ["fcvtms", "__ fcvtms(v4, __ T4H, v5);",                         "fcvtms\tv4.4h, v5.4h"],
                        ["fcvtms", "__ fcvtms(v4, __ T8H, v5);",                         "fcvtms\tv4.8h, v5.8h"],
                        # SVE instructions
                        ["cpy",      "__ sve_cpy(z0, __ S, p0, v1);",                      "mov\tz0.s, p0/m, s1"],
                        ["cpy",      "__ sve_cpy(z0, __ B, p0, 127, true);",               "mov\tz0.b, p0/m, 127"],
                        ["cpy",      "__ sve_cpy(z1, __ H, p0, -128, true);",              "mov\tz1.h, p0/m, -128"],
                        ["cpy",      "__ sve_cpy(z2, __ S, p0, 32512, true);",             "mov\tz2.s, p0/m, 32512"],
                        ["cpy",      "__ sve_cpy(z5, __ D, p0, -32768, false);",           "mov\tz5.d, p0/z, -32768"],
                        ["cpy",      "__ sve_cpy(z10, __ B, p0, -1, false);",              "mov\tz10.b, p0/z, -1"],
                        ["cpy",      "__ sve_cpy(z11, __ S, p0, -1, false);",              "mov\tz11.s, p0/z, -1"],
                        ["inc",      "__ sve_inc(r0, __ S);",                              "incw\tx0"],
                        ["dec",      "__ sve_dec(r1, __ H);",                              "dech\tx1"],
                        ["lsl",      "__ sve_lsl(z0, __ B, z1, 7);",                       "lsl\tz0.b, z1.b, #7"],
                        ["lsl",      "__ sve_lsl(z21, __ H, z1, 15);",                     "lsl\tz21.h, z1.h, #15"],
                        ["lsl",      "__ sve_lsl(z0, __ S, z1, 31);",                      "lsl\tz0.s, z1.s, #31"],
                        ["lsl",      "__ sve_lsl(z0, __ D, z1, 63);",                      "lsl\tz0.d, z1.d, #63"],
                        ["lsr",      "__ sve_lsr(z0, __ B, z1, 7);",                       "lsr\tz0.b, z1.b, #7"],
                        ["asr",      "__ sve_asr(z0, __ H, z11, 15);",                     "asr\tz0.h, z11.h, #15"],
                        ["lsr",      "__ sve_lsr(z30, __ S, z1, 31);",                     "lsr\tz30.s, z1.s, #31"],
                        ["asr",      "__ sve_asr(z0, __ D, z1, 63);",                      "asr\tz0.d, z1.d, #63"],
                        ["lsl",      "__ sve_lsl(z0, __ B, p0, 0);",                       "lsl\tz0.b, p0/m, z0.b, #0"],
                        ["lsl",      "__ sve_lsl(z0, __ B, p0, 5);",                       "lsl\tz0.b, p0/m, z0.b, #5"],
                        ["lsl",      "__ sve_lsl(z1, __ H, p1, 15);",                      "lsl\tz1.h, p1/m, z1.h, #15"],
                        ["lsl",      "__ sve_lsl(z2, __ S, p2, 31);",                      "lsl\tz2.s, p2/m, z2.s, #31"],
                        ["lsl",      "__ sve_lsl(z3, __ D, p3, 63);",                      "lsl\tz3.d, p3/m, z3.d, #63"],
                        ["lsr",      "__ sve_lsr(z0, __ B, p0, 1);",                       "lsr\tz0.b, p0/m, z0.b, #1"],
                        ["lsr",      "__ sve_lsr(z0, __ B, p0, 8);",                       "lsr\tz0.b, p0/m, z0.b, #8"],
                        ["lsr",      "__ sve_lsr(z1, __ H, p1, 15);",                      "lsr\tz1.h, p1/m, z1.h, #15"],
                        ["lsr",      "__ sve_lsr(z2, __ S, p2, 7);",                       "lsr\tz2.s, p2/m, z2.s, #7"],
                        ["lsr",      "__ sve_lsr(z2, __ S, p2, 31);",                      "lsr\tz2.s, p2/m, z2.s, #31"],
                        ["lsr",      "__ sve_lsr(z3, __ D, p3, 63);",                      "lsr\tz3.d, p3/m, z3.d, #63"],
                        ["asr",      "__ sve_asr(z0, __ B, p0, 1);",                       "asr\tz0.b, p0/m, z0.b, #1"],
                        ["asr",      "__ sve_asr(z0, __ B, p0, 7);",                       "asr\tz0.b, p0/m, z0.b, #7"],
                        ["asr",      "__ sve_asr(z1, __ H, p1, 5);",                       "asr\tz1.h, p1/m, z1.h, #5"],
                        ["asr",      "__ sve_asr(z1, __ H, p1, 15);",                      "asr\tz1.h, p1/m, z1.h, #15"],
                        ["asr",      "__ sve_asr(z2, __ S, p2, 31);",                      "asr\tz2.s, p2/m, z2.s, #31"],
                        ["asr",      "__ sve_asr(z3, __ D, p3, 63);",                      "asr\tz3.d, p3/m, z3.d, #63"],
                        ["addvl",    "__ sve_addvl(sp, r0, 31);",                          "addvl\tsp, x0, #31"],
                        ["addpl",    "__ sve_addpl(r1, sp, -32);",                         "addpl\tx1, sp, -32"],
                        ["cntp",     "__ sve_cntp(r8, __ B, p0, p1);",                     "cntp\tx8, p0, p1.b"],
                        ["dup",      "__ sve_dup(z0, __ B, 127);",                         "dup\tz0.b, 127"],
                        ["dup",      "__ sve_dup(z1, __ H, -128);",                        "dup\tz1.h, -128"],
                        ["dup",      "__ sve_dup(z2, __ S, 32512);",                       "dup\tz2.s, 32512"],
                        ["dup",      "__ sve_dup(z7, __ D, -32768);",                      "dup\tz7.d, -32768"],
                        ["dup",      "__ sve_dup(z10, __ B, -1);",                         "dup\tz10.b, -1"],
                        ["dup",      "__ sve_dup(z11, __ S, -1);",                         "dup\tz11.s, -1"],
                        ["ld1b",     "__ sve_ld1b(z0, __ B, p0, Address(sp));",            "ld1b\t{z0.b}, p0/z, [sp]"],
                        ["ld1b",     "__ sve_ld1b(z0, __ H, p1, Address(sp));",            "ld1b\t{z0.h}, p1/z, [sp]"],
                        ["ld1b",     "__ sve_ld1b(z0, __ S, p2, Address(sp, r8));",        "ld1b\t{z0.s}, p2/z, [sp, x8]"],
                        ["ld1b",     "__ sve_ld1b(z0, __ D, p3, Address(sp, 7));",         "ld1b\t{z0.d}, p3/z, [sp, #7, MUL VL]"],
                        ["ld1h",     "__ sve_ld1h(z10, __ H, p1, Address(sp, -8));",       "ld1h\t{z10.h}, p1/z, [sp, #-8, MUL VL]"],
                        ["ld1w",     "__ sve_ld1w(z20, __ S, p2, Address(r0, 7));",        "ld1w\t{z20.s}, p2/z, [x0, #7, MUL VL]"],
                        ["ld1b",     "__ sve_ld1b(z30, __ B, p3, Address(sp, r8));",       "ld1b\t{z30.b}, p3/z, [sp, x8]"],
                        ["ld1w",     "__ sve_ld1w(z0, __ S, p4, Address(sp, r28));",       "ld1w\t{z0.s}, p4/z, [sp, x28, LSL #2]"],
                        ["ld1d",     "__ sve_ld1d(z11, __ D, p5, Address(r0, r1));",       "ld1d\t{z11.d}, p5/z, [x0, x1, LSL #3]"],
                        ["st1b",     "__ sve_st1b(z22, __ B, p6, Address(sp));",           "st1b\t{z22.b}, p6, [sp]"],
                        ["st1b",     "__ sve_st1b(z31, __ B, p7, Address(sp, -8));",       "st1b\t{z31.b}, p7, [sp, #-8, MUL VL]"],
                        ["st1b",     "__ sve_st1b(z0, __ H, p1, Address(sp));",            "st1b\t{z0.h}, p1, [sp]"],
                        ["st1b",     "__ sve_st1b(z0, __ S, p2, Address(sp, r8));",        "st1b\t{z0.s}, p2, [sp, x8]"],
                        ["st1b",     "__ sve_st1b(z0, __ D, p3, Address(sp));",            "st1b\t{z0.d}, p3, [sp]"],
                        ["st1w",     "__ sve_st1w(z0, __ S, p1, Address(r0, 7));",         "st1w\t{z0.s}, p1, [x0, #7, MUL VL]"],
                        ["st1b",     "__ sve_st1b(z0, __ B, p2, Address(sp, r1));",        "st1b\t{z0.b}, p2, [sp, x1]"],
                        ["st1h",     "__ sve_st1h(z0, __ H, p3, Address(sp, r8));",        "st1h\t{z0.h}, p3, [sp, x8, LSL #1]"],
                        ["st1d",     "__ sve_st1d(z0, __ D, p4, Address(r0, r17));",       "st1d\t{z0.d}, p4, [x0, x17, LSL #3]"],
                        ["ldr",      "__ sve_ldr(z0, Address(sp));",                       "ldr\tz0, [sp]"],
                        ["ldr",      "__ sve_ldr(z31, Address(sp, -256));",                "ldr\tz31, [sp, #-256, MUL VL]"],
                        ["str",      "__ sve_str(z8, Address(r8, 255));",                  "str\tz8, [x8, #255, MUL VL]"],
                        ["cntb",     "__ sve_cntb(r9);",                                   "cntb\tx9"],
                        ["cnth",     "__ sve_cnth(r10);",                                  "cnth\tx10"],
                        ["cntw",     "__ sve_cntw(r11);",                                  "cntw\tx11"],
                        ["cntd",     "__ sve_cntd(r12);",                                  "cntd\tx12"],
                        ["brka",     "__ sve_brka(p2, p0, p2, false);",                    "brka\tp2.b, p0/z, p2.b"],
                        ["brka",     "__ sve_brka(p1, p2, p3, true);",                     "brka\tp1.b, p2/m, p3.b"],
                        ["brkb",     "__ sve_brkb(p1, p2, p3, false);",                    "brkb\tp1.b, p2/z, p3.b"],
                        ["brkb",     "__ sve_brkb(p2, p3, p4, true);",                     "brkb\tp2.b, p3/m, p4.b"],
                        ["rev",      "__ sve_rev(p0, __ B, p1);",                          "rev\tp0.b, p1.b"],
                        ["rev",      "__ sve_rev(p1, __ H, p2);",                          "rev\tp1.h, p2.h"],
                        ["rev",      "__ sve_rev(p2, __ S, p3);",                          "rev\tp2.s, p3.s"],
                        ["rev",      "__ sve_rev(p3, __ D, p4);",                          "rev\tp3.d, p4.d"],
                        ["incp",     "__ sve_incp(r0, __ B, p2);",                         "incp\tx0, p2.b"],
                        ["whilelt",  "__ sve_whilelt(p0, __ B, r1, r28);",                 "whilelt\tp0.b, x1, x28"],
                        ["whilele",  "__ sve_whilele(p2, __ H, r11, r8);",                 "whilele\tp2.h, x11, x8"],
                        ["whilelo",  "__ sve_whilelo(p3, __ S, r7, r2);",                  "whilelo\tp3.s, x7, x2"],
                        ["whilels",  "__ sve_whilels(p4, __ D, r17, r10);",                "whilels\tp4.d, x17, x10"],
                        ["whileltw", "__ sve_whileltw(p1, __ B, r1, r28);",                "whilelt\tp1.b, w1, w28"],
                        ["whilelew", "__ sve_whilelew(p2, __ H, r11, r8);",                "whilele\tp2.h, w11, w8"],
                        ["whilelow", "__ sve_whilelow(p3, __ S, r7, r2);",                 "whilelo\tp3.s, w7, w2"],
                        ["whilelsw", "__ sve_whilelsw(p4, __ D, r17, r10);",               "whilels\tp4.d, w17, w10"],
                        ["sel",      "__ sve_sel(z0, __ B, p0, z1, z2);",                  "sel\tz0.b, p0, z1.b, z2.b"],
                        ["sel",      "__ sve_sel(z4, __ D, p0, z5, z6);",                  "sel\tz4.d, p0, z5.d, z6.d"],
                        ["cmpeq",    "__ sve_cmp(Assembler::EQ, p1, __ B, p0, z0, z1);",   "cmpeq\tp1.b, p0/z, z0.b, z1.b"],
                        ["cmpne",    "__ sve_cmp(Assembler::NE, p1, __ H, p0, z2, z3);",   "cmpne\tp1.h, p0/z, z2.h, z3.h"],
                        ["cmpge",    "__ sve_cmp(Assembler::GE, p1, __ S, p2, z4, z5);",   "cmpge\tp1.s, p2/z, z4.s, z5.s"],
                        ["cmpgt",    "__ sve_cmp(Assembler::GT, p1, __ D, p3, z6, z7);",   "cmpgt\tp1.d, p3/z, z6.d, z7.d"],
                        ["cmphi",    "__ sve_cmp(Assembler::HI, p1, __ S, p2, z4, z5);",   "cmphi\tp1.s, p2/z, z4.s, z5.s"],
                        ["cmphs",    "__ sve_cmp(Assembler::HS, p1, __ D, p3, z6, z7);",   "cmphs\tp1.d, p3/z, z6.d, z7.d"],
                        ["cmpeq",    "__ sve_cmp(Assembler::EQ, p1, __ B, p4, z0, 15);",   "cmpeq\tp1.b, p4/z, z0.b, #15"],
                        ["cmpne",    "__ sve_cmp(Assembler::NE, p1, __ H, p0, z2, -16);",  "cmpne\tp1.h, p0/z, z2.h, #-16"],
                        ["cmple",    "__ sve_cmp(Assembler::LE, p1, __ S, p1, z4, 0);",    "cmple\tp1.s, p1/z, z4.s, #0"],
                        ["cmplt",    "__ sve_cmp(Assembler::LT, p1, __ D, p2, z6, -1);",   "cmplt\tp1.d, p2/z, z6.d, #-1"],
                        ["cmpge",    "__ sve_cmp(Assembler::GE, p1, __ S, p3, z4, 5);",    "cmpge\tp1.s, p3/z, z4.s, #5"],
                        ["cmpgt",    "__ sve_cmp(Assembler::GT, p1, __ B, p4, z6, -2);",   "cmpgt\tp1.b, p4/z, z6.b, #-2"],
                        ["fcmeq",    "__ sve_fcm(Assembler::EQ, p1, __ S, p0, z0, z1);",   "fcmeq\tp1.s, p0/z, z0.s, z1.s"],
                        ["fcmne",    "__ sve_fcm(Assembler::NE, p1, __ D, p0, z2, z3);",   "fcmne\tp1.d, p0/z, z2.d, z3.d"],
                        ["fcmgt",    "__ sve_fcm(Assembler::GT, p1, __ S, p2, z4, z5);",   "fcmgt\tp1.s, p2/z, z4.s, z5.s"],
                        ["fcmge",    "__ sve_fcm(Assembler::GE, p1, __ D, p3, z6, z7);",   "fcmge\tp1.d, p3/z, z6.d, z7.d"],
                        ["uunpkhi",  "__ sve_uunpkhi(z0, __ H, z1);",                      "uunpkhi\tz0.h, z1.b"],
                        ["uunpklo",  "__ sve_uunpklo(z4, __ S, z5);",                      "uunpklo\tz4.s, z5.h"],
                        ["sunpkhi",  "__ sve_sunpkhi(z6, __ D, z7);",                      "sunpkhi\tz6.d, z7.s"],
                        ["sunpklo",  "__ sve_sunpklo(z10, __ H, z11);",                    "sunpklo\tz10.h, z11.b"],
                        ["scvtf",    "__ sve_scvtf(z1, __ D, p0, z0, __ S);",              "scvtf\tz1.d, p0/m, z0.s"],
                        ["scvtf",    "__ sve_scvtf(z3, __ D, p1, z2, __ D);",              "scvtf\tz3.d, p1/m, z2.d"],
                        ["scvtf",    "__ sve_scvtf(z6, __ S, p2, z1, __ D);",              "scvtf\tz6.s, p2/m, z1.d"],
                        ["scvtf",    "__ sve_scvtf(z6, __ S, p3, z1, __ S);",              "scvtf\tz6.s, p3/m, z1.s"],
                        ["scvtf",    "__ sve_scvtf(z6, __ H, p3, z1, __ S);",              "scvtf\tz6.h, p3/m, z1.s"],
                        ["scvtf",    "__ sve_scvtf(z6, __ H, p3, z1, __ D);",              "scvtf\tz6.h, p3/m, z1.d"],
                        ["scvtf",    "__ sve_scvtf(z6, __ H, p3, z1, __ H);",              "scvtf\tz6.h, p3/m, z1.h"],
                        ["fcvt",     "__ sve_fcvt(z5, __ D, p3, z4, __ S);",               "fcvt\tz5.d, p3/m, z4.s"],
                        ["fcvt",     "__ sve_fcvt(z1, __ S, p3, z0, __ D);",               "fcvt\tz1.s, p3/m, z0.d"],
                        ["fcvt",     "__ sve_fcvt(z5, __ S, p3, z4, __ H);",               "fcvt\tz5.s, p3/m, z4.h"],
                        ["fcvt",     "__ sve_fcvt(z1, __ H, p3, z0, __ S);",               "fcvt\tz1.h, p3/m, z0.s"],
                        ["fcvt",     "__ sve_fcvt(z5, __ D, p3, z4, __ H);",               "fcvt\tz5.d, p3/m, z4.h"],
                        ["fcvt",     "__ sve_fcvt(z1, __ H, p3, z0, __ D);",               "fcvt\tz1.h, p3/m, z0.d"],
                        ["fcvtzs",   "__ sve_fcvtzs(z19, __ D, p2, z1, __ D);",            "fcvtzs\tz19.d, p2/m, z1.d"],
                        ["fcvtzs",   "__ sve_fcvtzs(z9, __ S, p1, z8, __ S);",             "fcvtzs\tz9.s, p1/m, z8.s"],
                        ["fcvtzs",   "__ sve_fcvtzs(z1, __ S, p2, z0, __ D);",             "fcvtzs\tz1.s, p2/m, z0.d"],
                        ["fcvtzs",   "__ sve_fcvtzs(z1, __ D, p3, z0, __ S);",             "fcvtzs\tz1.d, p3/m, z0.s"],
                        ["fcvtzs",   "__ sve_fcvtzs(z1, __ S, p4, z18, __ H);",            "fcvtzs\tz1.s, p4/m, z18.h"],
                        ["lasta",    "__ sve_lasta(r0, __ B, p0, z15);",                   "lasta\tw0, p0, z15.b"],
                        ["lastb",    "__ sve_lastb(r1, __ B, p1, z16);",                   "lastb\tw1, p1, z16.b"],
                        ["lasta",    "__ sve_lasta(v0, __ B, p0, z15);",                   "lasta\tb0, p0, z15.b"],
                        ["lastb",    "__ sve_lastb(v1, __ B, p1, z16);",                   "lastb\tb1, p1, z16.b"],
                        ["index",    "__ sve_index(z6, __ S, 1, 1);",                      "index\tz6.s, #1, #1"],
                        ["index",    "__ sve_index(z6, __ B, r5, 2);",                     "index\tz6.b, w5, #2"],
                        ["index",    "__ sve_index(z6, __ H, r5, 3);",                     "index\tz6.h, w5, #3"],
                        ["index",    "__ sve_index(z6, __ S, r5, 4);",                     "index\tz6.s, w5, #4"],
                        ["index",    "__ sve_index(z7, __ D, r5, 5);",                     "index\tz7.d, x5, #5"],
                        ["cpy",      "__ sve_cpy(z7, __ H, p3, r5);",                      "cpy\tz7.h, p3/m, w5"],
                        ["tbl",      "__ sve_tbl(z16, __ S, z17, z18);",                   "tbl\tz16.s, {z17.s}, z18.s"],
<<<<<<< HEAD
                        ["ld1b",     "__ sve_ld1b_gather(z15, p0, r5, z16);",              "ld1b\t{z15.s}, p0/z, [x5, z16.s, uxtw]"],
                        ["ld1h",     "__ sve_ld1h_gather(z15, p0, r5, z16);",              "ld1h\t{z15.s}, p0/z, [x5, z16.s, uxtw #1]"],
=======
                        ["tbl",      "__ sve_tbl(z16, __ B, z17, z18, z16);",              "tbl\tz16.b, {z17.b, z18.b}, z16.b"],
                        ["tbl",      "__ sve_tbl(z16, __ H, z17, z18, z16);",              "tbl\tz16.h, {z17.h, z18.h}, z16.h"],
                        ["tbl",      "__ sve_tbl(z16, __ S, z17, z18, z16);",              "tbl\tz16.s, {z17.s, z18.s}, z16.s"],
                        ["tbl",      "__ sve_tbl(z16, __ D, z17, z18, z16);",              "tbl\tz16.d, {z17.d, z18.d}, z16.d"],
>>>>>>> 158e59ab
                        ["ld1w",     "__ sve_ld1w_gather(z15, p0, r5, z16);",              "ld1w\t{z15.s}, p0/z, [x5, z16.s, uxtw #2]"],
                        ["ld1d",     "__ sve_ld1d_gather(z15, p0, r5, z16);",              "ld1d\t{z15.d}, p0/z, [x5, z16.d, uxtw #3]"],
                        ["st1w",     "__ sve_st1w_scatter(z15, p0, r5, z16);",             "st1w\t{z15.s}, p0, [x5, z16.s, uxtw #2]"],
                        ["st1d",     "__ sve_st1d_scatter(z15, p0, r5, z16);",             "st1d\t{z15.d}, p0, [x5, z16.d, uxtw #3]"],
                        ["and",      "__ sve_and(p0, p1, p2, p3);",                        "and\tp0.b, p1/z, p2.b, p3.b"],
                        ["ands",     "__ sve_ands(p4, p5, p6, p0);",                       "ands\tp4.b, p5/z, p6.b, p0.b"],
                        ["eor",      "__ sve_eor(p0, p1, p2, p3);",                        "eor\tp0.b, p1/z, p2.b, p3.b"],
                        ["eors",     "__ sve_eors(p5, p6, p0, p1);",                       "eors\tp5.b, p6/z, p0.b, p1.b"],
                        ["orr",      "__ sve_orr(p0, p1, p2, p3);",                        "orr\tp0.b, p1/z, p2.b, p3.b"],
                        ["orrs",     "__ sve_orrs(p9, p1, p4, p5);",                       "orrs\tp9.b, p1/z, p4.b, p5.b"],
                        ["bic",      "__ sve_bic(p10, p7, p9, p11);",                      "bic\tp10.b, p7/z, p9.b, p11.b"],
                        ["ptest",    "__ sve_ptest(p7, p1);",                              "ptest\tp7, p1.b"],
                        ["ptrue",    "__ sve_ptrue(p1, __ B);",                            "ptrue\tp1.b"],
                        ["ptrue",    "__ sve_ptrue(p1, __ B, 0b00001);",                   "ptrue\tp1.b, vl1"],
                        ["ptrue",    "__ sve_ptrue(p1, __ B, 0b00101);",                   "ptrue\tp1.b, vl5"],
                        ["ptrue",    "__ sve_ptrue(p1, __ B, 0b01001);",                   "ptrue\tp1.b, vl16"],
                        ["ptrue",    "__ sve_ptrue(p1, __ B, 0b01101);",                   "ptrue\tp1.b, vl256"],
                        ["ptrue",    "__ sve_ptrue(p2, __ H);",                            "ptrue\tp2.h"],
                        ["ptrue",    "__ sve_ptrue(p2, __ H, 0b00010);",                   "ptrue\tp2.h, vl2"],
                        ["ptrue",    "__ sve_ptrue(p2, __ H, 0b00110);",                   "ptrue\tp2.h, vl6"],
                        ["ptrue",    "__ sve_ptrue(p2, __ H, 0b01010);",                   "ptrue\tp2.h, vl32"],
                        ["ptrue",    "__ sve_ptrue(p3, __ S);",                            "ptrue\tp3.s"],
                        ["ptrue",    "__ sve_ptrue(p3, __ S, 0b00011);",                   "ptrue\tp3.s, vl3"],
                        ["ptrue",    "__ sve_ptrue(p3, __ S, 0b00111);",                   "ptrue\tp3.s, vl7"],
                        ["ptrue",    "__ sve_ptrue(p3, __ S, 0b01011);",                   "ptrue\tp3.s, vl64"],
                        ["ptrue",    "__ sve_ptrue(p4, __ D);",                            "ptrue\tp4.d"],
                        ["ptrue",    "__ sve_ptrue(p4, __ D, 0b00100);",                   "ptrue\tp4.d, vl4"],
                        ["ptrue",    "__ sve_ptrue(p4, __ D, 0b01000);",                   "ptrue\tp4.d, vl8"],
                        ["ptrue",    "__ sve_ptrue(p4, __ D, 0b01100);",                   "ptrue\tp4.d, vl128"],
                        ["pfalse",   "__ sve_pfalse(p7);",                                 "pfalse\tp7.b"],
                        ["uzp1",     "__ sve_uzp1(p0, __ B, p0, p1);",                     "uzp1\tp0.b, p0.b, p1.b"],
                        ["uzp1",     "__ sve_uzp1(p0, __ H, p0, p1);",                     "uzp1\tp0.h, p0.h, p1.h"],
                        ["uzp1",     "__ sve_uzp1(p0, __ S, p0, p1);",                     "uzp1\tp0.s, p0.s, p1.s"],
                        ["uzp1",     "__ sve_uzp1(p0, __ D, p0, p1);",                     "uzp1\tp0.d, p0.d, p1.d"],
                        ["uzp2",     "__ sve_uzp2(p0, __ B, p0, p1);",                     "uzp2\tp0.b, p0.b, p1.b"],
                        ["uzp2",     "__ sve_uzp2(p0, __ H, p0, p1);",                     "uzp2\tp0.h, p0.h, p1.h"],
                        ["uzp2",     "__ sve_uzp2(p0, __ S, p0, p1);",                     "uzp2\tp0.s, p0.s, p1.s"],
                        ["uzp2",     "__ sve_uzp2(p0, __ D, p0, p1);",                     "uzp2\tp0.d, p0.d, p1.d"],
                        ["punpklo",  "__ sve_punpklo(p1, p0);",                            "punpklo\tp1.h, p0.b"],
                        ["punpkhi",  "__ sve_punpkhi(p1, p0);",                            "punpkhi\tp1.h, p0.b"],
                        ["compact",  "__ sve_compact(z16, __ S, z16, p1);",                "compact\tz16.s, p1, z16.s"],
                        ["compact",  "__ sve_compact(z16, __ D, z16, p1);",                "compact\tz16.d, p1, z16.d"],
                        ["ext",      "__ sve_ext(z17, z16, 63);",                          "ext\tz17.b, z17.b, z16.b, #63"],
                        ["facgt",    "__ sve_fac(Assembler::GT, p1, __ H, p2, z4, z5);",   "facgt\tp1.h, p2/z, z4.h, z5.h"],
                        ["facgt",    "__ sve_fac(Assembler::GT, p1, __ S, p2, z4, z5);",   "facgt\tp1.s, p2/z, z4.s, z5.s"],
                        ["facgt",    "__ sve_fac(Assembler::GT, p1, __ D, p2, z4, z5);",   "facgt\tp1.d, p2/z, z4.d, z5.d"],
                        ["facge",    "__ sve_fac(Assembler::GE, p1, __ H, p2, z4, z5);",   "facge\tp1.h, p2/z, z4.h, z5.h"],
                        ["facge",    "__ sve_fac(Assembler::GE, p1, __ S, p2, z4, z5);",   "facge\tp1.s, p2/z, z4.s, z5.s"],
                        ["facge",    "__ sve_fac(Assembler::GE, p1, __ D, p2, z4, z5);",   "facge\tp1.d, p2/z, z4.d, z5.d"],
                        # SVE2 instructions
                        ["histcnt",  "__ sve_histcnt(z16, __ S, p0, z16, z16);",           "histcnt\tz16.s, p0/z, z16.s, z16.s"],
                        ["histcnt",  "__ sve_histcnt(z17, __ D, p0, z17, z17);",           "histcnt\tz17.d, p0/z, z17.d, z17.d"],
])

print "\n// FloatImmediateOp"
for float in ("2.0", "2.125", "4.0", "4.25", "8.0", "8.5", "16.0", "17.0", "0.125",
              "0.1328125", "0.25", "0.265625", "0.5", "0.53125", "1.0", "1.0625",
              "-2.0", "-2.125", "-4.0", "-4.25", "-8.0", "-8.5", "-16.0", "-17.0",
              "-0.125", "-0.1328125", "-0.25", "-0.265625", "-0.5", "-0.53125", "-1.0", "-1.0625"):
    astr = "fmov d0, #" + float
    cstr = "__ fmovd(v0, " + float + ");"
    print "    %-50s //\t%s" % (cstr, astr)
    outfile.write("\t" + astr + "\n")

# ARMv8.1A
for size in ("x", "w"):
    for suffix in ("", "a", "al", "l"):
        generate(LSEOp, [["swp", "swp", size, suffix],
                         ["ldadd", "ldadd", size, suffix],
                         ["ldbic", "ldclr", size, suffix],
                         ["ldeor", "ldeor", size, suffix],
                         ["ldorr", "ldset", size, suffix],
                         ["ldsmin", "ldsmin", size, suffix],
                         ["ldsmax", "ldsmax", size, suffix],
                         ["ldumin", "ldumin", size, suffix],
                         ["ldumax", "ldumax", size, suffix]]);

# ARMv8.2A
generate(SHA3SIMDOp, ["bcax", "eor3", "rax1", "xar"])

generate(SHA512SIMDOp, ["sha512h", "sha512h2", "sha512su0", "sha512su1"])

for i in range(6):
    generate(SVEBinaryImmOp, ["add", "sub", "and", "eor", "orr"])

generate(SVEVectorOp, [["add", "ZZZ"],
                       ["sub", "ZZZ"],
                       ["fadd", "ZZZ"],
                       ["fmul", "ZZZ"],
                       ["fsub", "ZZZ"],
                       ["sqadd", "ZZZ"],
                       ["sqsub", "ZZZ"],
                       ["uqadd", "ZZZ"],
                       ["uqsub", "ZZZ"],
                       ["abs", "ZPZ", "m"],
                       ["add", "ZPZ", "m", "dn"],
                       ["and", "ZPZ", "m", "dn"],
                       ["asr", "ZPZ", "m", "dn"],
                       ["bic", "ZPZ", "m", "dn"],
                       ["clz", "ZPZ", "m"],
                       ["cnt", "ZPZ", "m"],
                       ["eor", "ZPZ", "m", "dn"],
                       ["lsl", "ZPZ", "m", "dn"],
                       ["lsr", "ZPZ", "m", "dn"],
                       ["mul", "ZPZ", "m", "dn"],
                       ["neg", "ZPZ", "m"],
                       ["not", "ZPZ", "m"],
                       ["orr", "ZPZ", "m", "dn"],
                       ["rbit", "ZPZ", "m"],
                       ["revb", "ZPZ", "m"],
                       ["smax", "ZPZ", "m", "dn"],
                       ["smin", "ZPZ", "m", "dn"],
                       ["umax", "ZPZ", "m", "dn"],
                       ["umin", "ZPZ", "m", "dn"],
                       ["sub", "ZPZ", "m", "dn"],
                       ["fabs", "ZPZ", "m"],
                       ["fadd", "ZPZ", "m", "dn"],
                       ["fdiv", "ZPZ", "m", "dn"],
                       ["fmax", "ZPZ", "m", "dn"],
                       ["fmin", "ZPZ", "m", "dn"],
                       ["fmul", "ZPZ", "m", "dn"],
                       ["fneg", "ZPZ", "m"],
                       ["frintm", "ZPZ", "m"],
                       ["frintn", "ZPZ", "m"],
                       ["frintp", "ZPZ", "m"],
                       ["fsqrt", "ZPZ", "m"],
                       ["fsub", "ZPZ", "m", "dn"],
                       ["fmad", "ZPZZ", "m"],
                       ["fmla", "ZPZZ", "m"],
                       ["fmls", "ZPZZ", "m"],
                       ["fmsb", "ZPZZ", "m"],
                       ["fnmad", "ZPZZ", "m"],
                       ["fnmsb", "ZPZZ", "m"],
                       ["fnmla", "ZPZZ", "m"],
                       ["fnmls", "ZPZZ", "m"],
                       ["mla", "ZPZZ", "m"],
                       ["mls", "ZPZZ", "m"],
                       ["and", "ZZZ"],
                       ["eor", "ZZZ"],
                       ["orr", "ZZZ"],
                       ["bic", "ZZZ"],
                       ["uzp1", "ZZZ"],
                       ["uzp2", "ZZZ"],
                       ["fabd", "ZPZ", "m", "dn"],
                       # SVE2 instructions
                       ["bext", "ZZZ"],
                       ["bdep", "ZZZ"],
                       ["eor3", "ZZZ"],
                       ["sqadd", "ZPZ", "m", "dn"],
                       ["sqsub", "ZPZ", "m", "dn"],
                       ["uqadd", "ZPZ", "m", "dn"],
                       ["uqsub", "ZPZ", "m", "dn"],
                      ])

generate(SVEReductionOp, [["andv", 0], ["orv", 0], ["eorv", 0], ["smaxv", 0], ["sminv", 0],
                          ["fminv", 2], ["fmaxv", 2], ["fadda", 2], ["uaddv", 0]])

generate(AddWideNEONOp,
         [["saddwv", "saddw", "8H", "8B"], ["saddwv2", "saddw2", "8H", "16B"],
          ["saddwv", "saddw", "4S", "4H"], ["saddwv2", "saddw2", "4S", "8H"],
          ["saddwv", "saddw", "2D", "2S"], ["saddwv2", "saddw2", "2D", "4S"],
          ["uaddwv", "uaddw", "8H", "8B"], ["uaddwv2", "uaddw2", "8H", "16B"],
          ["uaddwv", "uaddw", "4S", "4H"], ["uaddwv2", "uaddw2", "4S", "8H"],
          ["uaddwv", "uaddw", "2D", "2S"], ["uaddwv2", "uaddw2", "2D", "4S"],
          ])

print "\n    __ bind(forth);"
outfile.write("forth:\n")

outfile.close()

# compile for sve with armv9-a+sha3+sve2-bitperm because of SHA3 crypto extension and SVE2 bitperm instructions.
# armv9-a enables sve and sve2 by default.
subprocess.check_call([AARCH64_AS, "-march=armv9-a+sha3+sve2-bitperm", "aarch64ops.s", "-o", "aarch64ops.o"])

print
print "/*"
print "*/"

subprocess.check_call([AARCH64_OBJCOPY, "-O", "binary", "-j", ".text", "aarch64ops.o", "aarch64ops.bin"])

infile = open("aarch64ops.bin", "r")
bytes = bytearray(infile.read())

print
print "  static const unsigned int insns[] ="
print "  {"

i = 0
while i < len(bytes):
     print "    0x%02x%02x%02x%02x," % (bytes[i+3], bytes[i+2], bytes[i+1], bytes[i]),
     i += 4
     if i%16 == 0:
          print
print
print "  };"
print "// END  Generated code -- do not edit"

infile.close()

for f in ["aarch64ops.s", "aarch64ops.o", "aarch64ops.bin"]:
    os.remove(f)<|MERGE_RESOLUTION|>--- conflicted
+++ resolved
@@ -2087,15 +2087,12 @@
                         ["index",    "__ sve_index(z7, __ D, r5, 5);",                     "index\tz7.d, x5, #5"],
                         ["cpy",      "__ sve_cpy(z7, __ H, p3, r5);",                      "cpy\tz7.h, p3/m, w5"],
                         ["tbl",      "__ sve_tbl(z16, __ S, z17, z18);",                   "tbl\tz16.s, {z17.s}, z18.s"],
-<<<<<<< HEAD
-                        ["ld1b",     "__ sve_ld1b_gather(z15, p0, r5, z16);",              "ld1b\t{z15.s}, p0/z, [x5, z16.s, uxtw]"],
-                        ["ld1h",     "__ sve_ld1h_gather(z15, p0, r5, z16);",              "ld1h\t{z15.s}, p0/z, [x5, z16.s, uxtw #1]"],
-=======
                         ["tbl",      "__ sve_tbl(z16, __ B, z17, z18, z16);",              "tbl\tz16.b, {z17.b, z18.b}, z16.b"],
                         ["tbl",      "__ sve_tbl(z16, __ H, z17, z18, z16);",              "tbl\tz16.h, {z17.h, z18.h}, z16.h"],
                         ["tbl",      "__ sve_tbl(z16, __ S, z17, z18, z16);",              "tbl\tz16.s, {z17.s, z18.s}, z16.s"],
                         ["tbl",      "__ sve_tbl(z16, __ D, z17, z18, z16);",              "tbl\tz16.d, {z17.d, z18.d}, z16.d"],
->>>>>>> 158e59ab
+                        ["ld1b",     "__ sve_ld1b_gather(z15, p0, r5, z16);",              "ld1b\t{z15.s}, p0/z, [x5, z16.s, uxtw]"],
+                        ["ld1h",     "__ sve_ld1h_gather(z15, p0, r5, z16);",              "ld1h\t{z15.s}, p0/z, [x5, z16.s, uxtw #1]"],
                         ["ld1w",     "__ sve_ld1w_gather(z15, p0, r5, z16);",              "ld1w\t{z15.s}, p0/z, [x5, z16.s, uxtw #2]"],
                         ["ld1d",     "__ sve_ld1d_gather(z15, p0, r5, z16);",              "ld1d\t{z15.d}, p0/z, [x5, z16.d, uxtw #3]"],
                         ["st1w",     "__ sve_st1w_scatter(z15, p0, r5, z16);",             "st1w\t{z15.s}, p0, [x5, z16.s, uxtw #2]"],
