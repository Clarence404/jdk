/*
 * Copyright (c) 2015, 2025, Oracle and/or its affiliates. All rights reserved.
 * DO NOT ALTER OR REMOVE COPYRIGHT NOTICES OR THIS FILE HEADER.
 *
 * This code is free software; you can redistribute it and/or modify it
 * under the terms of the GNU General Public License version 2 only, as
 * published by the Free Software Foundation.
 *
 * This code is distributed in the hope that it will be useful, but WITHOUT
 * ANY WARRANTY; without even the implied warranty of MERCHANTABILITY or
 * FITNESS FOR A PARTICULAR PURPOSE.  See the GNU General Public License
 * version 2 for more details (a copy is included in the LICENSE file that
 * accompanied this code).
 *
 * You should have received a copy of the GNU General Public License version
 * 2 along with this work; if not, write to the Free Software Foundation,
 * Inc., 51 Franklin St, Fifth Floor, Boston, MA 02110-1301 USA.
 *
 * Please contact Oracle, 500 Oracle Parkway, Redwood Shores, CA 94065 USA
 * or visit www.oracle.com if you need additional information or have any
 * questions.
 */

/*
 * @test
 * @bug 8131025 8141092 8153761 8145263 8131019 8175886 8176184 8176241 8176110 8177466 8197439 8221759 8234896 8240658 8278039 8286206 8296789 8314662 8326333 8326333 8353581
 * @summary Test Completion and Documentation
 * @library /tools/lib
 * @modules jdk.compiler/com.sun.tools.javac.api
 *          jdk.compiler/com.sun.tools.javac.main
 *          jdk.jdeps/com.sun.tools.javap
 *          jdk.jshell/jdk.jshell:open
 * @build toolbox.ToolBox toolbox.JarTask toolbox.JavacTask
 * @build KullaTesting TestingInputStream Compiler
<<<<<<< HEAD
 * @run testng/othervm CompletionSuggestionTest
=======
 * @run junit/timeout=480 CompletionSuggestionTest
>>>>>>> 5271448b
 */

import java.io.IOException;
import java.lang.reflect.Field;
import java.nio.file.Files;
import java.nio.file.Path;
import java.nio.file.Paths;
import java.util.Arrays;
import java.util.Collections;
import java.util.Set;
import java.util.HashSet;
import java.util.function.BiFunction;
import java.util.function.Function;
import java.util.jar.JarEntry;
import java.util.jar.JarOutputStream;
import jdk.jshell.MethodSnippet;

import jdk.jshell.Snippet;

import static jdk.jshell.Snippet.Status.NONEXISTENT;
import static jdk.jshell.Snippet.Status.VALID;
import static jdk.jshell.Snippet.Status.OVERWRITTEN;
import static jdk.jshell.Snippet.Status.RECOVERABLE_DEFINED;
import org.junit.jupiter.api.BeforeEach;
import org.junit.jupiter.api.Disabled;
import org.junit.jupiter.api.Test;

public class CompletionSuggestionTest extends KullaTesting {

    private final Compiler compiler = new Compiler();
    private final Path outDir = Paths.get("completion_suggestion_test");

    @Test
    public void testMemberExpr() {
        assertEval("class Test { static void test() { } }");
        assertCompletion("Test.t|", "test()");
        assertEval("Test ccTestInstance = new Test();");
        assertCompletion("ccTestInstance.t|", "toString()");
        assertCompletion(" ccTe|", "ccTestInstance");
        assertCompletion("String value = ccTestInstance.to|", "toString()");
        assertCompletion("java.util.Coll|", "Collection", "Collections");
        assertCompletion("String.cla|", "class");
        assertCompletion("boolean.cla|", "class");
        assertCompletion("byte.cla|", "class");
        assertCompletion("short.cla|", "class");
        assertCompletion("char.cla|", "class");
        assertCompletion("int.cla|", "class");
        assertCompletion("float.cla|", "class");
        assertCompletion("long.cla|", "class");
        assertCompletion("double.cla|", "class");
        assertCompletion("void.cla|", "class");
        assertCompletion("Object[].|", "class");
        assertCompletion("int[].|", "class");
        assertEval("Object[] ao = null;");
        assertCompletion("int i = ao.le|", "length");
        assertEval("int[] ai = null;");
        assertCompletion("int i = ai.le|", "length");
        assertCompletionIncludesExcludes("\"\".|",
                new HashSet<>(Collections.emptyList()),
                new HashSet<>(Arrays.asList("String(")));
        assertEval("double d = 0;");
        assertEval("void m() {}");
        assertCompletionIncludesExcludes("d.|",
                new HashSet<>(Collections.emptyList()),
                new HashSet<>(Arrays.asList("class")));
        assertCompletionIncludesExcludes("m().|",
                new HashSet<>(Collections.emptyList()),
                new HashSet<>(Arrays.asList("class")));
        assertEval("class C {class D {} static class E {} enum F {} interface H {} void method() {} int number;}");
        assertCompletionIncludesExcludes("C.|",
                new HashSet<>(Arrays.asList("D", "E", "F", "H", "class")),
                new HashSet<>(Arrays.asList("method()", "number")));
        assertCompletionIncludesExcludes("new C().|",
                new HashSet<>(Arrays.asList("method()", "number")),
                new HashSet<>(Arrays.asList("D", "E", "F", "H", "class")));
        assertCompletionIncludesExcludes("new C() {}.|",
                new HashSet<>(Arrays.asList("method()", "number")),
                new HashSet<>(Arrays.asList("D", "E", "F", "H", "class")));
        assertCompletion("\"\".leng|", "length()");
        assertCompletion("\"\"\"\n\"\"\".leng|", "length()");
    }

    @Test
    public void testStartOfExpression() {
        assertEval("int ccTest = 0;");
        assertCompletion("System.err.println(cc|", "ccTest");
        assertCompletion("for (int i = cc|", "ccTest");
    }

    @Test
    public void testParameter() {
        assertCompletion("class C{void method(int num){num|", "num");
    }

    @Test
    public void testPrimitive() {
        Set<String> primitives = new HashSet<>(Arrays.asList("boolean", "char", "byte", "short", "int", "long", "float", "double"));
        Set<String> onlyVoid = new HashSet<>(Collections.singletonList("void"));
        Set<String> primitivesOrVoid = new HashSet<>(primitives);
        primitivesOrVoid.addAll(onlyVoid);

        assertCompletionIncludesExcludes("|",
                primitivesOrVoid,
                new HashSet<>(Collections.emptyList()));
        assertCompletionIncludesExcludes("int num = |",
                primitivesOrVoid,
                new HashSet<>(Collections.emptyList()));
        assertCompletionIncludesExcludes("num = |",
                primitivesOrVoid,
                new HashSet<>(Collections.emptyList()));
        assertCompletionIncludesExcludes("class C{void m() {|",
                primitivesOrVoid,
                new HashSet<>(Collections.emptyList()));
        assertCompletionIncludesExcludes("void method(|",
                primitives,
                onlyVoid);
        assertCompletionIncludesExcludes("void method(int num, |",
                primitives,
                onlyVoid);
        assertCompletion("new java.util.ArrayList<doub|");
        assertCompletion("class A extends doubl|");
        assertCompletion("class A implements doubl|");
        assertCompletion("interface A extends doubl|");
        assertCompletion("enum A implements doubl|");
        assertCompletion("record R() implements doubl|");
        assertCompletion("class A<T extends doubl|");
    }

    @Test
    public void testEmpty() {
        assertCompletionIncludesExcludes("|",
                new HashSet<>(Arrays.asList("Object", "Void")),
                new HashSet<>(Arrays.asList("$REPL00DOESNOTMATTER")));
        assertCompletionIncludesExcludes("V|",
                new HashSet<>(Collections.singletonList("Void")),
                new HashSet<>(Collections.singletonList("Object")));
        assertCompletionIncludesExcludes("{ |",
                new HashSet<>(Arrays.asList("Object", "Void")),
                new HashSet<>(Arrays.asList("$REPL00DOESNOTMATTER")));
    }

    @Test
    public void testSmartCompletion() {
        assertEval("int ccTest1 = 0;");
        assertEval("int ccTest2 = 0;");
        assertEval("String ccTest3 = null;");
        assertEval("void method(int i, String str) { }");
        assertEval("void method(String str, int i) { }");
        assertEval("java.util.List<String> list = null;");
        assertCompletion("int ccTest4 = |", true, "ccTest1", "ccTest2");
        assertCompletion("ccTest2 = |", true, "ccTest1", "ccTest2");
        assertCompletion("int ccTest4 = ccTe|", "ccTest1", "ccTest2", "ccTest3");
        assertCompletion("int ccTest4 = ccTest3.len|", true, "length()");
        assertCompletion("method(|", true, "ccTest1", "ccTest2", "ccTest3");
        assertCompletion("method(0, |", true, "ccTest3");
        assertCompletion("list.add(|", true, "ccTest1", "ccTest2", "ccTest3");
        assertCompletion("list.add(0, |", true, "ccTest3");
        assertCompletion("new String(|", true, "ccTest3");
        assertCompletion("new String(new char[0], |", true, "ccTest1", "ccTest2");
        assertCompletionIncludesExcludes("new jav|", new HashSet<>(Arrays.asList("java.", "javax.")), Collections.emptySet());
        assertCompletion("Class<String> clazz = String.c|", true, "class");

        Snippet klass = classKey(assertEval("class Klass {void method(int n) {} private void method(String str) {}}"));
        assertCompletion("new Klass().method(|", true, "ccTest1", "ccTest2");
        Snippet klass2 = classKey(assertEval("class Klass {static void method(int n) {} void method(String str) {}}",
                ste(MAIN_SNIPPET, VALID, VALID, true, null),
                ste(klass, VALID, OVERWRITTEN, false, MAIN_SNIPPET)));
        assertCompletion("Klass.method(|", true, "ccTest1", "ccTest2");
        assertEval("class Klass {Klass(int n) {} private Klass(String str) {}}",
                ste(MAIN_SNIPPET, VALID, VALID, true, null),
                ste(klass2, VALID, OVERWRITTEN, false, MAIN_SNIPPET));
        assertCompletion("new Klass(|", true, "ccTest1", "ccTest2");
    }

    @Test
    public void testSmartCompletionInOverriddenMethodInvocation() {
        assertEval("int ccTest1 = 0;");
        assertEval("int ccTest2 = 0;");
        assertEval("String ccTest3 = null;");
        assertCompletion("\"\".wait(|", true, "ccTest1", "ccTest2");
        assertEval("class Base {void method(int n) {}}");
        assertEval("class Extend extends Base {}");
        assertCompletion("new Extend().method(|", true, "ccTest1", "ccTest2");
    }

    @Test
    public void testSmartCompletionForBoxedType() {
        assertEval("int ccTest1 = 0;");
        assertEval("Integer ccTest2 = 0;");
        assertEval("Object ccTest3 = null;");
        assertEval("int method1(int n) {return n;}");
        assertEval("Integer method2(Integer n) {return n;}");
        assertEval("Object method3(Object o) {return o;}");
        assertCompletion("int ccTest4 = |", true, "ccTest1", "ccTest2", "method1(", "method2(");
        assertCompletion("Integer ccTest4 = |", true, "ccTest1", "ccTest2", "method1(", "method2(");
        assertCompletion("Object ccTest4 = |", true, "ccTest1", "ccTest2", "ccTest3", "method1(", "method2(", "method3(");
        assertCompletion("method1(|", true, "ccTest1", "ccTest2", "method1(", "method2(");
        assertCompletion("method2(|", true, "ccTest1", "ccTest2", "method1(", "method2(");
        assertCompletion("method3(|", true, "ccTest1", "ccTest2", "ccTest3", "method1(", "method2(", "method3(");
    }

    @Test
    public void testNewClass() {
        assertCompletion("String str = new Strin|", "String(", "StringBuffer(", "StringBuilder(", "StringIndexOutOfBoundsException(");
        assertCompletion("String str = new java.lang.Strin|", "String(", "StringBuffer(", "StringBuilder(", "StringIndexOutOfBoundsException(");
        assertCompletion("String str = new |", true, "String(");
        assertCompletion("String str = new java.lang.|", true, "String(");
        assertCompletion("throw new Strin|", true, "StringIndexOutOfBoundsException(");

        assertEval("class A{class B{} class C {C(int n) {}} static class D {} interface I {}}");
        assertEval("A a;");
        assertCompletion("new A().new |", "B()", "C(");
        assertCompletion("a.new |", "B()", "C(");
        assertCompletion("new A.|", "D()");

        assertEval("enum E{; class A {}}");
        assertEval("interface I{; class A {}}");
        assertCompletion("new E.|", "A()");
        assertCompletion("new I.|", "A()");
        assertCompletion("new String(I.A|", "A");
    }

    @Test
    public void testFullyQualified() {
        assertCompletion("Optional<String> opt = java.u|", "util.");
        assertCompletionIncludesExcludes("Optional<Strings> opt = java.util.O|", new HashSet<>(Collections.singletonList("Optional")), Collections.emptySet());

        assertEval("void method(java.util.Optional<String> opt) {}");
        assertCompletion("method(java.u|", "util.");

        assertCompletion("Object.notElement.|");
        assertCompletion("Object o = com.su|", "sun.");

        Path p1 = outDir.resolve("dir1");
        compiler.compile(p1,
                "package p1.p2;\n" +
                "public class Test {\n" +
                "}",
                "package p1.p3;\n" +
                "public class Test {\n" +
                "}");
        String jarName = "test.jar";
        compiler.jar(p1, jarName, "p1/p2/Test.class", "p1/p3/Test.class");
        addToClasspath(compiler.getPath(p1.resolve(jarName)));

        assertCompletionIncludesExcludes("|", new HashSet<>(Collections.singletonList("p1.")), Collections.emptySet());
        assertCompletion("p1.|", "p2.", "p3.");
        assertCompletion("p1.p2.|", "Test");
        assertCompletion("p1.p3.|", "Test");
    }

    @Test
    public void testCheckAccessibility() {
        assertCompletion("java.util.regex.Pattern.co|", "compile(");
    }

    @Test
    public void testCompletePackages() {
        assertCompletion("java.u|", "util.");
        assertCompletionIncludesExcludes("jav|", new HashSet<>(Arrays.asList("java.", "javax.")), Collections.emptySet());
    }

    @Test
    public void testImports() {
        assertCompletion("import java.u|", "util.");
        assertCompletionIncludesExcludes("import jav|", new HashSet<>(Arrays.asList("java.", "javax.")), Collections.emptySet());
        assertCompletion("import static java.u|", "util.");
        assertCompletionIncludesExcludes("import static jav|", new HashSet<>(Arrays.asList("java.", "javax.")), Collections.emptySet());
        assertCompletion("import static java.lang.Boolean.g|", "getBoolean");
        assertCompletion("import java.util.*|");
        assertCompletionIncludesExcludes("import java.lang.String.|",
                Collections.emptySet(),
                new HashSet<>(Arrays.asList("CASE_INSENSITIVE_ORDER", "copyValueOf", "format", "join", "valueOf", "class", "length")));
        assertCompletionIncludesExcludes("import static java.lang.String.|",
                new HashSet<>(Arrays.asList("CASE_INSENSITIVE_ORDER", "copyValueOf", "format", "join", "valueOf")),
                new HashSet<>(Arrays.asList("class", "length")));
        assertCompletionIncludesExcludes("import java.util.Map.|",
                new HashSet<>(Arrays.asList("Entry")),
                new HashSet<>(Arrays.asList("class")));
    }

    @Test
    public void testImportStart() {
        assertCompletionIncludesExcludes("import c|", Set.of("com."), Set.of());
    }

    @Test
    public void testBrokenClassFile() throws Exception {
        Compiler compiler = new Compiler();
        Path testOutDir = Paths.get("CompletionTestBrokenClassFile");
        String input = "package test.inner; public class Test {}";
        compiler.compile(testOutDir, input);
        addToClasspath(compiler.getPath(testOutDir).resolve("test"));
        assertCompletion("import inner.|");
    }

    @Test
    public void testDocumentation() throws Exception {
        dontReadParameterNamesFromClassFile();
        assertSignature("System.getProperty(|",
                "String System.getProperty(String key)",
                "String System.getProperty(String key, String def)");
        assertEval("char[] chars = null;");
        assertSignature("new String(chars, |",
                "String(char[], int, int)");
        assertSignature("String.format(|",
                "String String.format(String, Object...)",
                "String String.format(java.util.Locale, String, Object...)");
        assertSignature("\"\".getBytes(\"\"|", "void String.getBytes(int, int, byte[], int)",
                                                    "byte[] String.getBytes(String) throws java.io.UnsupportedEncodingException",
                                                    "byte[] String.getBytes(java.nio.charset.Charset)");
        assertSignature("\"\".getBytes(\"\" |", "void String.getBytes(int, int, byte[], int)",
                                                     "byte[] String.getBytes(String) throws java.io.UnsupportedEncodingException",
                                                     "byte[] String.getBytes(java.nio.charset.Charset)");
        //JDK-8221759:
        Compiler compiler = new Compiler();
        Path testOutDir = Paths.get("WithPrivateField");
        String input = "package field; public class FieldTest { private static String field; private static String field2; public record R<E>(String s, E e) {} }";
        compiler.compile(testOutDir, input);
        addToClasspath(compiler.getPath(testOutDir));
        assertSignature("field.FieldTest.field|");
        assertSignature("field.FieldTest.field2|");
        assertSignature("field.FieldTest.R|", "field.FieldTest.R<E>(java.lang.String s, E e)");
    }

    @Test
    public void testMethodsWithNoArguments() throws Exception {
        dontReadParameterNamesFromClassFile();
        assertSignature("System.out.println(|",
                "void java.io.PrintStream.println()",
                "void java.io.PrintStream.println(boolean)",
                "void java.io.PrintStream.println(char)",
                "void java.io.PrintStream.println(int)",
                "void java.io.PrintStream.println(long)",
                "void java.io.PrintStream.println(float)",
                "void java.io.PrintStream.println(double)",
                "void java.io.PrintStream.println(char[])",
                "void java.io.PrintStream.println(String)",
                "void java.io.PrintStream.println(Object)");
    }

    @Test
    public void testErroneous() {
        assertCompletion("Undefined.|");
        assertSignature("does.not.exist|");
    }

    @Test
    public void testClinit() {
        assertEval("enum E{;}");
        assertEval("class C{static{}}");
        assertCompletionIncludesExcludes("E.|", Collections.emptySet(), new HashSet<>(Collections.singletonList("<clinit>")));
        assertCompletionIncludesExcludes("C.|", Collections.emptySet(), new HashSet<>(Collections.singletonList("<clinit>")));
    }

    @Test
    public void testMethodHeaderContext() {
        assertCompletion("private void f(Runn|", "Runnable");
        assertCompletion("void f(Runn|", "Runnable");
        assertCompletion("void f(Object o1, Runn|", "Runnable");
        assertCompletion("void f(Object o1) throws Num|", true, "NumberFormatException");
        assertCompletion("void f(Object o1) throws java.lang.Num|", true, "NumberFormatException");
        assertEval("class HogeHoge {static class HogeHogeException extends Exception {}}");
        assertCompletion("void f(Object o1) throws Hoge|", "HogeHoge");
        assertCompletion("void f(Object o1) throws HogeHoge.|", true, "HogeHogeException");
    }

    @Test
    public void testTypeVariables() {
        assertCompletion("class A<TYPE> { public void test() { TY|", "TYPE");
        assertCompletion("class A<TYPE> { public static void test() { TY|");
        assertCompletion("class A<TYPE> { public <TYPE> void test() { TY|", "TYPE");
        assertCompletion("class A<TYPE> { public static <TYPE> void test() { TY|", "TYPE");
    }

    @Test
    public void testGeneric() {
        assertEval("import java.util.concurrent.*;");
        assertCompletion("java.util.List<Integ|", "Integer");
        assertCompletion("class A<TYPE extends Call|", "Callable");
        assertCompletion("class A<TYPE extends Callable<TY|", "TYPE");
        assertCompletion("<TYPE> void f(TY|", "TYPE");
        assertCompletion("class A<TYPE extends Callable<? sup|", "super");
        assertCompletion("class A<TYPE extends Callable<? super TY|", "TYPE");
    }

    @Test
    public void testFields() {
        assertEval("interface Interface { int field = 0; }");
        Snippet clazz = classKey(assertEval("class Clazz {" +
                "static int staticField = 0;" +
                "int field = 0;" +
                " }"));
        assertCompletion("Interface.fiel|", "field");
        assertCompletion("Clazz.staticFiel|", "staticField");
        assertCompletion("new Interface() {}.fiel|");
        assertCompletion("new Clazz().staticFiel|");
        assertCompletion("new Clazz().fiel|", "field");
        assertCompletion("new Clazz() {}.fiel|", "field");
        assertEval("class Clazz implements Interface {}",
                ste(MAIN_SNIPPET, VALID, VALID, true, null),
                ste(clazz, VALID, OVERWRITTEN, false, MAIN_SNIPPET));
        assertCompletion("Clazz.fiel|", "field");
        assertCompletion("new Clazz().fiel|");
        assertCompletion("new Clazz() {}.fiel|");
    }

    @Test
    public void testMethods() {
        assertEval("interface Interface {" +
                "default int defaultMethod() { return 0; }" +
                "static int staticMethod() { return 0; }" +
                "}");
        Snippet clazz = classKey(assertEval("class Clazz {" +
                "static int staticMethod() { return 0; }" +
                "int method() { return 0; }" +
                "}"));
        assertCompletion("Interface.staticMeth|", "staticMethod()");
        assertCompletion("Clazz.staticMeth|", "staticMethod()");
        assertCompletion("new Interface() {}.defaultMe||", "defaultMethod()");
        assertCompletion("new Clazz().staticMeth|");
        assertCompletion("new Clazz().meth|", "method()");
        assertEval("class Clazz implements Interface {}",
                ste(MAIN_SNIPPET, VALID, VALID, true, null),
                ste(clazz, VALID, OVERWRITTEN, false, MAIN_SNIPPET));
        assertCompletion("Clazz.staticMeth|");
        assertCompletion("new Clazz() {}.defaultM|", "defaultMethod()");
    }

    @Test
    public void testUncompletedDeclaration() {
        assertCompletion("class Clazz { Claz|", "Clazz");
        assertCompletion("class Clazz { class A extends Claz|", "Clazz");
        assertCompletion("class Clazz { Clazz clazz; Object o = claz|", "clazz");
        assertCompletion("class Clazz { static Clazz clazz; Object o = claz|", "clazz");
        assertCompletion("class Clazz { Clazz clazz; static Object o = claz|", true);
        assertCompletion("class Clazz { void method(Claz|", "Clazz");
        assertCompletion("class A { int method() { return 0; } int a = meth|", "method()");
        assertCompletion("class A { int field = 0; int method() { return fiel|", "field");
        assertCompletion("class A { static int method() { return 0; } int a = meth|", "method()");
        assertCompletion("class A { static int field = 0; int method() { return fiel|", "field");
        assertCompletion("class A { int method() { return 0; } static int a = meth|", true);
        assertCompletion("class A { int field = 0; static int method() { return fiel|", true);
    }

    @Test
    public void testClassDeclaration() {
        assertEval("void ClazzM() {}");
        assertEval("void InterfaceM() {}");
        assertEval("interface Interface {}");
        assertCompletion("interface A extends Interf|", "Interface");
        assertCompletion("class A implements Interf|", "Interface");
        assertEval("class Clazz {}");
        assertCompletion("class A extends Claz|", "Clazz");
        assertCompletion("class A extends Clazz implements Interf|", "Interface");
        assertEval("interface Interface1 {}");
        assertCompletion("class A extends Clazz implements Interface, Interf|", "Interface", "Interface1");
        assertCompletion("interface A implements Claz|");
        assertCompletion("interface A implements Inter|");
        assertCompletion("class A implements Claz|", true);
        assertCompletion("class A extends Clazz implements Interface, Interf|", true, "Interface1");
        assertCompletion("class A extends Clazz implements Interface, Interf|", true, "Interface1");
        assertEval("class InterfaceClazz {}");
        assertCompletion("class A <T extends Claz|", "Clazz");
        assertCompletion("class A <T extends Interf|", "Interface", "Interface1", "InterfaceClazz");
        assertCompletion("class A <T extends Interface & Interf|", "Interface", "Interface1", "InterfaceClazz");
        assertCompletion("class A <T extends Clazz & Interf|", "Interface", "Interface1", "InterfaceClazz");
        assertCompletion("class A <T extends Claz|", true, "Clazz");
        assertCompletion("class A <T extends Interf|", true, "Interface", "Interface1", "InterfaceClazz");
        assertCompletion("class A <T extends Interface & Interf|", true, "Interface1");
        assertCompletion("class A <T extends Clazz & Interf|", true, "Interface", "Interface1");
    }

    @Test
    public void testMethodDeclaration() {
        assertEval("void ClazzM() {}");
        assertEval("void InterfaceM() {}");
        assertEval("interface Interface {}");
        assertCompletion("void m(Interf|", "Interface");
        assertCompletion("void m(Interface i1, Interf|", "Interface");
        assertEval("class InterfaceException extends Exception {}");
        assertCompletion("void m(Interface i1) throws Interf|", "Interface", "InterfaceException");
        assertCompletion("void m(Interface i1) throws Interf|", true, "InterfaceException");
    }

    @Test
    public void testDocumentationOfUserDefinedMethods() {
        assertEval("void f() {}");
        assertSignature("f(|", "void f()");
        assertEval("void f(int i) {}");
        assertSignature("f(|", "void f()", "void f(int i)");
        assertEval("<T> void f(T... ts) {}", DiagCheck.DIAG_WARNING, DiagCheck.DIAG_OK);
        assertSignature("f(|", "void f()", "void f(int i)", "void <T>f(T... ts)");
        assertEval("class A {}");
        assertEval("void f(A a) {}");
        assertSignature("f(|", "void f()", "void f(int i)", "void <T>f(T... ts)", "void f(A a)");
    }

    @Test
    public void testClass() {
        assertSignature("String|", "java.lang.String");
    }

    @Test
    public void testDocumentationOfUserDefinedConstructors() {
        Snippet a = classKey(assertEval("class A {}"));
        assertSignature("new A(|", "A()");
        Snippet a2 = classKey(assertEval("class A { A() {} A(int i) {}}",
                ste(MAIN_SNIPPET, VALID, VALID, true, null),
                ste(a, VALID, OVERWRITTEN, false, MAIN_SNIPPET)));
        assertSignature("new A(|", "A()", "A(int i)");
        assertEval("class A<T> { A(T a) {} A(int i) {} <U> A(T t, U u) {}}",
                ste(MAIN_SNIPPET, VALID, VALID, true, null),
                ste(a2, VALID, OVERWRITTEN, false, MAIN_SNIPPET));
        assertSignature("new A(|", "A<T>(T a)", "A<T>(int i)", "<U> A<T>(T t, U u)");
    }

    @Test
    public void testDocumentationOfOverriddenMethods() throws Exception {
        dontReadParameterNamesFromClassFile();
        assertSignature("\"\".wait(|",
            "void Object.wait(long) throws InterruptedException",
            "void Object.wait(long, int) throws InterruptedException",
            "void Object.wait() throws InterruptedException");
        assertEval("class Base {void method() {}}");
        Snippet e = classKey(assertEval("class Extend extends Base {}"));
        assertSignature("new Extend().method(|", "void Base.method()");
        assertEval("class Extend extends Base {void method() {}}",
                ste(MAIN_SNIPPET, VALID, VALID, true, null),
                ste(e, VALID, OVERWRITTEN, false, MAIN_SNIPPET));
        assertSignature("new Extend().method(|", "void Extend.method()");
    }

    @Test
    public void testDocumentationOfInvisibleMethods() {
        assertSignature("Object.wait(|");
        assertSignature("\"\".indexOfSupplementary(|");
        Snippet a = classKey(assertEval("class A {void method() {}}"));
        assertSignature("A.method(|");
        assertEval("class A {private void method() {}}",
                ste(MAIN_SNIPPET, VALID, VALID, true, null),
                ste(a, VALID, OVERWRITTEN, false, MAIN_SNIPPET));
        assertSignature("new A().method(|");
    }

    @Test
    public void testDocumentationOfInvisibleConstructors() {
        assertSignature("new Compiler(|");
        assertEval("class A { private A() {} }");
        assertSignature("new A(|");
    }

    @Test
    public void testDocumentationWithBoxing() {
        assertEval("int primitive = 0;");
        assertEval("Integer boxed = 0;");
        assertEval("Object object = null;");
        assertEval("void method(int n, Object o) { }");
        assertEval("void method(Object n, int o) { }");
        assertSignature("method(primitive,|",
                "void method(int n, Object o)",
                "void method(Object n, int o)");
        assertSignature("method(boxed,|",
                "void method(int n, Object o)",
                "void method(Object n, int o)");
        assertSignature("method(object,|",
                "void method(Object n, int o)");
    }

    @Test
    public void testDocumentationWithGenerics() {
        class TestDocumentationWithGenerics {
            private final Function<Integer, String> codeFacotry;
            private final BiFunction<String, Integer, String> evalFormatter;
            private final BiFunction<String, Integer, String> docFormatter;
            int count;

            TestDocumentationWithGenerics(
                    Function<Integer, String> codeFactory,
                    BiFunction<String, Integer, String> evalFormatter,
                    BiFunction<String, Integer, String> documentationFormatter) {
                this.codeFacotry = codeFactory;
                this.evalFormatter = evalFormatter;
                this.docFormatter = documentationFormatter;
            }

            void assertDoc(String generics) {
                assertDoc(generics, generics);
            }

            void assertDoc(String generics, String expectedGenerics) {
                assertEval(evalFormatter.apply(generics, count));
                assertSignature(codeFacotry.apply(count), docFormatter.apply(expectedGenerics, count));
                count++;
            }
        }

        TestDocumentationWithGenerics[] tests = {
            new TestDocumentationWithGenerics(
                    i -> "f" + i + "(|",
                    (g, i) -> "<" + g + "> void f" + i + "() {}",
                    (g, i) -> "void <" + g + ">f" + i + "()"
            ),
            new TestDocumentationWithGenerics(
                    i -> "new C" + i + "().f(|",
                    (g, i) -> "class C" + i + "<" + g + "> { void f() {} }",
                    (g, i) -> "void C" + i + "<" + g + ">.f()"
            )
        };

        Arrays.stream(tests).forEach(t -> {
                t.assertDoc("T");
                t.assertDoc("T extends Object",
                        "T");
                t.assertDoc("T extends String");
                t.assertDoc("T extends java.lang.String",
                        "T extends String");
                t.assertDoc("T extends Number & Comparable<T>");
                t.assertDoc("T extends java.io.Serializable & CharSequence");
                t.assertDoc("K, D, M extends java.util.Map<K, D>",
                        "K, D, M extends java.util.Map<K,D>");
        });
    }

    @Test
    public void testVarArgs() {
        assertEval("int i = 0;");
        assertEval("class Foo1 { static void m(int... i) { } } ");
        assertCompletion("Foo1.m(|", true, "i");
        assertCompletion("Foo1.m(i, |", true, "i");
        assertCompletion("Foo1.m(i, i, |", true, "i");
        assertEval("class Foo2 { static void m(String s, int... i) { } } ");
        assertCompletion("Foo2.m(|", true);
        assertCompletion("Foo2.m(i, |", true);
        assertCompletion("Foo2.m(\"\", |", true, "i");
        assertCompletion("Foo2.m(\"\", i, |", true, "i");
        assertCompletion("Foo2.m(\"\", i, i, |", true, "i");
        assertEval("class Foo3 { Foo3(String s, int... i) { } } ");
        assertCompletion("new Foo3(|", true);
        assertCompletion("new Foo3(i, |", true);
        assertCompletion("new Foo3(\"\", |", true, "i");
        assertCompletion("new Foo3(\"\", i, |", true, "i");
        assertCompletion("new Foo3(\"\", i, i, |", true, "i");
        assertEval("int[] ia = null;");
        assertCompletion("Foo1.m(ia, |", true);
        assertEval("class Foo4 { static void m(int... i) { } static void m(int[] ia, String str) { } } ");
        assertEval("String str = null;");
        assertCompletion("Foo4.m(ia, |", true, "str");
    }

    @Test
    public void testConstructorAsMemberOf() {
        assertEval("class Baz<X> { Baz(X x) { } } ");
        assertEval("String str = null;");
        assertEval("Integer i = null;");
        assertCompletion("new Baz(|", true, "i", "str");
        assertCompletion("new Baz<String>(|", true, "str");
        assertCompletion("Baz<String> bz = new Baz<>(|", true, "str");
        assertEval("class Foo { static void m(String str) {} static void m(Baz<String> baz) {} }");
        assertCompletion("Foo.m(new Baz<>(|", true, "str");
    }

    @Test
    public void testIntersection() {
        assertEval("<Z extends Runnable & CharSequence> Z get() { return null; }");
        assertEval("var v = get();");
        assertCompletionIncludesExcludes("v.|", true, Set.of("run()", "length()"), Set.of());
        assertCompletion("Runnable r = |", true, "get()", "v");
        assertCompletion("CharSequence r = |", true, "get()", "v");
        assertCompletion("Number r = |", true);
    }

    @Test
    public void testAnonymous() {
        assertEval("var v = new Runnable() { public void run() { } public int length() { return 0; } };");
        assertCompletionIncludesExcludes("v.|", true, Set.of("run()", "length()"), Set.of());
        assertCompletion("Runnable r = |", true, "v");
        assertCompletion("CharSequence r = |", true);
    }

    @Test
    public void testCompletionInAnonymous() {
        assertCompletionIncludesExcludes("new Undefined() { int i = \"\".l|", Set.of("length()"), Set.of());
    }

    @Test
    public void testMemberReferences() {
        assertEval("class C {" +
                   "    public static String stat() { return null; }" +
                   "    public static void statVoid(String s) {}" +
                   "    public static Integer statConvert1(String s) { return null; }" +
                   "    public static String statConvert2(Integer s) { return null; }" +
                   "    public static String statConvert3(CharSequence s) { return null; }" +
                   "    public String inst() { return null; }" +
                   "    public void instVoid(String s) { }" +
                   "}");
        assertEval("interface FI { public void t(String s); }");
        assertCompletion("FI fi = C::|", (Boolean) null, "stat", "statConvert1", "statConvert2", "statConvert3", "statVoid");
        assertCompletion("FI fi = C::|", true, "statConvert1", "statConvert3","statVoid");
        assertCompletion("FI fi = new C()::i|", (Boolean) null, "inst", "instVoid");
        assertCompletion("FI fi = new C()::i|", true, "instVoid");
        assertEval("interface FI2<R, P> { public R t(P p); }");
        assertCompletion("FI2<String, Integer> fi = C::|", (Boolean) null, "stat", "statConvert1", "statConvert2", "statConvert3", "statVoid");
        assertCompletion("FI2<String, Integer> fi = C::|", true, "statConvert2");
        assertCompletion("FI2<String, CharSequence> fi = C::|", true, "statConvert3");
        assertCompletion("FI2<String, String> fi = C::|", true, "statConvert3");
        assertCompletion("FI2<Object, String> fi = C::|", true, "statConvert1", "statConvert3");
    }

    @Test
    public void testBrokenLambdaCompletion() {
        assertEval("interface Consumer<T> { public void consume(T t); }");
        assertEval("interface Function<T, R> { public R convert(T t); }");
        assertEval("<T> void m1(T t, Consumer<T> f) { }");
        assertCompletion("m1(\"\", x -> {x.tri|", "trim()");
        assertEval("<T> void m2(T t, Function<T, String> f) { }");
        assertCompletion("m2(\"\", x -> {x.tri|", "trim()");
        assertEval("<T> void m3(T t, Consumer<T> f, int i) { }");
        assertCompletion("m3(\"\", x -> {x.tri|", "trim()");
        assertEval("<T> void m4(T t, Function<T, String> f, int i) { }");
        assertCompletion("m4(\"\", x -> {x.tri|", "trim()");
        assertEval("<T> T m5(Consumer<T> f) { return null; }");
        assertCompletion("String s = m5(x -> {x.tri|", "trim()");
        assertEval("<T> T m6(Function<T, String> f) { return null; }");
        assertCompletion("String s = m6(x -> {x.tri|", "trim()");
        assertEval("<T> T m7(Consumer<T> f, int i) { return null; }");
        assertCompletion("String s = m7(x -> {x.tri|", "trim()");
        assertEval("<T> T m8(Function<T, String> f, int i) { return null; }");
        assertCompletion("String s = m8(x -> {x.tri|", "trim()");
    }

    @BeforeEach
    public void setUp() {
        setUp(builder -> builder.executionEngine("local"));

        Path srcZip = Paths.get("src.zip");

        try (JarOutputStream out = new JarOutputStream(Files.newOutputStream(srcZip))) {
            out.putNextEntry(new JarEntry("java/lang/System.java"));
            out.write(("package java.lang;\n" +
                       "public class System {\n" +
                       "    public String getProperty(String key) { return null; }\n" +
                       "    public String getProperty(String key, String def) { return def; }\n" +
                       "}\n").getBytes());
        } catch (IOException ex) {
            throw new IllegalStateException(ex);
        }

        try {
            Field availableSources = getAnalysis().getClass().getDeclaredField("availableSources");
            availableSources.setAccessible(true);
            availableSources.set(getAnalysis(), Arrays.asList(srcZip));
        } catch (NoSuchFieldException | IllegalArgumentException | IllegalAccessException ex) {
            throw new IllegalStateException(ex);
        }
    }

    private void dontReadParameterNamesFromClassFile() throws Exception {
        Field keepParameterNames = getAnalysis().getClass().getDeclaredField("keepParameterNames");
        keepParameterNames.setAccessible(true);
        keepParameterNames.set(getAnalysis(), new String[0]);
    }

    @Test //TODO 8171829
    @Disabled
    public void testBrokenClassFile2() throws IOException {
        Path broken = outDir.resolve("broken");
        compiler.compile(broken,
                "package p;\n" +
                "public class BrokenA {\n" +
                "}",
                "package p.q;\n" +
                "public class BrokenB {\n" +
                "}",
                "package p;\n" +
                "public class BrokenC {\n" +
                "}");
        Path cp = compiler.getPath(broken);
        Path target = cp.resolve("p").resolve("BrokenB.class");
        Files.deleteIfExists(target);
        Files.move(cp.resolve("p").resolve("q").resolve("BrokenB.class"), target);
        addToClasspath(cp);

        assertEval("import p.*;");
        assertCompletion("Broke|", "BrokenA", "BrokenC");
    }

    @Test
    public void testStatements() {
        assertEval("String s = \"\";");
        assertCompletion("if (s.conta|", (Boolean) null, "contains(");
        assertCompletion("if (s.ch|", (Boolean) null, "charAt(", "chars()");
        assertCompletion("while (s.conta|", (Boolean) null, "contains(");
        assertCompletion("do {} while (s.conta|", (Boolean) null, "contains(");
        assertCompletion("try (var v = s.conta|", (Boolean) null, "contains(");
        assertCompletion("for (var v = s.conta|", (Boolean) null, "contains(");
        assertCompletion("for (;;s.conta|", (Boolean) null, "contains(");
        assertCompletion("for (var v : s.conta|", (Boolean) null, "contains(");
    }

    @Test
    public void testRecord() {
        assertCompletion("record R() implements Ru|", true, "Runnable");
    }

    //JDK-8296789
    @Test
    public void testParentMembers() {
        assertEval("var sb=new StringBuilder();");
        assertCompletionIncludesExcludes("sb.|", true, Set.of("capacity()", "setLength("), Set.of("maybeLatin1"));
    }

    //JDK-8314662
    @Test
    public void testDuplicateImport() {
        MethodSnippet m1 = methodKey(assertEval("void test(String s) { foo(); }", ste(MAIN_SNIPPET, NONEXISTENT, RECOVERABLE_DEFINED, true, null)));
        MethodSnippet m2 = methodKey(assertEval("void test(Integer i) { foo(); }", ste(MAIN_SNIPPET, NONEXISTENT, RECOVERABLE_DEFINED, true, null)));
        assertEval("void foo() { }", ste(MAIN_SNIPPET, NONEXISTENT, VALID, true, null),
                                     ste(m1, RECOVERABLE_DEFINED, VALID, true, MAIN_SNIPPET),
                                     ste(m2, RECOVERABLE_DEFINED, VALID, true, MAIN_SNIPPET));
        assertSignature("test(|", "void test(String s)", "void test(Integer i)");
    }

    //JDK-8326333: verify completion returns sensible output for arrays:
    //JDK-8326333: jshell <TAB> completion on arrays is incomplete
    @Test
    public void testArray() {
        assertEval("String[] strs = null;");
        assertCompletion("strs.to|", "toString()");
        assertCompletion("strs.le|", "length");
        assertCompletion("strs.cl|", "clone()");
        assertEval("int[] ints = null;");
        assertCompletion("ints.no|", "notify()", "notifyAll()");
        assertCompletion("ints.le|", "length");
        assertCompletion("ints.cl|", "clone()");
        assertCompletion("String[].|", "class");
    }

    //JDK-8353581: completion for module imports:
    @Test
    public void testModuleImport() {
        assertCompletionIncludesExcludes("import |", Set.of("module "), Set.of());
        assertCompletionIncludesExcludes("import module |", Set.of("java.base"), Set.of("java.", "module"));
        assertCompletionIncludesExcludes("import module java.|", Set.of("java.base"), Set.of());
        assertCompletion("import module java.ba|", "java.base");
        assertCompletionIncludesExcludes("import module ja|", Set.of("java.base"), Set.of("jdk.compiler"));
        assertCompletion("import module java/*c*/./*c*/ba|", "java.base");
    }

    @Test
    public void testCustomClassPathIndexing() {
        Path p1 = outDir.resolve("dir1");
        compiler.compile(p1,
                "package p1.p2;\n" +
                "public class Test {\n" +
                "}",
                "package p1.p3;\n" +
                "public class Test {\n" +
                "}");
        String jarName = "test.jar";
        compiler.jar(p1, jarName, "p1/p2/Test.class", "p1/p3/Test.class");
        addToClasspath(compiler.getPath(p1.resolve(jarName)));

        assertCompletion("p1.|", "p2.", "p3.");
    }

    @Test
    public void testAnnotation() {
        assertCompletion("@Deprec|", "Deprecated");
        assertCompletion("@Deprecated(|", "forRemoval = ", "since = ");
        assertCompletion("@Deprecated(forRemoval = |", true, "false", "true");
        assertCompletion("@Deprecated(forRemoval = true, |", "since = ");
        assertEval("import java.lang.constant.ConstantDescs;");
        assertEval("import static java.lang.constant.ConstantDescs.*;");
        assertEval("@interface Ann1 { public String test(); }");
        assertCompletionIncludesExcludes("@Ann1(test = |", Set.of("java.", "ConstantDescs", "INIT_NAME"), Set.of("CD_char", "byte"));
        assertEval("@interface Ann2 { public String[] test(); }");
        assertCompletionIncludesExcludes("@Ann2(test = {|", Set.of("java.", "ConstantDescs", "INIT_NAME"), Set.of("CD_char", "byte"));
        assertCompletionIncludesExcludes("@Ann2(test = {|", true, Set.of("INIT_NAME"), Set.of("java.", "ConstantDescs", "CD_char", "byte"));
        assertEval("@interface Ann3 { public String value(); }");
        assertCompletionIncludesExcludes("@Ann3(|", Set.of("java.", "ConstantDescs", "INIT_NAME", "value = "), Set.of("CD_char", "byte"));
        assertCompletionIncludesExcludes("@Ann3(|", true, Set.of("INIT_NAME", "value = "), Set.of("java.", "ConstantDescs", "CD_char", "byte"));
        assertSignature("@Deprecated(|", "boolean Deprecated.forRemoval()", "String Deprecated.since()");
        assertEval("@interface Ann4 { public String[] value(); }");
        assertCompletionIncludesExcludes("@Ann4({|", Set.of("java.", "ConstantDescs", "INIT_NAME"), Set.of("value = "));
        assertEval("@interface Ann5 { public Ann4[] value(); }");
        assertCompletion("@Ann5(|", true, "@Ann4(", "value = ");
        assertCompletion("@Ann5({|", true, "@Ann4(");
        assertCompletion("@Ann5(|", false);
        assertCompletion("@Ann5({|", false);
        assertCompletion("@Ann5(@|", true, "@Ann4(");
        assertCompletion("@Ann5(v|", true, "value = ");
        assertEval("@interface Ann6 { public java.lang.annotation.Retention[] value(); }");
        assertCompletion("@Ann6(|", true, "@java.lang.annotation.Retention(", "value = ");
        assertEval("@interface Ann7 { }"); //no attributes
        assertEval("@interface Ann8 { public Ann7[] value(); }");
        assertCompletion("@Ann8(|", true, "@Ann7", "value = ");
        assertEval("enum En { AA, BB, EE; }");
        assertEval("@interface Ann9 { public En[] value(); }");
        assertCompletion("@Ann9(|", true, "En", "En.AA", "En.BB", "En.EE", "value = ");
        assertCompletion("@Ann9(A|", true, "En.AA");
        assertCompletion("@Ann9(E|", true, "En", "En.EE");
        assertCompletionIncludesExcludes("@Ann9(En.|", Set.of("AA", "BB", "EE"), Set.of());
        assertEval("@interface AnnA { public java.lang.annotation.RetentionPolicy[] value(); }");
        assertCompletion("@AnnA(C|", true, "java.lang.annotation.RetentionPolicy.CLASS");
        assertEval("import static java.lang.annotation.RetentionPolicy.*;");
        assertCompletion("@AnnA(C|", true, "CLASS");
    }
}<|MERGE_RESOLUTION|>--- conflicted
+++ resolved
@@ -32,11 +32,7 @@
  *          jdk.jshell/jdk.jshell:open
  * @build toolbox.ToolBox toolbox.JarTask toolbox.JavacTask
  * @build KullaTesting TestingInputStream Compiler
-<<<<<<< HEAD
- * @run testng/othervm CompletionSuggestionTest
-=======
  * @run junit/timeout=480 CompletionSuggestionTest
->>>>>>> 5271448b
  */
 
 import java.io.IOException;
