--- conflicted
+++ resolved
@@ -133,7 +133,6 @@
     }
 
     private static void test(Cipher cipher, int mode, SecretKey key,
-<<<<<<< HEAD
             AlgorithmParameters params, int firstBlkSize,
             byte[] in, byte[] answer) throws Exception {
         try(Arena arena = Arena.ofConfined()) {
@@ -208,39 +207,6 @@
             execTest(cipher, answer, inDirectBuf, outMemSegment, "direct InBuf + memsegment Outbuf");
 
             debugBuf.setLength(0);
-=======
-                             AlgorithmParameters params, int firstBlkSize,
-                             byte[] in, byte[] answer) throws Exception {
-        // test setup
-        long startTime, endTime;
-        cipher.init(mode, key, params);
-        int outLen = cipher.getOutputSize(in.length);
-        //debugOut("Estimated output size = " + outLen + "\n");
-
-        // test data preparation
-        ByteBuffer inBuf = ByteBuffer.allocate(in.length);
-        inBuf.put(in);
-        inBuf.position(0);
-        ByteBuffer inDirectBuf = ByteBuffer.allocateDirect(in.length);
-        inDirectBuf.put(in);
-        inDirectBuf.position(0);
-        ByteBuffer outBuf = ByteBuffer.allocate(outLen);
-        ByteBuffer outDirectBuf = ByteBuffer.allocateDirect(outLen);
-
-        // test#1: byte[] in + byte[] out
-        //debugOut("Test#1:\n");
-
-        ByteArrayOutputStream baos = new ByteArrayOutputStream();
-
-        startTime = System.nanoTime();
-        byte[] temp = cipher.update(in, 0, firstBlkSize);
-        if (temp != null && temp.length > 0) {
-            baos.write(temp, 0, temp.length);
-        }
-        temp = cipher.doFinal(in, firstBlkSize, in.length - firstBlkSize);
-        if (temp != null && temp.length > 0) {
-            baos.write(temp, 0, temp.length);
->>>>>>> 31847149
         }
     }
 
