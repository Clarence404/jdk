--- conflicted
+++ resolved
@@ -73,12 +73,8 @@
         frame = new JFrame("Mixing : Dropdown Overlapping test");
         frame.setLayout(new GridLayout(0,1));
         frame.setSize(200, 200);
-<<<<<<< HEAD
         frame.setLocationRelativeTo(null);
         frame.setVisible(true);
-=======
->>>>>>> 59a937ac
-
         menuBar = new JMenuBar();
         JMenu menu = new JMenu("Test Menu");
         ActionListener menuListener = new ActionListener() {
