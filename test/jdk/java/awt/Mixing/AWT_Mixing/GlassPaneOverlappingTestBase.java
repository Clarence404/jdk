/*
 * Copyright (c) 2014, 2025, Oracle and/or its affiliates. All rights reserved.
 * DO NOT ALTER OR REMOVE COPYRIGHT NOTICES OR THIS FILE HEADER.
 *
 * This code is free software; you can redistribute it and/or modify it
 * under the terms of the GNU General Public License version 2 only, as
 * published by the Free Software Foundation.
 *
 * This code is distributed in the hope that it will be useful, but WITHOUT
 * ANY WARRANTY; without even the implied warranty of MERCHANTABILITY or
 * FITNESS FOR A PARTICULAR PURPOSE.  See the GNU General Public License
 * version 2 for more details (a copy is included in the LICENSE file that
 * accompanied this code).
 *
 * You should have received a copy of the GNU General Public License version
 * 2 along with this work; if not, write to the Free Software Foundation,
 * Inc., 51 Franklin St, Fifth Floor, Boston, MA 02110-1301 USA.
 *
 * Please contact Oracle, 500 Oracle Parkway, Redwood Shores, CA 94065 USA
 * or visit www.oracle.com if you need additional information or have any
 * questions.
 */

import java.awt.Component;
import java.awt.Container;
import java.awt.Point;
import java.awt.event.FocusAdapter;
import java.awt.event.FocusEvent;
import java.awt.event.MouseAdapter;
import java.awt.event.MouseEvent;
import java.awt.event.InputEvent;
import java.awt.event.WindowEvent;
import java.awt.event.WindowFocusListener;
import java.lang.reflect.InvocationTargetException;
import java.util.concurrent.CountDownLatch;
import java.util.concurrent.TimeUnit;

import javax.swing.FocusManager;
import javax.swing.JFrame;
import javax.swing.SpringLayout;
import javax.swing.SwingUtilities;
import test.java.awt.regtesthelpers.Util;

/**
 * Base class for testing overlapping of Swing and AWT component put into GlassPane.
 * Validates drawing and event delivery at the components intersection.
 * <p> See {@link OverlappingTestBase} for usage
 *
 * @author Sergey Grinev
 */
public abstract class GlassPaneOverlappingTestBase extends SimpleOverlappingTestBase {

    /**
     * If true components is additionally tested to be correctly drawn after resize.
     */
    protected boolean testResize = true;
    private JFrame f = null;
    private volatile Point ancestorLoc;

    /**
     * Setups GlassPane with lightweight component returned by {@link SimpleOverlappingTestBase#getSwingComponent() }
     * Called by base class.
     */
    @Override
    protected void prepareControls() {
        wasLWClicked = false;

        if(f != null) {
            f.setVisible(false);
        }
        f = new JFrame("Mixing : GlassPane Overlapping test");
        f.setLayout(new SpringLayout());
        f.setSize(200, 200);

        propagateAWTControls(f);

        f.getGlassPane().setVisible(true);
        Container glassPane = (Container) f.getGlassPane();
        glassPane.setLayout(null);

        testedComponent = getSwingComponent();
        if (useDefaultClickValidation) {
            testedComponent.addMouseListener(new MouseAdapter() {

                @Override
                public void mouseClicked(MouseEvent e) {
                    //System.err.println("lw mouse clicked");
                    wasLWClicked = true;
                }
            });
        }
        testedComponent.setBounds(0, 0, testedComponent.getPreferredSize().width, testedComponent.getPreferredSize().height);
        glassPane.add(testedComponent);

        f.setVisible(true);
    }

    public GlassPaneOverlappingTestBase() {
        super();
    }

    public GlassPaneOverlappingTestBase(boolean defaultClickValidation) {
        super(defaultClickValidation);
    }

    /**
     * Run test by {@link OverlappingTestBase#clickAndBlink(java.awt.Robot, java.awt.Point) } validation for current lightweight component.
     * <p>Also resize component and repeat validation in the resized area.
     * <p>Called by base class.
     * @return true if test passed
     * @see GlassPaneOverlappingTestBase#testResize
     */
    @Override
    protected boolean performTest() {
        if (!super.performTest()) {
            return false;
        }
        final CountDownLatch latch = new CountDownLatch(1);
        f.addFocusListener(new FocusAdapter() {
            @Override public void focusGained(FocusEvent e) {
                latch.countDown();
            }
        });
        if (testResize) {
            wasLWClicked = false;
            try {
                SwingUtilities.invokeAndWait(new Runnable() {

                    public void run() {
                        testedComponent.setBounds(0, 0,
                                testedComponent.getPreferredSize().width,
                                testedComponent.getPreferredSize().height + 20);
                        Component focusOwner = FocusManager.getCurrentManager()
                                .getFocusOwner();
                        if (focusOwner == f) {
                            // frame already had focus
                            latch.countDown();
                        } else {
                            f.requestFocusInWindow();
                        }

                    }
                });
            } catch (InterruptedException ex) {
                fail(ex.getMessage());
            } catch (InvocationTargetException ex) {
                fail(ex.getMessage());
            }
            Point lLoc = testedComponent.getLocationOnScreen();
            lLoc.translate(1, testedComponent.getPreferredSize().height + 1);
            try {
<<<<<<< HEAD

                boolean await = latch.await(1, TimeUnit.SECONDS);
                if (!await) {
                    throw new RuntimeException(
                            "Ancestor frame didn't receive " +
                                    "focus");
=======
                if (!latch.await(1, TimeUnit.SECONDS)) {
                    throw new RuntimeException("Ancestor frame didn't receive focus");
>>>>>>> 4df40993
                }
                clickAndBlink(robot, lLoc);
            } catch (InterruptedException e) {
                throw new RuntimeException(e);
            }
            return wasLWClicked;
        } else {
            latch.countDown();
            return true;
        }
    }
}<|MERGE_RESOLUTION|>--- conflicted
+++ resolved
@@ -149,17 +149,8 @@
             Point lLoc = testedComponent.getLocationOnScreen();
             lLoc.translate(1, testedComponent.getPreferredSize().height + 1);
             try {
-<<<<<<< HEAD
-
-                boolean await = latch.await(1, TimeUnit.SECONDS);
-                if (!await) {
-                    throw new RuntimeException(
-                            "Ancestor frame didn't receive " +
-                                    "focus");
-=======
                 if (!latch.await(1, TimeUnit.SECONDS)) {
                     throw new RuntimeException("Ancestor frame didn't receive focus");
->>>>>>> 4df40993
                 }
                 clickAndBlink(robot, lLoc);
             } catch (InterruptedException e) {
