--- conflicted
+++ resolved
@@ -1,9 +1,5 @@
 /*
-<<<<<<< HEAD
- * Copyright 1997-2009 Sun Microsystems, Inc.  All Rights Reserved.
-=======
  * Copyright 1997-2010 Sun Microsystems, Inc.  All Rights Reserved.
->>>>>>> 54c04bca
  * DO NOT ALTER OR REMOVE COPYRIGHT NOTICES OR THIS FILE HEADER.
  *
  * This code is free software; you can redistribute it and/or modify it
